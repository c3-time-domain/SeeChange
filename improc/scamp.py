import pathlib
import random
import time
import io
import subprocess

import astropy.io
from astropy.wcs import WCS

from models.base import FileOnDiskMixin
from util import ldac
from util.logger import SCLogger
from util.exceptions import SubprocessFailure, BadMatchException


def solve_wcs_scamp( sources, catalog, crossid_radius=2.,
                      max_sources_to_use=2000, min_frac_matched=0.1,
                      min_matched=10, max_arcsec_residual=0.15,
                      magkey='MAG', magerrkey='MAGERR', timeout=60 ):
    """Solve for the WCS of image with sourcelist sources, based on catalog.

    If scamp does not succeed, will raise a SubprocessFailure
    exception (see utils/exceptions.py).

    Parameters
    ----------
      sources: Path or str
        A file with a FITS LDAC table of sources from the image whose
        WCS we want.

      catalog: Path or str
        A file with a FITS LDAC table of the catalog.  Must include
        'X_WORLD', 'Y_WORLD', 'MAG', and 'MAGERR' (where the latter two
        may be overridden with the magkey and magerrkey keywords).

      crossid_radius: float, default 2.0
        The radius in arcseconds for the initial scamp match (not the final solution).

      max_sources_to_use: int or list of int
        If specified, if the number of objects in sources is larger than
<<<<<<< HEAD
        this number, tell scamp to only use this many sources.  for the
=======
        this number, tell scamp to only use this many sources for the
>>>>>>> efab173f
        initial match.  (This makes the initial match go faster.)  If a
        list, it will iterate on this.

      min_frac_matched: float, default 0.1
        scamp must be able to match at least this fraction of
        min(number of sources, number of catalog objects) for the
        match to be considered good.

      min_matched: int, default 10
        scamp must be able to match at least this many objects
        for the match to be considered good.

      max_arcsec_residual: float, default 0.15
        maximum residual in arcseconds, along both RA and Dec
        (i.e. not a radial residual), for the WCS solution to be
        considered successful.

      magkey: str, default MAG
        The keyword to use for magnitudes in the catalog file.

      magerrkey: str, default MAGERR
        The keyword to use for the magnitude errors in the catalog file.

    Returns
    -------
      astropy.wcs.WCS
        The WCS for image

    """

    sourcefile = pathlib.Path( sources )
    catfile = pathlib.Path( catalog )
    barf = ''.join( random.choices( 'abcdefghijlkmnopqrstuvwxyz', k=10 ) )
    xmlfile = pathlib.Path( FileOnDiskMixin.temp_path ) / f'scamp_{barf}.xml'
    # Scamp will have written a file stripping .fits from sourcefile and adding .head
    # I'm sad that there's not an option to scamp to explicitly specify this output filename.
    headfile = sourcefile.parent / f"{sourcefile.name[:-5]}.head"

    sourceshdr, sources = ldac.get_table_from_ldac( sourcefile, imghdr_as_header=True )
    cathdr, cat = ldac.get_table_from_ldac( catfile, imghdr_as_header=True )

    try:
        max_nmatches = [ 0 ]
        if ( max_sources_to_use is not None ):
            if isinstance( max_sources_to_use, int ):
                max_nmatches = [ max_sources_to_use ]
            else:
                max_nmatches = max_sources_to_use

        success = False
        for max_nmatch in max_nmatches:
            # Something I don't know : does scamp only use MATCH_NMAX
            # stars for the whole astrometric solution?  Back in the day
            # (we're talking ca. 1999 or 2000) when I wrote my own
            # transformation software, I had a parameter that allowed it
            # to use a subset of the list to get an initial match
            # (because that's an N² process), but then once I had that
            # initial match I used it to match all of the stars on the
            # list, and then used all of those stars on the list in the
            # solution.  I don't know if scamp works that way, or if it
            # just does the entire astrometric solution on MATCH_NMAX
            # stars.  The documentation is silent on this....
            SCLogger.debug( f"Trying scamp with MATCH_NMAX {max_nmatch}" )
            command = [ 'scamp', sourcefile,
                        '-ASTREF_CATALOG', 'FILE',
                        '-ASTREFCAT_NAME', catfile,
                        '-MATCH', 'Y',
                        '-MATCH_NMAX', str( max_nmatch ),
                        '-SOLVE_PHOTOM', 'N',
                        '-CHECKPLOT_DEV', 'NULL',
                        '-CHECKPLOT_TYPE', 'NONE',
                        '-CHECKIMAGE_TYPE', 'NONE',
                        '-SOLVE_ASTROM', 'Y',
                        '-PROJECTION_TYPE', 'TPV',
                        '-WRITE_XML', 'Y',
                        '-XML_NAME', xmlfile,
                        '-CROSSID_RADIUS', str( crossid_radius ),
                        '-ASTREFMAG_KEY', magkey,
                        '-ASTREFMAGERR_KEY', magerrkey
                       ]

            t0 = time.perf_counter()
<<<<<<< HEAD
            res = subprocess.run( command, capture_output=True, timeout=60 )
=======
            res = subprocess.run( command, capture_output=True, timeout=timeout )
>>>>>>> efab173f
            t1 = time.perf_counter()
            SCLogger.debug( f"Scamp with {len(sources)} sources and {len(cat)} catalog stars "
                           f"(with match_nmax={max_nmatch}) took {t1-t0:.2f} seconds" )

            if res.returncode != 0:
                raise SubprocessFailure( res )

            scampstat = astropy.io.votable.parse( xmlfile ).get_table_by_index( 1 )
            nmatch = scampstat.array["AstromNDets_Reference"][0]
            sig0 = scampstat.array["AstromSigma_Reference"][0][0]
            sig1 = scampstat.array["AstromSigma_Reference"][0][1]
            infostr = ( f"Scamp on sources {pathlib.Path(sourcefile).name} with catalog {pathlib.Path(catfile).name} "
                        f"yielded {nmatch} matches out of {len(sources)} sources and {len(cat)} catalog objects "
                        f"(max_nmatch={max_nmatch}), with position sigmas of ({sig0:.2f}\", {sig1:.2f}\")" )
            if not ( ( nmatch > min_frac_matched * min( len(sources), len(cat), max_nmatch ) )
                     and ( nmatch > min_matched )
                     and ( ( sig0 + sig1 ) / 2. <= max_arcsec_residual )
                    ):
                infostr += ( f", which isn't good enough.\n" )
                # A warning not an error in case something outside is iterating
                SCLogger.warning( infostr )
            else:
                success = True
                break

        if not success:
            SCLogger.warning( f"Last scamp command: {res.args}\n"
                             f"-------------\nScamp stderr:\n{res.stderr.decode('utf-8')}\n"
                             f"-------------\nScamp stdout:\n{res.stdout.decode('utf-8')}\n" )
            raise BadMatchException( infostr )

        SCLogger.debug( infostr )

        # Create a WCS object based on the information
        # written in the ".head" file scamp created.
        with open( headfile ) as ifp:
            hdrtext = ifp.read()
        # The FITS spec says ASCII, but Emmanuel put a non-ASCII latin-1
        # character in his comments... and astropy.io.fits.Header is
        # anal about only ASCII.  Sigh.
        hdrtext = hdrtext.replace( 'é', 'e' )
        strio = io.StringIO( hdrtext )
        hdr = astropy.io.fits.Header.fromfile( strio, sep='\n', padding=False, endcard=False )
        wcs = WCS( hdr )

        return wcs

    finally:
        xmlfile.unlink( missing_ok=True )
        headfile.unlink( missing_ok=True )<|MERGE_RESOLUTION|>--- conflicted
+++ resolved
@@ -38,11 +38,7 @@
 
       max_sources_to_use: int or list of int
         If specified, if the number of objects in sources is larger than
-<<<<<<< HEAD
-        this number, tell scamp to only use this many sources.  for the
-=======
         this number, tell scamp to only use this many sources for the
->>>>>>> efab173f
         initial match.  (This makes the initial match go faster.)  If a
         list, it will iterate on this.
 
@@ -125,11 +121,7 @@
                        ]
 
             t0 = time.perf_counter()
-<<<<<<< HEAD
-            res = subprocess.run( command, capture_output=True, timeout=60 )
-=======
             res = subprocess.run( command, capture_output=True, timeout=timeout )
->>>>>>> efab173f
             t1 = time.perf_counter()
             SCLogger.debug( f"Scamp with {len(sources)} sources and {len(cat)} catalog stars "
                            f"(with match_nmax={max_nmatch}) took {t1-t0:.2f} seconds" )
