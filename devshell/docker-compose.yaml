--- conflicted
+++ resolved
@@ -13,22 +13,7 @@
       timeout: 10s
       retries: 5
 
-<<<<<<< HEAD
-  # Put a database migration in here ...or don't.  Probably more
-  # convenient for the developer to manually handle alembic upgrade
-  # head.  (That way, you can start the devshell even if there are
-  # syntax errors in your code that would cause the databse migration
-  # to fail.)
-
-  # Might be worth putting in an archive server for testing purposes.
-  # Alternatively, could have a separate docker-compose file for a
-  # development archive server that exposes a port we could then point
-  # to here.
-  
-  seechange:
-=======
   seechange_dbmigrate:
->>>>>>> 314aa4ff
     image: gchr.io/${GITHUB_REPOSITORY_OWNER}/seechange
     build: ../docker/application
     environment:
