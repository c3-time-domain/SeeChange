# To build this Dockerfile, you must be in the seechange root directory
#
# Do
#
#   docker build -t <imagename> -f docker/application/Dockerfile .
#
# ( rknop on nersc : image = registry.nersc.gov/m4616/raknop/seechange )

FROM rknop/devuan-daedalus-rknop

MAINTAINER Rob Knop <raknop@lbl.gov>

SHELL ["/bin/bash", "-c"]

# Note 1: I install libatlas-base-dev, which is the serial version of
#   ATLAS in debian.  This defeats the whole purpose of ATLAS, which is
#   to properly use OMP.  However, ATLAS is very anal about being
#   compiled on the machine where it's going to run, so it can detect
#   and set up timing parameters.  That, unfortunately, then defeats one
#   of the purposes of this Dockerfile, which is to be able to run on a
#   bunch of different machines.  So, I'm punting on really doing ATLAS
#   right here.
# Note 2: the purge of some pythons below is because there's a
#  version conflict with stuff installed later as a dependency by pip3.
#  (Gotta love duelling package managers.)

RUN apt-get update && \
    DEBIAN_FRONTEND="noninteractive" apt-get -y upgrade && \
    DEBIAN_FRONTEND="nonintearctive" TZ="US/Pacific" apt-get -y install -y \
      autoconf \
      automake \
      build-essential \
      cmake \
      lsb-release \
      curl \
      emacs-nox \
      fitsverify \
      flex \
      gdb \
      gfortran \
      git \
      imagemagick \
      libatlas-base-dev \
      libcairo2-dev \
      libcfitsio-dev \
      libcfitsio-bin \
      libcurl4-openssl-dev \
      libfftw3-bin \
      libfftw3-dev \
      libgsl-dev \
      liblapack3 \
      liblapacke-dev \
      libopenblas-openmp-dev \
      libpq-dev \
      libssl-dev \
      libtool \
      locales \
      m4 \
      missfits \
      pkg-config \
      postgresql-client \
      procps \
      psfex \
      python3 \
      python3-ipykernel \
      python3-pip \
      scamp \
      source-extractor \
      swarp \
      tzdata \
      unzip \
      vim-nox \
      wcslib-dev \
      wcslib-tools \
      wcstools \
      wget  \
    && apt-get -y purge python3-cffi-backend python3-requests python3-dateutil && \
    apt-get -y autoremove && \
    apt-get clean && \
    rm -rf /var/lib/apt/lists/*

# We want to be able to just run python

RUN ln -sf /usr/bin/python3 /usr/bin/python

# Make the sanitized Debian install of sextractor compatible with standard sextractor
RUN ln -sf /usr/bin/source-extractor /usr/bin/sex

# Also fix Debian's ideosyncratic capitalization of swarp
RUN ln -sf /usr/bin/SWarp /usr/bin/swarp

# Create a home directory so that packages can create
# astromatic files if needed.
RUN mkdir /home/seechange
RUN mkdir /home/seechange/.astropy
ENV HOME /home/seechange
RUN chmod -R 777 /home/seechange

RUN mkdir /usr/src/seechange
WORKDIR /usr/src/seechange

# Copy all patch files to current working directory
RUN mkdir ./rules
ADD docker/application/patches/patch_* ./rules/

RUN cat /etc/locale.gen | perl -pe 's/# en_US.UTF-8 UTF-8/en_US.UTF-8 UTF-8/' > /etc/locale.gen.new \
    && mv /etc/locale.gen.new /etc/locale.gen
RUN locale-gen en_US.UTF-8
ENV LANG en_US.UTF-8
ENV LANGUAGE en_US:en
ENV LC_ALL en_US.UTF-8

ENV PYTHONSTARTUP ""
ENV PYTHONNOUSERSITE "1"
ENV PYTHONUSERBASE "/tmp"
ENV PYTHONPATH ""

# I can't believe I have to do this
RUN echo "import sys; sys.path.append('/usr/lib/python3.9/site-packages')" > /usr/lib/python3/dist-packages/site39.pth

ENV PYTHONPATH "/seechange"

## NOT INCLUDING MPI FOR NOW SINCE ITS HUGE AND WE DON'T CURRENTLY USE IT
#
# Need to install mpich here rather than via package manager to ensure
# ABI compatibility.
<<<<<<< HEAD
ARG mpich_version=4.0.2
ARG mpich_prefix=mpich-$mpich_version
RUN curl -L https://www.mpich.org/static/downloads/$mpich_version/$mpich_prefix.tar.gz -O \
    && tar xf $mpich_prefix.tar.gz \
    && cd $mpich_prefix \
    && ./configure FFLAGS=-fallow-argument-mismatch FCFLAGS=-fallow-argument-mismatch \
    && make -j 16 \
    && make install \
    && make clean \
    && cd .. \
    && rm -rf $mpich_prefix $mpich_prefix.tar.gz
=======
# ARG mpich_version=4.0.2
# ARG mpich_prefix=mpich-$mpich_version
# RUN curl -L https://www.mpich.org/static/downloads/$mpich_version/$mpich_prefix.tar.gz -O \
#     && tar xf $mpich_prefix.tar.gz \
#     && cd $mpich_prefix \
#     && ./configure FFLAGS=-fallow-argument-mismatch FCFLAGS=-fallow-argument-mismatch \
#     && make -j 16 \
#     && make install \
#     && make clean \
#     && cd .. \
#     && rm -rf $mpich_prefix $mpich_prefix.tar.gz
>>>>>>> efab173f

# Hotpants Alard/Lupton image subtraction
RUN git clone https://github.com/acbecker/hotpants.git \
    && cd hotpants \
    && patch < /usr/src/seechange/rules/patch_hotpants \
    && make -j8 CFITSIOINCDIR=/usr/include CFITSIOLIBDIR=/usr/lib \
    && cp hotpants /usr/bin \
    && cd .. \
    && rm -rf hotpants

# So, the Debian python now has a thing that tells pip that it really
# shouldn't be mucking about with the directories that apt manages.
# This sounds like a really good idea!  Duelling package managers are a
# nightmare!  But... it breaks the dockerfile.  So, work around it.
RUN rm /usr/lib/python3.11/EXTERNALLY-MANAGED

RUN pip install --upgrade pip setuptools wheel

COPY requirements.txt /seechange/requirements.txt

# Listing all these versions ensures that this is going to fall behind
# and out of date and eventually break.  Versions of packages will no
# longer be available, or will not be compatible with updates to the
# base OS.
#
# Not listing versions ensures that eventually a package will evolve
# to being incompatible with my code.  (This happened to me when
# the default sqlalchemy jumped from 1.4.x to 2.0.x.)
#
# There is no good answer.
#
# NOTE : this current package list is a superset of what Rob had in
# lensgrinder and what Guy put in "requirements.txt" under the top
# level.  I'm guessing the latter came out of skyportal?  We should trim
# this down to what we actually need.  We should also remove things
# that are here only as dependencies of other things (as opposed to things
# we explicitly use) and let pip resolve the dependencies.
#

RUN pip install -r /seechange/requirements.txt && rm -rf /home/seechange/.cache/pip

# Some final setups for sanity
ENV LESS -XLRi

# A gratuitous command so that the container will persist
CMD ["/bin/bash"]<|MERGE_RESOLUTION|>--- conflicted
+++ resolved
@@ -124,19 +124,6 @@
 #
 # Need to install mpich here rather than via package manager to ensure
 # ABI compatibility.
-<<<<<<< HEAD
-ARG mpich_version=4.0.2
-ARG mpich_prefix=mpich-$mpich_version
-RUN curl -L https://www.mpich.org/static/downloads/$mpich_version/$mpich_prefix.tar.gz -O \
-    && tar xf $mpich_prefix.tar.gz \
-    && cd $mpich_prefix \
-    && ./configure FFLAGS=-fallow-argument-mismatch FCFLAGS=-fallow-argument-mismatch \
-    && make -j 16 \
-    && make install \
-    && make clean \
-    && cd .. \
-    && rm -rf $mpich_prefix $mpich_prefix.tar.gz
-=======
 # ARG mpich_version=4.0.2
 # ARG mpich_prefix=mpich-$mpich_version
 # RUN curl -L https://www.mpich.org/static/downloads/$mpich_version/$mpich_prefix.tar.gz -O \
@@ -148,7 +135,6 @@
 #     && make clean \
 #     && cd .. \
 #     && rm -rf $mpich_prefix $mpich_prefix.tar.gz
->>>>>>> efab173f
 
 # Hotpants Alard/Lupton image subtraction
 RUN git clone https://github.com/acbecker/hotpants.git \
