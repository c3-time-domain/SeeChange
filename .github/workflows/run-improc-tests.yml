--- conflicted
+++ resolved
@@ -40,7 +40,6 @@
           sudo rm -rf /opt/ghc
           sudo rm -rf "/usr/local/share/boost"
           sudo rm -rf "$AGENT_TOOLSDIRECTORY"
-<<<<<<< HEAD
 
       # A NOTE ABOUT DOCKER IMAGES
       # Because they don't change with every pull request, we've stopped
@@ -51,6 +50,9 @@
       # pre-built and stored on the github container archive.  Look at
       # tests/docker-compose.yaml; there, you can see what the various
       # image names are expected to be.
+      #
+      # For building and pushing these docker images, see "Running tests
+      # on github actions" in the "Testing" section of the code documentation.
       #
       # If we ever want to go back to building the docker images in
       # all of the workflow files, the code is below.  However, you
@@ -97,8 +99,5 @@
 
       - name: run test
         run: |
-=======
- 
->>>>>>> 02db2996
           shopt -s nullglob
           TEST_SUBFOLDER=tests/improc docker compose run -e SKIP_BIG_MEMORY=1 runtests