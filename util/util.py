--- conflicted
+++ resolved
@@ -13,12 +13,8 @@
 from astropy.io import fits
 from astropy.time import Time
 
-<<<<<<< HEAD
 from models.base import SmartSession, safe_mkdir
 from util.logger import SCLogger
-=======
-from models.base import safe_mkdir
->>>>>>> 02db2996
 
 
 def ensure_file_does_not_exist( filepath, delete=False ):
@@ -401,7 +397,6 @@
     else:
         raise ValueError(f'Cannot parse boolean value from "{text}"')
 
-<<<<<<< HEAD
 # from: https://stackoverflow.com/a/5883218
 def get_inheritors(klass):
     """Get all classes that inherit from klass. """
@@ -487,9 +482,6 @@
             SCLogger.error( f'Exception in asDateTime: {e}\n' )
         raise ValueError( f'Error, {string} is not a valid date and time.' )
 
-=======
-
 def env_as_bool(varname):
     """Parse an environmental variable as a boolean."""
-    return parse_bool(os.getenv(varname))
->>>>>>> 02db2996
+    return parse_bool(os.getenv(varname))