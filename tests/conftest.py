import os
import io
import warnings
import pytest
import uuid
import shutil
import pathlib

import requests
from bs4 import BeautifulSoup

import numpy as np

import sqlalchemy as sa

from astropy.io import fits, votable

from util.config import Config
from models.base import FileOnDiskMixin, SmartSession, CODE_ROOT, _logger
from models.provenance import CodeVersion, Provenance
from models.image import Image
from models.source_list import SourceList
from models.psf import PSF
from pipeline.data_store import DataStore
from pipeline.catalog_tools import fetch_GaiaDR3_excerpt

from util import config
from util.archive import Archive
from util.retrydownload import retry_download

pytest_plugins = ['tests.fixtures.simulated', 'tests.fixtures.decam', 'tests.fixtures.ztf', 'tests.fixtures.ptf']


# idea taken from: https://shay-palachy.medium.com/temp-environment-variables-for-pytest-7253230bd777
# this fixture should be the first thing loaded by the test suite
@pytest.fixture(scope="session", autouse=True)
def tests_setup_and_teardown():
    # Will be executed before the first test
    # print('Initial setup fixture loaded! ')

    # make sure to load the test config
    test_config_file = str((pathlib.Path(__file__).parent.parent / 'tests' / 'seechange_config_test.yaml').resolve())

    Config.get(configfile=test_config_file, setdefault=True)

    yield
    # Will be executed after the last test
    # print('Final teardown fixture executed! ')

    with SmartSession() as session:
        # Tests are leaving behind (at least) exposures and provenances.
        # Ideally, they should all clean up after themselves.  Finding
        # all of this is a worthwhile TODO, but recursive_merge probably
        # means that finding all of them is going to be a challenge.
        # So, make sure that the database is wiped.  Deleting just
        # provenances and codeversions should do it, because most things
        # have a cascading foreign key into provenances.
        session.execute( sa.text( "DELETE FROM provenances" ) )
        session.execute( sa.text( "DELETE FROM code_versions" ) )
        session.commit()


@pytest.fixture(scope="session")
def persistent_dir():
    return os.path.join(CODE_ROOT, 'data')


@pytest.fixture(scope="session")
def cache_dir():
    path = os.path.join(CODE_ROOT, 'data/cache')
    if not os.path.isdir(path):
        os.makedirs(path)
    return path


@pytest.fixture(scope="session")
def data_dir():
    FileOnDiskMixin.configure_paths()
    temp_data_folder = FileOnDiskMixin.local_path
    os.makedirs(temp_data_folder, exist_ok=True)
    with open(os.path.join(temp_data_folder, 'placeholder'), 'w'):
        pass  # make an empty file inside this folder to make sure it doesn't get deleted on "remove_data_from_disk"

    # print(f'temp_data_folder: {temp_data_folder}')

    yield temp_data_folder

    # remove all the files created during tests
    # make sure the test config is pointing the data_dir
    # to a different location than the rest of the data
    # shutil.rmtree(temp_data_folder)


@pytest.fixture(scope="session")
def blocking_plots():
    """
    Control how and when plots will be generated.
    There are three options for the environmental variable "INTERACTIVE".
     - It is not set: do not make any plots. blocking_plots returns False.
     - It is set to a False value: make plots, but save them, and do not show on screen/block execution.
       In this case the blocking_plots returns False, but the tests that skip if INTERACTIVE is None will run.
     - It is set to a True value: make the plots, but stop the test execution until the figure is closed.

    If a test only makes plots and does not test functionality, it should be marked with
    @pytest.mark.skipif( os.getenv('INTERACTIVE') is None, reason='Set INTERACTIVE to run this test' )

    If a test makes a diagnostic plot, that is only ever used to visually inspect the results,
    then it should be surrounded by an if blocking_plots: statement. It will only run in interactive mode.

    If a test makes a plot that should be saved to disk, it should either have the skipif mentioned above,
    or have an if os.getenv('INTERACTIVE'): statement surrounding the plot itself.
    You may want to add plt.show(block=blocking_plots) to allow the figure to stick around in interactive mode,
    on top of saving the figure at the end of the test.
    """
    import matplotlib
    backend = matplotlib.get_backend()

    # make sure there's a folder to put the plots in
    if not os.path.isdir(os.path.join(CODE_ROOT, 'tests/plots')):
        os.makedirs(os.path.join(CODE_ROOT, 'tests/plots'))

    inter = os.getenv('INTERACTIVE', False)
    if isinstance(inter, str):
        inter = inter.lower() in ('true', '1', 'on', 'yes')

    if not inter:  # for non-interactive plots, use headless plots that just save to disk
        # ref: https://stackoverflow.com/questions/15713279/calling-pylab-savefig-without-display-in-ipython
        matplotlib.use("Agg")

    yield inter

    matplotlib.use(backend)


def rnd_str(n):
    return ''.join(np.random.choice(list('abcdefghijklmnopqrstuvwxyz'), n))


@pytest.fixture
def config_test():
    return Config.get()


@pytest.fixture(scope="session", autouse=True)
def code_version():
    with SmartSession() as session:
        cv = session.scalars(sa.select(CodeVersion).where(CodeVersion.id == 'test_v1.0.0')).first()
        if cv is None:
            cv = CodeVersion(id="test_v1.0.0")
            cv.update()
            session.add( cv )
            session.commit()
        cv = session.scalars(sa.select(CodeVersion).where(CodeVersion.id == 'test_v1.0.0')).first()

    yield cv

    try:
        with SmartSession() as session:
            session.execute(sa.delete(CodeVersion).where(CodeVersion.id == 'test_v1.0.0'))
            session.commit()
    except Exception as e:
        warnings.warn(str(e))


@pytest.fixture
def provenance_base(code_version):
    p = Provenance(
        process="test_base_process",
        code_version=code_version,
        parameters={"test_key": uuid.uuid4().hex},
        upstreams=[],
        is_testing=True,
    )

    with SmartSession() as session:
        p.code_version = session.merge(code_version)
        session.add(p)
        session.commit()
        session.refresh(p)
        pid = p.id

    yield p

    try:
        with SmartSession() as session:
            session.execute(sa.delete(Provenance).where(Provenance.id == pid))
            session.commit()
    except Exception as e:
        warnings.warn(str(e))


@pytest.fixture
def provenance_extra( provenance_base ):
    p = Provenance(
        process="test_base_process",
        code_version=provenance_base.code_version,
        parameters={"test_key": uuid.uuid4().hex},
        upstreams=[provenance_base],
        is_testing=True,
    )
    p.update_id()

    with SmartSession() as session:
        session.add(p)
        session.commit()
        session.refresh(p)
        pid = p.id

    yield p

    try:
        with SmartSession() as session:
            session.execute(sa.delete(Provenance).where(Provenance.id == pid))
            session.commit()
    except Exception as e:
        warnings.warn(str(e))


# use this to make all the pre-committed Image fixtures
@pytest.fixture(scope="session")
def provenance_preprocessing(code_version):
    p = Provenance(
        process="preprocessing",
        code_version=code_version,
        parameters={"test_key": "test_value"},
        upstreams=[],
        is_testing=True,
    )

    with SmartSession() as session:
        p.code_version = session.merge(code_version)
        session.add(p)
        session.commit()
        session.refresh(p)
        pid = p.id

    yield p

<<<<<<< HEAD
=======
@pytest.fixture
def decam_example_raw_image( decam_example_exposure ):
    image = Image.from_exposure(decam_example_exposure, section_id='N1')
    image.data = image.raw_data.astype(np.float32)
    return image


@pytest.fixture
def decam_example_reduced_image_ds( code_version, decam_example_exposure ):
    """Provides a datastore with an image, source list, and psf.

    Preprocessing, source extraction, and PSF estimation were all
    performed as this fixture was written, and saved to
    data/test_data/DECam_examples, so that this fixture will return
    quickly.  That does mean that if the code has evolved since those
    test files were created, the files may not be exactly consistent
    with the code_version in the provenances they have attached to them,
    but hopefully the actual data and database records are still good
    enough for the tests.

    Has an image (with weight and flags), sources, and psf.  The data
    has not been loaded into the image, sources, or psf fields, but of
    course that will happen if you access (for instance)
    decam_example_reduced_image_ds.image.data.  The provenances *have*
    been loaded into the session (and committed to the database), but
    the image, sources, and psf have not been added to the session.

    The DataStore has a session inside it.

    """

    exposure = decam_example_exposure
    # Have to spoof the md5sum field to let us add it to the database even
    # though we're not really saving it to the archive
    exposure.md5sum = uuid.uuid4()

    datadir = pathlib.Path( FileOnDiskMixin.local_path )
    filepathbase = 'test_data/DECam_examples/c4d_20221104_074232_N1_g_Sci_VWQNR2'
    fileextensions = { '.image.fits', '.weight.fits', '.flags.fits', '.sources.fits', '.psf', '.psf.xml' }

    # This next block of code generates the files read in this test.  We
    # don't want to rerun the code to generate them every single time,
    # because it's a fairly slow process and this is a function-scope
    # fixture.  As such, generate files with names ending in "_cached"
    # that we won't delete at fixture teardown.  Then, we'll copy those
    # files to the ones that the fixture really needs, and those copies
    # will be deleted at fixture teardown.  (We need this to be a
    # function-scope fixture because the tests that use the DataStore we
    # return may well modify it, and may well modify the files on disk.)

    # (Note: this will not regenerate the .yaml files
    # test_data/DECam_examples, which are used to reconstruct the
    # database object fields.  If tests fail after regenerating these
    # files, review those .yaml files to make sure they're still
    # current.)

    # First check if those files exist; if they don't, generate them.
    mustregenerate = False
    for ext in fileextensions:
        if not ( datadir / f'{filepathbase}{ext}_cached' ).is_file():
            _logger.info( f"{filepathbase}{ext}_cached missing, decam_example_reduced_image_ds fixture "
                          f"will regenerate all _cached files" )
            mustregenerate = True

    if mustregenerate:
        with SmartSession() as session:
            exposure = exposure.recursive_merge( session )
            session.add( exposure )
            session.commit()              # This will get cleaned up in the decam_example_exposure teardown
            prepper = Preprocessor()
            ds = prepper.run( exposure, 'N1', session=session )
            try:
                det = Detector( measure_psf=True )
                ds = det.run( ds )
                ds.save_and_commit()

                paths = []
                for obj in [ ds.image, ds.sources, ds.psf ]:
                    paths.extend( obj.get_fullpath( as_list=True ) )

                extextract = re.compile( '^(?P<base>.*)(?P<extension>\\..*\\.fits|\\.psf|\\.psf.xml)$' )
                extscopied = set()
                for src in paths:
                    match = extextract.search( src )
                    if match is None:
                        raise RuntimeError( f"Failed to parse {src}" )
                    if match.group('extension') not in fileextensions:
                        raise RuntimeError( f"Unexpected file extension on {src}" )
                    shutil.copy2( src, datadir/ f'{filepathbase}{match.group("extension")}_cached' )
                    extscopied.add( match.group('extension') )

                if extscopied != fileextensions:
                    raise RuntimeError( f"Extensions copied {extscopied} doesn't match expected {fileextensions}" )
            finally:
                ds.delete_everything()
    else:
        _logger.info( f"decam_example_reduced_image_ds fixture found all _cached files, not regenerating" )

    # Now make sure that the actual files needed are there by copying
    # the _cached files

    copiesmade = []
>>>>>>> e8d5426e
    try:
        with SmartSession() as session:
            session.execute(sa.delete(Provenance).where(Provenance.id == pid))
            session.commit()
<<<<<<< HEAD
=======
            session.close()

    finally:
        for f in copiesmade:
            f.unlink( missing_ok=True )


# TODO : cache the results of this just like in
#  decam_example_reduced_image_ds so they don't have to be regenerated
#  every time this fixture is used.
@pytest.fixture
def decam_example_reduced_image_ds_with_wcs( decam_example_reduced_image_ds ):
    ds = decam_example_reduced_image_ds
    with open( ds.image.get_fullpath()[0], "rb" ) as ifp:
        md5 = hashlib.md5()
        md5.update( ifp.read() )
        origmd5 = uuid.UUID( md5.hexdigest() )

    xvals = [ 0, 0, 2047, 2047 ]
    yvals = [ 0, 4095, 0, 4095 ]
    origwcs = WCS( ds.image.raw_header )

    astrometor = AstroCalibrator( catalog='GaiaDR3', method='scamp', max_mag=[22.], mag_range=4.,
                                  min_stars=50, max_resid=0.15, crossid_radius=[2.0],
                                  min_frac_matched=0.1, min_matched_stars=10 )
    ds = astrometor.run( ds )

    return ds, origwcs, xvals, yvals, origmd5

    # Don't need to do any cleaning up, because no files were written
    # doing the WCS (it's all database), and the
    # decam_example_reduced_image_ds is going to do a
    # ds.delete_everything()


@pytest.fixture
def decam_example_reduced_image_ds_with_zp( decam_example_reduced_image_ds_with_wcs ):
    ds = decam_example_reduced_image_ds_with_wcs[0]
    ds.save_and_commit()
    photomotor = PhotCalibrator( cross_match_catalog='GaiaDR3' )
    ds = photomotor.run( ds )

    return ds, photomotor


@pytest.fixture
def ref_for_decam_example_image( provenance_base ):
    datadir = pathlib.Path( FileOnDiskMixin.local_path ) / 'test_data/DECam_examples'
    filebase = 'DECaPS-West_20220112.g.32'

    urlmap = { '.image.fits': '.fits.fz',
               '.weight.fits': '.weight.fits.fz',
               '.flags.fits': '.bpm.fits.fz' }
    for ext in [ '.image.fits', '.weight.fits', '.flags.fits' ]:
        path = datadir / f'{filebase}{ext}'
        cachedpath = datadir / f'{filebase}{ext}_cached'
        fzpath = datadir / f'{filebase}{ext}_cached.fz'
        if cachedpath.is_file():
            _logger.info( f"{path} exists, not redownloading." )
        else:
            url = ( f'https://portal.nersc.gov/cfs/m2218/decat/decat/templatecache/DECaPS-West_20220112.g/'
                    f'{filebase}{urlmap[ext]}' )
            retry_download( url, fzpath )
            res = subprocess.run( [ 'funpack', '-D', fzpath ] )
            if res.returncode != 0:
                raise SubprocessFailure( res )
        shutil.copy2( cachedpath, path )

    prov = provenance_base

    with open( datadir / f'{filebase}.image.yaml' ) as ifp:
        refyaml = yaml.safe_load( ifp )
    image = Image( **refyaml )
    image.provenance = prov
    image.filepath = f'test_data/DECam_examples/{filebase}'

    yield image

    # Just in case the image got added to the database:
    image.delete_from_disk_and_database()

    # And just in case the image was added to the database with a different name:
    for ext in [ '.image.fits', '.weight.fits', '.flags.fits' ]:
        ( datadir / f'{filebase}{ext}' ).unlink( missing_ok=True )


@pytest.fixture
def reference_entry_decam_example(ref_for_decam_example_image):
    ref_entry = ReferenceEntry()
    ref_entry.image = ref_for_decam_example_image
    ref_entry.validity_start = Time(50000, format='mjd', scale='utc').isot
    ref_entry.validity_end = Time(60500, format='mjd', scale='utc').isot

    yield ref_entry

    # with SmartSession() as session:
    #     ref_entry = session.merge(ref_entry)
    #     session.execute(sa.delete(ReferenceEntry).where(ReferenceEntry.id == ref_entry.id))
    #     session.commit()

@pytest.fixture
def decam_small_image(decam_example_raw_image):
    image = decam_example_raw_image
    image.data = image.data[256:256+512, 256:256+512].copy()  # make it C-contiguous
    return image


class ImageCleanup:
    """
    Helper function that allows you to take an Image object
    with fake data (for testing) and save it to disk,
    while also making sure that the data is removed from disk
    when the object goes out of scope.

    Usage:
    >> im_clean = ImageCleanup.save_image(image)
    at end of test the im_clean goes out of scope and removes the file
    """

    @classmethod
    def save_image(cls, image, archive=True):
        """
        Save the image to disk, and return an ImageCleanup object.

        Parameters
        ----------
        image: models.image.Image
            The image to save (that is used to call remove_data_from_disk)
        archive:
            Whether to save to the archive or not. Default is True.
            Controls the save(no_archive) flag and whether the file
            will be cleaned up from database and archive at the end.

        Returns
        -------
        ImageCleanup:
            An object that will remove the image from disk when it goes out of scope.
            This should be put into a variable that goes out of scope at the end of the test.
        """
        if image.data is None:
            if image.raw_data is None:
                image.raw_data = np.random.uniform(0, 100, size=(100, 100))
            image.data = np.float32(image.raw_data)

        if image.instrument is None:
            image.instrument = 'DemoInstrument'

        if image._raw_header is None:
            image._raw_header = fits.Header()

        image.save(no_archive=not archive)

        # if not archive:
        #     image.md5sum = uuid.uuid4()  # spoof the md5 sum
        return cls(image, archive=archive)  # don't use this, but let it sit there until going out of scope of the test

    def __init__(self, image, archive=True):
        self.image = image
        self.archive = archive

    def __del__(self):
        # print('removing file at end of test!')
        try:
            if self.archive:
                self.image.delete_from_disk_and_database()
            else:
                self.image.remove_data_from_disk()
        except:
            pass


@pytest.fixture
def demo_image(exposure):
    exposure.update_instrument()
    im = Image.from_exposure(exposure, section_id=0)

    yield im

    try:
        with SmartSession() as session:
            im = session.merge(im)
            im.delete_from_disk_and_database(session=session, commit=True)

    except Exception as e:
        warnings.warn(str(e))


# idea taken from: https://github.com/pytest-dev/pytest/issues/2424#issuecomment-333387206
def generate_image_fixture():

    @pytest.fixture
    def new_image():
        exp = make_new_exposure()
        add_file_to_exposure(exp)
        exp.update_instrument()
        im = Image.from_exposure(exp, section_id=0)

        yield im

        with SmartSession() as session:
            im = session.merge(im)
            im.delete_from_disk_and_database(session=session, commit=True)
            if sa.inspect( im ).persistent:
                session.execute(sa.delete(Image).where(Image.id == im.id))
                session.commit()

    return new_image


def inject_demo_image_fixture(image_name):
    globals()[image_name] = generate_image_fixture()


for i in range(2, 10):
    inject_demo_image_fixture(f'demo_image{i}')


@pytest.fixture
def reference_entry(provenance_base, provenance_extra):
    ref_entry = None
    filter = np.random.choice(list('grizY'))
    target = rnd_str(6)
    ra = np.random.uniform(0, 360)
    dec = np.random.uniform(-90, 90)
    images = []

    for i in range(5):
        exp = make_new_exposure()

        exp.filter = filter
        exp.target = target
        exp.project = "coadd_test"
        exp.ra = ra
        exp.dec = dec

        exp.update_instrument()
        im = Image.from_exposure(exp, section_id=0)
        im.data = im.raw_data - np.median(im.raw_data)
        im.provenance = provenance_base
        im.ra = ra
        im.dec = dec
        im.save()
        images.append(im)

    ref = Image.from_images(images)
    ref.data = np.mean(np.array([im.data for im in images]), axis=0)

    provenance_extra.process = 'coaddition'
    ref.provenance = provenance_extra
    ref.save()

    ref_entry = ReferenceEntry()
    ref_entry.image = ref
    ref_entry.validity_start = Time(50000, format='mjd', scale='utc').isot
    ref_entry.validity_end = Time(58500, format='mjd', scale='utc').isot
    ref_entry.section_id = 0
    ref_entry.filter = filter
    ref_entry.target = target

    with SmartSession() as session:
        ref_entry.image = session.merge( ref_entry.image )
        session.add(ref_entry)
        session.commit()

    yield ref_entry

    try:
        if ref_entry is not None:
            with SmartSession() as session:
                ref_entry = session.merge(ref_entry)
                ref = ref_entry.image
                for im in ref.source_images:
                    exp = im.exposure
                    exp.delete_from_disk_and_database(session=session, commit=False)
                    im.delete_from_disk_and_database(session=session, commit=False)
                ref.delete_from_disk_and_database(session=session, commit=False)

                session.commit()

    except Exception as e:
        warnings.warn(str(e))


@pytest.fixture
def sources(demo_image):
    num = 100
    x = np.random.uniform(0, demo_image.raw_data.shape[1], num)
    y = np.random.uniform(0, demo_image.raw_data.shape[0], num)
    flux = np.random.uniform(0, 1000, num)
    flux_err = np.random.uniform(0, 100, num)
    rhalf = np.abs(np.random.normal(0, 3, num))

    data = np.array(
        [x, y, flux, flux_err, rhalf],
        dtype=([('x', 'f4'), ('y', 'f4'), ('flux', 'f4'), ('flux_err', 'f4'), ('rhalf', 'f4')])
    )
    s = SourceList(image=demo_image, data=data, format='sepnpy')

    yield s

    try:
        with SmartSession() as session:
            s = session.merge(s)
            s.delete_from_disk_and_database(session=session, commit=True)
>>>>>>> e8d5426e
    except Exception as e:
        warnings.warn(str(e))


@pytest.fixture
def archive():
    cfg = config.Config.get()
    archive_specs = cfg.value('archive')
    if archive_specs is None:
        raise ValueError( "archive in config is None" )
    archive = Archive( **archive_specs )
    yield archive

    try:
        # To tear down, we need to blow away the archive server's directory.
        # For the test suite, we've also mounted that directory locally, so
        # we can do that
        archivebase = f"{os.getenv('SEECHANGE_TEST_ARCHIVE_DIR')}/{cfg.value('archive.path_base')}"
        try:
            shutil.rmtree( archivebase )
        except FileNotFoundError:
            pass

    except Exception as e:
        warnings.warn(str(e))


@pytest.fixture
def example_image_with_sources_and_psf_filenames():
    image = pathlib.Path( FileOnDiskMixin.local_path ) / "test_data/test_ztf_image.fits"
    weight = pathlib.Path( FileOnDiskMixin.local_path ) / "test_data/test_ztf_image.weight.fits"
    flags = pathlib.Path( FileOnDiskMixin.local_path ) / "test_data/test_ztf_image.flags.fits"
    sources = pathlib.Path( FileOnDiskMixin.local_path ) / "test_data/test_ztf_image.sources.fits"
    psf = pathlib.Path( FileOnDiskMixin.local_path ) / "test_data/test_ztf_image.psf"
    psfxml = pathlib.Path( FileOnDiskMixin.local_path ) / "test_data/test_ztf_image.psf.xml"
    return image, weight, flags, sources, psf, psfxml


@pytest.fixture
def example_ds_with_sources_and_psf( example_image_with_sources_and_psf_filenames ):
    image, weight, flags, sources, psf, psfxml = example_image_with_sources_and_psf_filenames
    ds = DataStore()

    ds.image = Image( filepath=str( image.relative_to( FileOnDiskMixin.local_path ) ), format='fits' )
    with fits.open( image ) as hdul:
        ds.image._data = hdul[0].data
        ds.image._raw_header = hdul[0].header
    with fits.open( weight ) as hdul:
        ds.image._weight = hdul[0].data
    with fits.open( flags ) as hdul:
        ds.image_flags = hdul[0].data
    ds.image.set_corners_from_header_wcs()
    ds.image.ra = ( ds.image.ra_corner_00 + ds.image.ra_corner_01 +
                    ds.image.ra_corner_10 + ds.image.ra_corner_11 ) / 4.
    ds.image.dec = ( ds.image.dec_corner_00 + ds.image.dec_corner_01 +
                     ds.image.dec_corner_00 + ds.image.dec_corner_11 ) / 4.
    ds.image.calculate_coordinates()

    ds.sources = SourceList( filepath=str( sources.relative_to( FileOnDiskMixin.local_path ) ), format='sextrfits' )
    ds.sources.load( sources )
    ds.sources.num_sources = len( ds.sources.data )

    ds.psf = PSF( filepath=str( psf.relative_to( FileOnDiskMixin.local_path ) ), format='psfex' )
    ds.psf.load( download=False, psfpath=psf, psfxmlpath=psfxml )
    bio = io.BytesIO( ds.psf.info.encode( 'utf-8' ) )
    tab = votable.parse( bio ).get_table_by_index( 1 )
    ds.psf.fwhm_pixels = float( tab.array['FWHM_FromFluxRadius_Mean'][0] )

    return ds


@pytest.fixture
def example_source_list_filename( example_image_with_sources_and_psf_filenames ):
    image, weight, flags, sources, psf, psfxml = example_image_with_sources_and_psf_filenames
    return sources


@pytest.fixture
def example_psfex_psf_files():
    psfpath = ( pathlib.Path( FileOnDiskMixin.local_path )
                / "test_data/ztf_20190317307639_000712_zg_io.083_sources.psf" )
    psfxmlpath = ( pathlib.Path( FileOnDiskMixin.local_path )
                   / "test_data/ztf_20190317307639_000712_zg_io.083_sources.psf.xml" )
    if not ( psfpath.is_file() and psfxmlpath.is_file() ):
        raise FileNotFoundError( f"Can't read at least one of {psfpath}, {psfxmlpath}" )
    return psfpath, psfxmlpath


@pytest.fixture
def gaiadr3_excerpt( example_ds_with_sources_and_psf ):
    ds = example_ds_with_sources_and_psf
    catexp = fetch_GaiaDR3_excerpt( ds.image, minstars=50, maxmags=20, magrange=4)
    assert catexp is not None

    yield catexp

    with SmartSession() as session:
        catexp = catexp.recursive_merge( session )
        catexp.delete_from_disk_and_database( session=session )


@pytest.fixture
def ptf_image_new():
    datadir = os.path.join(FileOnDiskMixin.local_path, 'test_data/PTF_examples')
    if not os.path.isdir(datadir):
        os.makedirs(datadir)

    filename = 'PTF201104234316_2_o_44887_11.w.fits'

    path = os.path.join(datadir, filename)
    cachedpath = filename + '_cached'

    if os.path.isfile(cachedpath):
        _logger.info(f"{path} exists, not redownloading.")
    else:
        url = f'https://portal.nersc.gov/project/m2218/pipeline/dec+04/ccd_11/{filename}'
        retry_download(url, cachedpath)  # make the cached copy

    shutil.copy2(cachedpath, path)  # make a temporary copy to be deleted at end of test
    prov = provenance_base

    # with open(datadir / f'{filebase}.image.yaml') as ifp:
    #     refyaml = yaml.safe_load(ifp)
    # image = Image(**refyaml)
    image = Image()
    image.provenance = prov
    image.filepath = filename

    yield image

    # Just in case the image got added to the database:
    image.delete_from_disk_and_database()


@pytest.fixture(scope='session')
def all_ptf_example_images(provenance_base):
    datadir = os.path.join(FileOnDiskMixin.local_path, 'test_data/PTF_examples')
    if not os.path.isdir(datadir):
        os.makedirs(datadir)

    url = f'https://portal.nersc.gov/project/m2218/pipeline/dec+04/ccd_11/'
    r = requests.get(url)
    soup = BeautifulSoup(r.text, 'html.parser')
    links = soup.find_all('a')
    filenames = [link.get('href') for link in links if link.get('href').endswith('.fits')]
    images = []
    for filename in filenames:
        path = os.path.join(datadir, filename)
        cachedpath = filename + '_cached'

        if os.path.isfile(cachedpath):
            _logger.info(f"{path} exists, not redownloading.")
        else:
            url = f'https://portal.nersc.gov/project/m2218/pipeline/dec+04/ccd_11/{filename}'
            retry_download(url, cachedpath)

        shutil.copy2(cachedpath, path)
        new_image = Image(filepath=path)
        new_image.provenance = provenance_base
        images.append(new_image)

    yield images

    with SmartSession() as session:
        for image in images:
            image.delete_from_disk_and_database(session=session, commit=False)
            session.delete(image)
        session.commit()


def test_get_ptf_image(ptf_image_new):
    print(ptf_image_new)
    print(ptf_image_new)<|MERGE_RESOLUTION|>--- conflicted
+++ resolved
@@ -236,422 +236,11 @@
 
     yield p
 
-<<<<<<< HEAD
-=======
-@pytest.fixture
-def decam_example_raw_image( decam_example_exposure ):
-    image = Image.from_exposure(decam_example_exposure, section_id='N1')
-    image.data = image.raw_data.astype(np.float32)
-    return image
-
-
-@pytest.fixture
-def decam_example_reduced_image_ds( code_version, decam_example_exposure ):
-    """Provides a datastore with an image, source list, and psf.
-
-    Preprocessing, source extraction, and PSF estimation were all
-    performed as this fixture was written, and saved to
-    data/test_data/DECam_examples, so that this fixture will return
-    quickly.  That does mean that if the code has evolved since those
-    test files were created, the files may not be exactly consistent
-    with the code_version in the provenances they have attached to them,
-    but hopefully the actual data and database records are still good
-    enough for the tests.
-
-    Has an image (with weight and flags), sources, and psf.  The data
-    has not been loaded into the image, sources, or psf fields, but of
-    course that will happen if you access (for instance)
-    decam_example_reduced_image_ds.image.data.  The provenances *have*
-    been loaded into the session (and committed to the database), but
-    the image, sources, and psf have not been added to the session.
-
-    The DataStore has a session inside it.
-
-    """
-
-    exposure = decam_example_exposure
-    # Have to spoof the md5sum field to let us add it to the database even
-    # though we're not really saving it to the archive
-    exposure.md5sum = uuid.uuid4()
-
-    datadir = pathlib.Path( FileOnDiskMixin.local_path )
-    filepathbase = 'test_data/DECam_examples/c4d_20221104_074232_N1_g_Sci_VWQNR2'
-    fileextensions = { '.image.fits', '.weight.fits', '.flags.fits', '.sources.fits', '.psf', '.psf.xml' }
-
-    # This next block of code generates the files read in this test.  We
-    # don't want to rerun the code to generate them every single time,
-    # because it's a fairly slow process and this is a function-scope
-    # fixture.  As such, generate files with names ending in "_cached"
-    # that we won't delete at fixture teardown.  Then, we'll copy those
-    # files to the ones that the fixture really needs, and those copies
-    # will be deleted at fixture teardown.  (We need this to be a
-    # function-scope fixture because the tests that use the DataStore we
-    # return may well modify it, and may well modify the files on disk.)
-
-    # (Note: this will not regenerate the .yaml files
-    # test_data/DECam_examples, which are used to reconstruct the
-    # database object fields.  If tests fail after regenerating these
-    # files, review those .yaml files to make sure they're still
-    # current.)
-
-    # First check if those files exist; if they don't, generate them.
-    mustregenerate = False
-    for ext in fileextensions:
-        if not ( datadir / f'{filepathbase}{ext}_cached' ).is_file():
-            _logger.info( f"{filepathbase}{ext}_cached missing, decam_example_reduced_image_ds fixture "
-                          f"will regenerate all _cached files" )
-            mustregenerate = True
-
-    if mustregenerate:
-        with SmartSession() as session:
-            exposure = exposure.recursive_merge( session )
-            session.add( exposure )
-            session.commit()              # This will get cleaned up in the decam_example_exposure teardown
-            prepper = Preprocessor()
-            ds = prepper.run( exposure, 'N1', session=session )
-            try:
-                det = Detector( measure_psf=True )
-                ds = det.run( ds )
-                ds.save_and_commit()
-
-                paths = []
-                for obj in [ ds.image, ds.sources, ds.psf ]:
-                    paths.extend( obj.get_fullpath( as_list=True ) )
-
-                extextract = re.compile( '^(?P<base>.*)(?P<extension>\\..*\\.fits|\\.psf|\\.psf.xml)$' )
-                extscopied = set()
-                for src in paths:
-                    match = extextract.search( src )
-                    if match is None:
-                        raise RuntimeError( f"Failed to parse {src}" )
-                    if match.group('extension') not in fileextensions:
-                        raise RuntimeError( f"Unexpected file extension on {src}" )
-                    shutil.copy2( src, datadir/ f'{filepathbase}{match.group("extension")}_cached' )
-                    extscopied.add( match.group('extension') )
-
-                if extscopied != fileextensions:
-                    raise RuntimeError( f"Extensions copied {extscopied} doesn't match expected {fileextensions}" )
-            finally:
-                ds.delete_everything()
-    else:
-        _logger.info( f"decam_example_reduced_image_ds fixture found all _cached files, not regenerating" )
-
-    # Now make sure that the actual files needed are there by copying
-    # the _cached files
-
-    copiesmade = []
->>>>>>> e8d5426e
     try:
         with SmartSession() as session:
             session.execute(sa.delete(Provenance).where(Provenance.id == pid))
             session.commit()
-<<<<<<< HEAD
-=======
-            session.close()
-
-    finally:
-        for f in copiesmade:
-            f.unlink( missing_ok=True )
-
-
-# TODO : cache the results of this just like in
-#  decam_example_reduced_image_ds so they don't have to be regenerated
-#  every time this fixture is used.
-@pytest.fixture
-def decam_example_reduced_image_ds_with_wcs( decam_example_reduced_image_ds ):
-    ds = decam_example_reduced_image_ds
-    with open( ds.image.get_fullpath()[0], "rb" ) as ifp:
-        md5 = hashlib.md5()
-        md5.update( ifp.read() )
-        origmd5 = uuid.UUID( md5.hexdigest() )
-
-    xvals = [ 0, 0, 2047, 2047 ]
-    yvals = [ 0, 4095, 0, 4095 ]
-    origwcs = WCS( ds.image.raw_header )
-
-    astrometor = AstroCalibrator( catalog='GaiaDR3', method='scamp', max_mag=[22.], mag_range=4.,
-                                  min_stars=50, max_resid=0.15, crossid_radius=[2.0],
-                                  min_frac_matched=0.1, min_matched_stars=10 )
-    ds = astrometor.run( ds )
-
-    return ds, origwcs, xvals, yvals, origmd5
-
-    # Don't need to do any cleaning up, because no files were written
-    # doing the WCS (it's all database), and the
-    # decam_example_reduced_image_ds is going to do a
-    # ds.delete_everything()
-
-
-@pytest.fixture
-def decam_example_reduced_image_ds_with_zp( decam_example_reduced_image_ds_with_wcs ):
-    ds = decam_example_reduced_image_ds_with_wcs[0]
-    ds.save_and_commit()
-    photomotor = PhotCalibrator( cross_match_catalog='GaiaDR3' )
-    ds = photomotor.run( ds )
-
-    return ds, photomotor
-
-
-@pytest.fixture
-def ref_for_decam_example_image( provenance_base ):
-    datadir = pathlib.Path( FileOnDiskMixin.local_path ) / 'test_data/DECam_examples'
-    filebase = 'DECaPS-West_20220112.g.32'
-
-    urlmap = { '.image.fits': '.fits.fz',
-               '.weight.fits': '.weight.fits.fz',
-               '.flags.fits': '.bpm.fits.fz' }
-    for ext in [ '.image.fits', '.weight.fits', '.flags.fits' ]:
-        path = datadir / f'{filebase}{ext}'
-        cachedpath = datadir / f'{filebase}{ext}_cached'
-        fzpath = datadir / f'{filebase}{ext}_cached.fz'
-        if cachedpath.is_file():
-            _logger.info( f"{path} exists, not redownloading." )
-        else:
-            url = ( f'https://portal.nersc.gov/cfs/m2218/decat/decat/templatecache/DECaPS-West_20220112.g/'
-                    f'{filebase}{urlmap[ext]}' )
-            retry_download( url, fzpath )
-            res = subprocess.run( [ 'funpack', '-D', fzpath ] )
-            if res.returncode != 0:
-                raise SubprocessFailure( res )
-        shutil.copy2( cachedpath, path )
-
-    prov = provenance_base
-
-    with open( datadir / f'{filebase}.image.yaml' ) as ifp:
-        refyaml = yaml.safe_load( ifp )
-    image = Image( **refyaml )
-    image.provenance = prov
-    image.filepath = f'test_data/DECam_examples/{filebase}'
-
-    yield image
-
-    # Just in case the image got added to the database:
-    image.delete_from_disk_and_database()
-
-    # And just in case the image was added to the database with a different name:
-    for ext in [ '.image.fits', '.weight.fits', '.flags.fits' ]:
-        ( datadir / f'{filebase}{ext}' ).unlink( missing_ok=True )
-
-
-@pytest.fixture
-def reference_entry_decam_example(ref_for_decam_example_image):
-    ref_entry = ReferenceEntry()
-    ref_entry.image = ref_for_decam_example_image
-    ref_entry.validity_start = Time(50000, format='mjd', scale='utc').isot
-    ref_entry.validity_end = Time(60500, format='mjd', scale='utc').isot
-
-    yield ref_entry
-
-    # with SmartSession() as session:
-    #     ref_entry = session.merge(ref_entry)
-    #     session.execute(sa.delete(ReferenceEntry).where(ReferenceEntry.id == ref_entry.id))
-    #     session.commit()
-
-@pytest.fixture
-def decam_small_image(decam_example_raw_image):
-    image = decam_example_raw_image
-    image.data = image.data[256:256+512, 256:256+512].copy()  # make it C-contiguous
-    return image
-
-
-class ImageCleanup:
-    """
-    Helper function that allows you to take an Image object
-    with fake data (for testing) and save it to disk,
-    while also making sure that the data is removed from disk
-    when the object goes out of scope.
-
-    Usage:
-    >> im_clean = ImageCleanup.save_image(image)
-    at end of test the im_clean goes out of scope and removes the file
-    """
-
-    @classmethod
-    def save_image(cls, image, archive=True):
-        """
-        Save the image to disk, and return an ImageCleanup object.
-
-        Parameters
-        ----------
-        image: models.image.Image
-            The image to save (that is used to call remove_data_from_disk)
-        archive:
-            Whether to save to the archive or not. Default is True.
-            Controls the save(no_archive) flag and whether the file
-            will be cleaned up from database and archive at the end.
-
-        Returns
-        -------
-        ImageCleanup:
-            An object that will remove the image from disk when it goes out of scope.
-            This should be put into a variable that goes out of scope at the end of the test.
-        """
-        if image.data is None:
-            if image.raw_data is None:
-                image.raw_data = np.random.uniform(0, 100, size=(100, 100))
-            image.data = np.float32(image.raw_data)
-
-        if image.instrument is None:
-            image.instrument = 'DemoInstrument'
-
-        if image._raw_header is None:
-            image._raw_header = fits.Header()
-
-        image.save(no_archive=not archive)
-
-        # if not archive:
-        #     image.md5sum = uuid.uuid4()  # spoof the md5 sum
-        return cls(image, archive=archive)  # don't use this, but let it sit there until going out of scope of the test
-
-    def __init__(self, image, archive=True):
-        self.image = image
-        self.archive = archive
-
-    def __del__(self):
-        # print('removing file at end of test!')
-        try:
-            if self.archive:
-                self.image.delete_from_disk_and_database()
-            else:
-                self.image.remove_data_from_disk()
-        except:
-            pass
-
-
-@pytest.fixture
-def demo_image(exposure):
-    exposure.update_instrument()
-    im = Image.from_exposure(exposure, section_id=0)
-
-    yield im
-
-    try:
-        with SmartSession() as session:
-            im = session.merge(im)
-            im.delete_from_disk_and_database(session=session, commit=True)
-
-    except Exception as e:
-        warnings.warn(str(e))
-
-
-# idea taken from: https://github.com/pytest-dev/pytest/issues/2424#issuecomment-333387206
-def generate_image_fixture():
-
-    @pytest.fixture
-    def new_image():
-        exp = make_new_exposure()
-        add_file_to_exposure(exp)
-        exp.update_instrument()
-        im = Image.from_exposure(exp, section_id=0)
-
-        yield im
-
-        with SmartSession() as session:
-            im = session.merge(im)
-            im.delete_from_disk_and_database(session=session, commit=True)
-            if sa.inspect( im ).persistent:
-                session.execute(sa.delete(Image).where(Image.id == im.id))
-                session.commit()
-
-    return new_image
-
-
-def inject_demo_image_fixture(image_name):
-    globals()[image_name] = generate_image_fixture()
-
-
-for i in range(2, 10):
-    inject_demo_image_fixture(f'demo_image{i}')
-
-
-@pytest.fixture
-def reference_entry(provenance_base, provenance_extra):
-    ref_entry = None
-    filter = np.random.choice(list('grizY'))
-    target = rnd_str(6)
-    ra = np.random.uniform(0, 360)
-    dec = np.random.uniform(-90, 90)
-    images = []
-
-    for i in range(5):
-        exp = make_new_exposure()
-
-        exp.filter = filter
-        exp.target = target
-        exp.project = "coadd_test"
-        exp.ra = ra
-        exp.dec = dec
-
-        exp.update_instrument()
-        im = Image.from_exposure(exp, section_id=0)
-        im.data = im.raw_data - np.median(im.raw_data)
-        im.provenance = provenance_base
-        im.ra = ra
-        im.dec = dec
-        im.save()
-        images.append(im)
-
-    ref = Image.from_images(images)
-    ref.data = np.mean(np.array([im.data for im in images]), axis=0)
-
-    provenance_extra.process = 'coaddition'
-    ref.provenance = provenance_extra
-    ref.save()
-
-    ref_entry = ReferenceEntry()
-    ref_entry.image = ref
-    ref_entry.validity_start = Time(50000, format='mjd', scale='utc').isot
-    ref_entry.validity_end = Time(58500, format='mjd', scale='utc').isot
-    ref_entry.section_id = 0
-    ref_entry.filter = filter
-    ref_entry.target = target
-
-    with SmartSession() as session:
-        ref_entry.image = session.merge( ref_entry.image )
-        session.add(ref_entry)
-        session.commit()
-
-    yield ref_entry
-
-    try:
-        if ref_entry is not None:
-            with SmartSession() as session:
-                ref_entry = session.merge(ref_entry)
-                ref = ref_entry.image
-                for im in ref.source_images:
-                    exp = im.exposure
-                    exp.delete_from_disk_and_database(session=session, commit=False)
-                    im.delete_from_disk_and_database(session=session, commit=False)
-                ref.delete_from_disk_and_database(session=session, commit=False)
-
-                session.commit()
-
-    except Exception as e:
-        warnings.warn(str(e))
-
-
-@pytest.fixture
-def sources(demo_image):
-    num = 100
-    x = np.random.uniform(0, demo_image.raw_data.shape[1], num)
-    y = np.random.uniform(0, demo_image.raw_data.shape[0], num)
-    flux = np.random.uniform(0, 1000, num)
-    flux_err = np.random.uniform(0, 100, num)
-    rhalf = np.abs(np.random.normal(0, 3, num))
-
-    data = np.array(
-        [x, y, flux, flux_err, rhalf],
-        dtype=([('x', 'f4'), ('y', 'f4'), ('flux', 'f4'), ('flux_err', 'f4'), ('rhalf', 'f4')])
-    )
-    s = SourceList(image=demo_image, data=data, format='sepnpy')
-
-    yield s
-
-    try:
-        with SmartSession() as session:
-            s = session.merge(s)
-            s.delete_from_disk_and_database(session=session, commit=True)
->>>>>>> e8d5426e
+
     except Exception as e:
         warnings.warn(str(e))
 
