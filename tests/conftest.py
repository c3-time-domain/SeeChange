import os
import warnings
import pytest
import uuid
import wget
import shutil
import pathlib

import numpy as np

import sqlalchemy as sa

from astropy.time import Time
from astropy.io import fits

from util.config import Config
from models.base import SmartSession, CODE_ROOT, _logger
from models.provenance import CodeVersion, Provenance
from models.exposure import Exposure
from models.image import Image
from models.references import ReferenceEntry
<<<<<<< HEAD
from models.instrument import Instrument, get_instrument_instance
=======
from models.source_list import SourceList
>>>>>>> 43537736
from util import config
from util.archive import Archive


# idea taken from: https://shay-palachy.medium.com/temp-environment-variables-for-pytest-7253230bd777
# this fixture should be the first thing loaded by the test suite
@pytest.fixture(scope="session", autouse=True)
def tests_setup_and_teardown():
    # Will be executed before the first test
    # print('Initial setup fixture loaded! ')

    # make sure to load the test config
    test_config_file = str((pathlib.Path(__file__).parent.parent / 'tests' / 'seechange_config_test.yaml').resolve())

    Config.get(configfile=test_config_file, setdefault=True)

    yield
    # Will be executed after the last test
    # print('Final teardown fixture executed! ')


def rnd_str(n):
    return ''.join(np.random.choice(list('abcdefghijklmnopqrstuvwxyz'), n))


@pytest.fixture
def config_test():
    return Config.get()


@pytest.fixture(scope="session", autouse=True)
def code_version():
    with SmartSession() as session:
        cv = session.scalars(sa.select(CodeVersion).where(CodeVersion.version == 'test_v1.0.0')).first()
        if cv is None:
            cv = CodeVersion(version="test_v1.0.0")
            cv.update()
            session.add( cv )
            session.commit()

    yield cv

    try:
        with SmartSession() as session:
            session.execute(sa.delete(CodeVersion).where(CodeVersion.version == 'test_v1.0.0'))
            session.commit()
    except Exception as e:
        warnings.warn(str(e))

@pytest.fixture
def provenance_base(code_version):
    p = Provenance(
        process="test_base_process",
        code_version=code_version,
        parameters={"test_key": uuid.uuid4().hex},
        upstreams=[],
        is_testing=True,
    )

    with SmartSession() as session:
        session.add(p)
        session.commit()
        session.refresh(p)
        pid = p.id

    yield p

    try:
        with SmartSession() as session:
            session.execute(sa.delete(Provenance).where(Provenance.id == pid))
            session.commit()
    except Exception as e:
        warnings.warn(str(e))

@pytest.fixture
def provenance_extra(code_version, provenance_base):
    p = Provenance(
        process="test_base_process",
        code_version=code_version,
        parameters={"test_key": uuid.uuid4().hex},
        upstreams=[provenance_base],
        is_testing=True,
    )

    with SmartSession() as session:
        session.add(p)
        session.commit()
        session.refresh(p)
        pid = p.id

    yield p

    try:
        with SmartSession() as session:
            session.execute(sa.delete(Provenance).where(Provenance.id == pid))
            session.commit()
    except Exception as e:
        warnings.warn(str(e))


@pytest.fixture
def exposure_factory():
    def factory():
        e = Exposure(
            filepath=f"Demo_test_{rnd_str(5)}.fits",
            section_id=0,
            exp_time=np.random.randint(1, 4) * 10,  # 10 to 40 seconds
            mjd=np.random.uniform(58000, 58500),
            filter=np.random.choice(list('grizY')),
            ra=np.random.uniform(0, 360),
            dec=np.random.uniform(-90, 90),
            project='foo',
            target=rnd_str(6),
            nofile=True,
        )
        return e

    return factory


def make_exposure_file(exposure):
    fullname = None
    fullname = exposure.get_fullpath()
    open(fullname, 'a').close()
    exposure.nofile = False

    yield exposure

    try:
        with SmartSession() as session:
            exposure = session.merge(exposure)
            if exposure.id is not None:
                session.execute(sa.delete(Exposure).where(Exposure.id == exposure.id))
                session.commit()

        if fullname is not None and os.path.isfile(fullname):
            os.remove(fullname)
    except Exception as e:
        warnings.warn(str(e))


@pytest.fixture
def exposure(exposure_factory):
    e = exposure_factory()
    make_exposure_file(e)
    yield e


# idea taken from: https://github.com/pytest-dev/pytest/issues/2424#issuecomment-333387206
def generate_exposure():
    @pytest.fixture
    def new_exposure(exposure_factory):
        e = exposure_factory()
        make_exposure_file(e)
        yield e

    return new_exposure


def inject_exposure_fixture(name):
    globals()[name] = generate_exposure()


for i in range(2, 10):
    inject_exposure_fixture(f'exposure{i}')


@pytest.fixture
def exposure_filter_array(exposure_factory):
    e = exposure_factory()
    e.filter = None
    e.filter_array = ['r', 'g', 'r', 'i']
    make_exposure_file(e)
    yield e


@pytest.fixture
def decam_example_file():
    filename = os.path.join(CODE_ROOT, 'data/DECam_examples/c4d_221104_074232_ori.fits.fz')
    if not os.path.isfile(filename):
        url = 'https://astroarchive.noirlab.edu/api/retrieve/004d537b1347daa12f8361f5d69bc09b/'
        response = wget.download(
            url=url,
            out=os.path.join(CODE_ROOT, 'data/DECam_examples/c4d_221104_074232_ori.fits.fz')
        )
        assert response == filename

    yield filename


@pytest.fixture
def decam_example_exposure(decam_example_file):
    # always destroy this Exposure object and make a new one, to avoid filepath unique constraint violations
    decam_example_file_short = decam_example_file[len(CODE_ROOT+'/data/'):]
    with SmartSession() as session:
        session.execute(sa.delete(Exposure).where(Exposure.filepath == decam_example_file_short))
        session.commit()

    with fits.open( decam_example_file, memmap=False ) as ifp:
        hdr = ifp[0].header
    exphdrinfo = Instrument.extract_header_info( hdr, [ 'mjd', 'exp_time', 'filter', 'project', 'target' ] )

    exposure = Exposure( filepath=decam_example_file, instrument='DECam', **exphdrinfo )
    return exposure


@pytest.fixture
def decam_example_image(decam_example_exposure):
    image = Image.from_exposure(decam_example_exposure, section_id='N1')
    image.data = image.raw_data.astype(np.float32)  # TODO: add bias/flat corrections at some point
    return image


@pytest.fixture
def decam_small_image(decam_example_image):
    image = decam_example_image
    image.data = image.data[256:256+512, 256:256+512].copy()  # make it C-contiguous
    return image


@pytest.fixture
def demo_image(exposure):
    exposure.update_instrument()
    im = Image.from_exposure(exposure, section_id=0)

    yield im

    try:
        with SmartSession() as session:
            im = session.merge(im)
            im.remove_data_from_disk(remove_folders=True, purge_archive=True, session=session)
            if im.id is not None:
                session.execute(sa.delete(Image).where(Image.id == im.id))
                session.commit()

    except Exception as e:
        warnings.warn(str(e))


# idea taken from: https://github.com/pytest-dev/pytest/issues/2424#issuecomment-333387206
def generate_image():

    @pytest.fixture
    def new_image(exposure_factory):
        exp = exposure_factory()
        make_exposure_file(exp)
        exp.update_instrument()
        im = Image.from_exposure(exp, section_id=0)

        yield im

        with SmartSession() as session:
            im = session.merge(im)
            im.remove_data_from_disk(remove_folders=True, purge_archive=True, session=session)
            if im.id is not None:
                session.execute(sa.delete(Image).where(Image.id == im.id))
                session.commit()

    return new_image


def inject_demo_image_fixture(image_name):
    globals()[image_name] = generate_image()


for i in range(2, 10):
    inject_demo_image_fixture(f'demo_image{i}')


@pytest.fixture
def reference_entry(exposure_factory, provenance_base, provenance_extra):
    ref_entry = None
    filter = np.random.choice(list('grizY'))
    target = rnd_str(6)
    ra = np.random.uniform(0, 360)
    dec = np.random.uniform(-90, 90)
    images = []

    for i in range(5):
        exp = exposure_factory()

        exp.filter = filter
        exp.target = target
        exp.project = "coadd_test"
        exp.ra = ra
        exp.dec = dec

        exp.update_instrument()
        im = Image.from_exposure(exp, section_id=0)
        im.data = im.raw_data - np.median(im.raw_data)
        im.provenance = provenance_base
        im.ra = ra
        im.dec = dec
        im.save()
        images.append(im)

    # TODO: replace with a "from_images" method?
    ref = Image.from_images(images)
    ref.data = np.mean(np.array([im.data for im in images]), axis=0)

    provenance_extra.process = 'coaddition'
    ref.provenance = provenance_extra
    ref.save()

    ref_entry = ReferenceEntry()
    ref_entry.image = ref
    ref_entry.validity_start = Time(50000, format='mjd', scale='utc').isot
    ref_entry.validity_end = Time(58500, format='mjd', scale='utc').isot
    ref_entry.section_id = 0
    ref_entry.filter = filter
    ref_entry.target = target

<<<<<<< HEAD
        with SmartSession() as session:
            ref_entry.image = session.merge( ref_entry.image )
            session.add(ref_entry)
            session.commit()
=======
    with SmartSession() as session:
        session.add(ref_entry)
        session.commit()
>>>>>>> 43537736

    yield ref_entry

    try:
        if ref_entry is not None:
            with SmartSession() as session:
                ref_entry = session.merge(ref_entry)
                ref = ref_entry.image
                for im in ref.source_images:
                    exp = im.exposure
                    exp.remove_data_from_disk(purge_archive=True, session=session, nocommit=True)
                    im.remove_data_from_disk(purge_archive=True, session=session, nocommit=True)
                    session.delete(exp)
                    session.delete(im)
                ref.remove_data_from_disk(purge_archive=True, session=session)
                session.delete(ref_entry.image)  # should also delete ref_entry
                session.commit()

    except Exception as e:
        warnings.warn(str(e))


@pytest.fixture
def sources(demo_image):
    num = 100
    x = np.random.uniform(0, demo_image.raw_data.shape[1], num)
    y = np.random.uniform(0, demo_image.raw_data.shape[0], num)
    flux = np.random.uniform(0, 1000, num)
    flux_err = np.random.uniform(0, 100, num)
    rhalf = np.abs(np.random.normal(0, 3, num))

    data = np.array(
        [x, y, flux, flux_err, rhalf],
        dtype=([('x', 'f4'), ('y', 'f4'), ('flux', 'f4'), ('flux_err', 'f4'), ('rhalf', 'f4')])
    )
    s = SourceList(image=demo_image, data=data)

    yield s

    try:
        with SmartSession() as session:
            s = session.merge(s)
            s.remove_data_from_disk(remove_folders=True, purge_archive=True, session=session)
            if s.id is not None:
                session.execute(sa.delete(SourceList).where(SourceList.id == s.id))
                session.commit()
    except Exception as e:
        warnings.warn(str(e))


@pytest.fixture
def archive():
    cfg = config.Config.get()
    archive_specs = cfg.value('archive')
    if archive_specs is None:
        raise ValueError( "archive in config is None" )
    archive = Archive( **archive_specs )
    yield archive

    try:
        # To tear down, we need to blow away the archive server's directory.
        # For the test suite, we've also mounted that directory locally, so
        # we can do that
        archivebase = f"{os.getenv('SEECHANGE_TEST_ARCHIVE_DIR')}/{cfg.value('archive.path_base')}"
        try:
            shutil.rmtree( archivebase )
        except FileNotFoundError:
            pass

    except Exception as e:
        warnings.warn(str(e))<|MERGE_RESOLUTION|>--- conflicted
+++ resolved
@@ -19,11 +19,7 @@
 from models.exposure import Exposure
 from models.image import Image
 from models.references import ReferenceEntry
-<<<<<<< HEAD
-from models.instrument import Instrument, get_instrument_instance
-=======
-from models.source_list import SourceList
->>>>>>> 43537736
+from models.instrument import Instrument, SourceList
 from util import config
 from util.archive import Archive
 
@@ -336,16 +332,10 @@
     ref_entry.filter = filter
     ref_entry.target = target
 
-<<<<<<< HEAD
-        with SmartSession() as session:
-            ref_entry.image = session.merge( ref_entry.image )
-            session.add(ref_entry)
-            session.commit()
-=======
     with SmartSession() as session:
+        ref_entry.image = session.merge( ref_entry.image )
         session.add(ref_entry)
         session.commit()
->>>>>>> 43537736
 
     yield ref_entry
 
