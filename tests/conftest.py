import os
import io
import warnings
import pytest
import uuid
import shutil
import pathlib

import numpy as np

import sqlalchemy as sa

import selenium.webdriver

from util.config import Config
from models.base import (
    FileOnDiskMixin,
    SmartSession,
    Psycopg2Connection,
    CODE_ROOT,
    get_all_database_objects,
    setup_warning_filters
)
from models.knownexposure import KnownExposure, PipelineWorker
from models.provenance import CodeVersion, CodeHash, Provenance
from models.catalog_excerpt import CatalogExcerpt
from models.exposure import Exposure
from models.object import Object
from models.refset import RefSet
from models.calibratorfile import CalibratorFileDownloadLock
<<<<<<< HEAD
from models.user import AuthUser
=======
from models.user import AuthUser, PasswordLink
>>>>>>> 51cc7ec7

from util.archive import Archive
from util.util import remove_empty_folders, env_as_bool
from util.retrydownload import retry_download
from util.logger import SCLogger

# Set this to False to avoid errors about things left over in the database and archive
#   at the end of tests.  In general, we want this to be True, so we can make sure
#   that our tests are properly cleaning up after themselves.  However, the errors
#   from this can hide other errors and failures, so when debugging, set it to False.
verify_archive_database_empty = True
# verify_archive_database_empty = False


pytest_plugins = [
    'tests.fixtures.simulated',
    'tests.fixtures.decam',
    'tests.fixtures.ztf',
    'tests.fixtures.ptf',
    'tests.fixtures.pipeline_objects',
    'tests.fixtures.datastore_factory',
    'tests.fixtures.conductor',
    'tests.fixtures.webap',
]

ARCHIVE_PATH = None

SKIP_WARNING_TESTS = False

# We may want to turn this on only for tests, as it may add a lot of runtime/memory overhead
# ref: https://www.mail-archive.com/python-list@python.org/msg443129.html
# os.environ["SEECHANGE_TRACEMALLOC"] = "1"


# this fixture should be the first thing loaded by the test suite
# (session is the pytest session, not the SQLAlchemy session)
def pytest_sessionstart(session):
    # Will be executed before the first test
    global SKIP_WARNING_TESTS

    if False:  # this is only to make the warnings into errors, so it is easier to track them down...
        warnings.filterwarnings('error', append=True)  # comment this out in regular usage
        SKIP_WARNING_TESTS = True

    setup_warning_filters()  # load the list of warnings that are to be ignored (not just in tests)
    # below are additional warnings that are ignored only during tests:

    # ignore warnings from photometry code that occur for cutouts with mostly zero values
    warnings.filterwarnings('ignore', message=r'.*Background mean=.*, std=.*, normalization skipped!.*')

    # make sure to load the test config
    test_config_file = str((pathlib.Path(__file__).parent.parent / 'tests' / 'seechange_config_test.yaml').resolve())
    Config.get(configfile=test_config_file, setdefault=True)
    FileOnDiskMixin.configure_paths()
    # SCLogger.setLevel( logging.INFO )

    # get rid of any catalog excerpts from previous runs:
    with SmartSession() as session:
        catexps = session.scalars(sa.select(CatalogExcerpt)).all()
        for catexp in catexps:
            if os.path.isfile(catexp.get_fullpath()):
                os.remove(catexp.get_fullpath())
            session.delete(catexp)
        session.commit()


def any_objects_in_database( dbsession ):
    """Look in the database, print errors and return False if things are left behind.

    The "allowed" tables (CodeVersion, CodeHash, SensorSection,
    CatalogExcerpt, Provenance, Object, PasswordLink) will not cause
    False to be returned, but will just print a debug message.

    Parameters
    ----------
      dbsession: Session

    Returns
    -------
      True if there are only database rows in allowed tables.
      False if there are any databse rows in non-allowed tables.

    """

    objects = get_all_database_objects( session=dbsession )
    any_objects = False
    for Class, ids in objects.items():
        # TODO: check that surviving provenances have test_parameter
        # ...I don't think this should be a TODO.  Check this, but I
        #    think the pipeline will automatically add provenances if
        #    they don't exist.  As such, the tests may implicitly
        #    add provenances they don't explicitly track.
        if Class.__name__ in ['CodeVersion', 'CodeHash', 'SensorSection', 'CatalogExcerpt',
                              'Provenance', 'Object', 'PasswordLink']:
            SCLogger.debug(f'There are {len(ids)} {Class.__name__} objects in the database. These are OK to stay.')
            continue

        # Special case handling for the 'current' Provenance Tag, which may have
        #   been added automatically by top_level.py
        if Class.__name__ == "ProvenanceTag":
            currents = []
            notcurrents = []
            for id in ids:
                obj = Class.get_by_id( id, session=dbsession )
                if obj.tag == 'current':
                    currents.append( obj )
                else:
                    notcurrents.append( obj )
            if len(currents) > 0:
                SCLogger.debug( f'There are {len(currents)} {Class.__name__} "current" objects in the database. '
                                F'These are OK to stay.' )
            objs = notcurrents
        else:
            objs = [ Class.get_by_id( i, session=dbsession) for i in ids ]

        if len(objs) > 0:
            any_objects = True
            strio = io.StringIO()
            strio.write( f'There are {len(objs)} {Class.__name__} objects in the database. '
                         f'Please make sure to cleanup!')
            for obj in objs:
                strio.write( f'\n    {obj}' )
            SCLogger.error( strio.getvalue() )

    return any_objects

# Uncomment this fixture to run the "empty database" check after each
# test.  This can be useful in figuring out which test is leaving stuff
# behind.  Because of session scope fixtures, it will cause nearly every
# (or every) test to fail, but at least you'll have enough debug output
# to (hopefully) find the tests that are leaving behind extra stuff.
#
# NOTE -- for this to work, ironically, you have to set
# verify_archive_database_empty to False at the top of this file.
# Otherwise, at the end of all the tests, the things left over in the
# databse you are looking for will cause everything to fail, and you
# *only* get that message instead of all the error messages from here
# that you wanted to get!  (Oh, pytest.)
#
# (This is probably not practical, becasuse there is *so much* module
# and session scope stuff that lots of things are left behind by tests.
# You will have to sift through a lot of output to find what you're
# looking for.  We need a better way.)
# @pytest.fixture(autouse=True)
# def check_empty_database_at_end_of_each_test():
#     yield True
#     with SmartSession() as dbsession:
#         assert not any_objects_in_database( dbsession )


# This will be executed after the last test (session is the pytest session, not the SQLAlchemy session)
def pytest_sessionfinish(session, exitstatus):
    global verify_archive_database_empty

    # SCLogger.debug('Final teardown fixture executed! ')
    with SmartSession() as dbsession:
        # first get rid of any Exposure loading Provenances, if they have no Exposures attached
        provs = dbsession.scalars(sa.select(Provenance).where(Provenance.process == 'load_exposure'))
        for prov in provs:
            exp = dbsession.scalars(sa.select(Exposure).where(Exposure.provenance_id == prov.id)).all()
            if len(exp) == 0:
                dbsession.delete(prov)
        dbsession.commit()

        any_objects = any_objects_in_database( dbsession )

        # delete the CodeVersion object (this should remove all provenances as well,
        # and that should cascade to almost everything else)
        dbsession.execute(sa.delete(CodeVersion).where(CodeVersion._id == 'test_v1.0.0'))

        # remove any Object objects from tests, as these are not automatically cleaned up:
        dbsession.execute(sa.delete(Object).where(Object.is_test.is_(True)))

        # make sure there aren't any CalibratorFileDownloadLock rows
        # left over from tests that failed or errored out
        dbsession.execute(sa.delete(CalibratorFileDownloadLock))

        # remove RefSets, because those won't have been deleted by the provenance cascade
        dbsession.execute(sa.delete(RefSet))

        # remove any residual KnownExposures and PipelineWorkers
        dbsession.execute( sa.delete( KnownExposure ) )
        dbsession.execute( sa.delete( PipelineWorker ) )

        dbsession.commit()

        if any_objects and verify_archive_database_empty:
            raise RuntimeError('There are objects in the database. Some tests are not properly cleaning up!')

        # remove empty folders from the archive
        if ARCHIVE_PATH is not None:
            # remove catalog excerpts manually, as they are meant to survive
            with SmartSession() as session:
                catexps = session.scalars(sa.select(CatalogExcerpt)).all()
                for catexp in catexps:
                    if os.path.isfile(catexp.get_fullpath()):
                        os.remove(catexp.get_fullpath())
                    archive_file = os.path.join(ARCHIVE_PATH, catexp.filepath)
                    if os.path.isfile(archive_file):
                        os.remove(archive_file)

            remove_empty_folders( ARCHIVE_PATH, remove_root=False )

            # check that there's nothing left in the archive after tests cleanup
            if os.path.isdir(ARCHIVE_PATH):
                files = list(pathlib.Path(ARCHIVE_PATH).rglob('*'))

                if len(files) > 0:
                    if verify_archive_database_empty:
                        raise RuntimeError(f'There are files left in the archive after tests cleanup: {files}')
                    else:
                        warnings.warn( f'There are files left in the archive after tests cleanup: {files}' )


@pytest.fixture(scope='session')
def download_url():
    return 'https://portal.nersc.gov/cfs/m4616/SeeChange_testing_data'


# data that is included in the repo and should be available for tests
@pytest.fixture(scope="session")
def persistent_dir():
    return os.path.join(CODE_ROOT, 'data')


# this is a cache folder that should survive between test runs
@pytest.fixture(scope="session", autouse=True)
def cache_dir():
    path = os.path.join(CODE_ROOT, 'data/cache')
    os.makedirs(path, exist_ok=True)
    return path


# this will be configured to FileOnDiskMixin.local_path, and used as temporary data location
@pytest.fixture(scope="session")
def data_dir():
    temp_data_folder = FileOnDiskMixin.local_path
    tdf = pathlib.Path( temp_data_folder )
    tdf.mkdir( exist_ok=True, parents=True )
    with open( tdf / 'placeholder', 'w' ):
        pass  # make an empty file inside this folder to make sure it doesn't get deleted on "remove_data_from_disk"

    # SCLogger.debug(f'temp_data_folder: {temp_data_folder}')

    yield temp_data_folder

    ( tdf / 'placeholder' ).unlink( missing_ok=True )

    # remove all the files created during tests
    # make sure the test config is pointing the data_dir
    # to a different location than the rest of the data
    # shutil.rmtree(temp_data_folder)


@pytest.fixture(scope="session")
def blocking_plots():
    """Control how and when plots will be generated.

    There are three options for the environmental variable "INTERACTIVE".
     - It is not set: do not make any plots. blocking_plots returns False.
     - It is set to a False value: make plots, but save them, and do not show on screen/block execution.
       In this case the blocking_plots returns False, but the tests that skip if INTERACTIVE is None will run.
     - It is set to a True value: make the plots, but stop the test execution until the figure is closed.

    If a test only makes plots and does not test functionality, it should be marked with
    @pytest.mark.skipif( not env_as_bool('INTERACTIVE'), reason='Set INTERACTIVE to run this test' )

    If a test makes a diagnostic plot, that is only ever used to visually inspect the results,
    then it should be surrounded by an if blocking_plots: statement. It will only run in interactive mode.

    If a test makes a plot that should be saved to disk, it should either have the skipif mentioned above,
    or have an if env_as_bool('INTERACTIVE'): statement surrounding the plot itself.
    You may want to add plt.show(block=blocking_plots) to allow the figure to stick around in interactive mode,
    on top of saving the figure at the end of the test.
    """
    import matplotlib
    backend = matplotlib.get_backend()

    # make sure there's a folder to put the plots in
    if not os.path.isdir(os.path.join(CODE_ROOT, 'tests/plots')):
        os.makedirs(os.path.join(CODE_ROOT, 'tests/plots'))

    inter = env_as_bool('INTERACTIVE')
    if isinstance(inter, str):
        inter = inter.lower() in ('true', '1', 'on', 'yes')

    if not inter:  # for non-interactive plots, use headless plots that just save to disk
        # ref: https://stackoverflow.com/questions/15713279/calling-pylab-savefig-without-display-in-ipython
        matplotlib.use("Agg")

    yield inter

    matplotlib.use(backend)


def rnd_str(n):
    rng = np.random.default_rng()
    return ''.join(rng.choice(list('abcdefghijklmnopqrstuvwxyz'), n))


@pytest.fixture(scope='session', autouse=True)
def test_config():
    return Config.get()


@pytest.fixture(scope="session", autouse=True)
def code_version():
    cv = CodeVersion( id="test_v1.0.0" )
    # cv.insert()
    # A test was failing on this line saying test_v1.0.0 already
    # existed.  This happened on github actions, but *not* locally.  I
    # can't figure out what's up.  So, for now, work around by just
    # doing upsert.
    cv.upsert()

    with SmartSession() as session:
        newcv = session.scalars( sa.select(CodeVersion ) ).first()
        assert newcv is not None

    yield cv

    with SmartSession() as session:
        session.execute( sa.text( "DELETE FROM code_versions WHERE _id='test_v1.0.0'" ) )
        # Verify that the code hashes got cleaned out too
        them = session.query( CodeHash ).filter( CodeHash.code_version_id == 'test_v1.0.0' ).all()
        assert len(them) == 0


@pytest.fixture
def provenance_base(code_version):
    p = Provenance(
        process="test_base_process",
        code_version_id=code_version.id,
        parameters={"test_parameter": uuid.uuid4().hex},
        upstreams=[],
        is_testing=True,
    )
    p.insert()

    yield p

    with SmartSession() as session:
        session.execute( sa.delete( Provenance ).where( Provenance._id==p.id ) )
        session.commit()

@pytest.fixture
def provenance_extra( provenance_base ):
    p = Provenance(
        process="test_base_process",
        code_version_id=provenance_base.code_version_id,
        parameters={"test_parameter": uuid.uuid4().hex},
        upstreams=[provenance_base],
        is_testing=True,
    )
    p.insert()

    yield p

    with SmartSession() as session:
        session.execute( sa.delete( Provenance ).where( Provenance._id==p.id ) )
        session.commit()

@pytest.fixture
def provenance_tags_loaded( provenance_base, provenance_extra ):
    try:
        with Psycopg2Connection() as conn:
            cursor = conn.cursor()
            cursor.execute( "INSERT INTO provenance_tags(_id,tag,provenance_id) "
                            "VALUES (%(id)s,%(tag)s,%(provid)s)",
                            { 'id': uuid.uuid4(), 'tag': 'xyzzy', 'provid': provenance_base.id } )
            cursor.execute( "INSERT INTO provenance_tags(_id,tag,provenance_id) "
                            "VALUES (%(id)s,%(tag)s,%(provid)s)",
                            { 'id': uuid.uuid4(), 'tag': 'plugh', 'provid': provenance_base.id } )
            cursor.execute( "INSERT INTO provenance_tags(_id,tag,provenance_id) "
                            "VALUES (%(id)s,%(tag)s,%(provid)s)",
                            { 'id': uuid.uuid4(), 'tag': 'plugh', 'provid': provenance_extra.id } )
            conn.commit()
        yield True
    finally:
        with Psycopg2Connection() as conn:
            cursor = conn.cursor()
            cursor.execute( "DELETE FROM provenance_tags WHERE tag IN ('xyzzy', 'plugh')" )
            conn.commit()


@pytest.fixture
def provenance_tags_loaded( provenance_base, provenance_extra ):
    try:
        with Psycopg2Connection() as conn:
            cursor = conn.cursor()
            cursor.execute( "INSERT INTO provenance_tags(_id,tag,provenance_id) "
                            "VALUES (%(id)s,%(tag)s,%(provid)s)",
                            { 'id': uuid.uuid4(), 'tag': 'xyzzy', 'provid': provenance_base.id } )
            cursor.execute( "INSERT INTO provenance_tags(_id,tag,provenance_id) "
                            "VALUES (%(id)s,%(tag)s,%(provid)s)",
                            { 'id': uuid.uuid4(), 'tag': 'plugh', 'provid': provenance_base.id } )
            cursor.execute( "INSERT INTO provenance_tags(_id,tag,provenance_id) "
                            "VALUES (%(id)s,%(tag)s,%(provid)s)",
                            { 'id': uuid.uuid4(), 'tag': 'plugh', 'provid': provenance_extra.id } )
            conn.commit()
        yield True
    finally:
        with Psycopg2Connection() as conn:
            cursor = conn.cursor()
            cursor.execute( "DELETE FROM provenance_tags WHERE tag IN ('xyzzy', 'plugh')" )
            conn.commit()


# use this to make all the pre-committed Image fixtures
@pytest.fixture(scope="session")
def provenance_preprocessing(code_version):
    p = Provenance(
        process="preprocessing",
        code_version_id=code_version.id,
        parameters={"test_parameter": "test_value"},
        upstreams=[],
        is_testing=True,
    )
    p.insert_if_needed()

    yield p

    with SmartSession() as session:
        session.execute( sa.delete( Provenance ).where( Provenance._id==p.id ) )
        session.commit()


@pytest.fixture(scope="session")
def provenance_extraction(code_version):
    p = Provenance(
        process="extraction",
        code_version_id=code_version.id,
        parameters={"test_parameter": "test_value"},
        upstreams=[],
        is_testing=True,
    )
    p.insert()

    yield p

    with SmartSession() as session:
        session.execute( sa.delete( Provenance ).where( Provenance._id==p.id ) )
        session.commit()


@pytest.fixture(scope="session", autouse=True)
def archive_path(test_config):
    if test_config.value('archive.local_read_dir', None) is not None:
        archivebase = test_config.value('archive.local_read_dir')
    elif os.getenv('SEECHANGE_TEST_ARCHIVE_DIR') is not None:
        archivebase = os.getenv('SEECHANGE_TEST_ARCHIVE_DIR')
    else:
        raise ValueError('No archive.local_read_dir in config, and no SEECHANGE_TEST_ARCHIVE_DIR env variable set')

    # archive.path_base is usually /test
    archivebase = pathlib.Path(archivebase) / pathlib.Path(test_config.value('archive.path_base'))
    global ARCHIVE_PATH
    ARCHIVE_PATH = archivebase
    return archivebase


@pytest.fixture(scope="session")
def archive(test_config, archive_path):
    archive_specs = test_config.value('archive')
    if archive_specs is None:
        raise ValueError( "archive in config is None" )
    archive_specs[ 'logger' ] = SCLogger
    archive = Archive( **archive_specs )

    archive.test_folder_path = archive_path  # track the place where these files actually go in the test suite
    yield archive

    # try:
    #     # To tear down, we need to blow away the archive server's directory.
    #     # For the test suite, we've also mounted that directory locally, so
    #     # we can do that
    #     try:
    #         shutil.rmtree( archivebase )
    #     except FileNotFoundError:
    #         pass
    #
    # except Exception as e:
    #     warnings.warn(str(e))


@pytest.fixture( scope="module" )
def catexp(data_dir, cache_dir, download_url):
    filename = "Gaia_DR3_151.0926_1.8312_17.0_19.0.fits"
    cachepath = os.path.join(cache_dir, filename)
    filepath = os.path.join(data_dir, filename)

    if not os.path.isfile(cachepath):
        retry_download(os.path.join(download_url, filename), cachepath)

    if not os.path.isfile(filepath):
        shutil.copy2(cachepath, filepath)

    yield CatalogExcerpt.create_from_file( filepath, 'gaia_dr3' )

    if os.path.isfile(filepath):
        os.remove(filepath)

@pytest.fixture
def user():
    # username test, password test_password
    with SmartSession() as session:
        user = AuthUser( id='fdc718c3-2880-4dc5-b4af-59c19757b62d',
                         username='test',
                         displayname='Test User',
                         email='testuser@mailhog'
                        )
        user.pubkey = '''-----BEGIN PUBLIC KEY-----
MIICIjANBgkqhkiG9w0BAQEFAAOCAg8AMIICCgKCAgEArBn0QI7Z2utOz9VFCoAL
+lWSeuxOprDba7O/7EBxbPev/MsayA+MB+ILGo2UycGHs9TPBWihC9ACWPLG0tJt
q5FrqWaHPmvXMT5rb7ktsAfpZSZEWdrPfLCvBdrFROUwMvIaw580mNVm4PPb5diG
pM2b8ZtAr5gHWlBH4gcni/+Jv1ZKYh0b3sUOru9+IStvFs6ijySbHFz1e/ejP0kC
LQavMj1avBGfaEil/+NyJb0Ufdy8+IdgGJMCwFIZ15HPiIUFDRYWPsilX8ik+oYU
QBZlFpESizjEzwlHtdnLrlisQR++4dNtaILPqefw7BYMRDaf1ggYiy5dl0+ZpxYO
puvcLQlPqt8iO1v3IEuPCdMqhmmyNno0AQZq+Fyc21xRFdwXvFReuOXcgvZgZupI
XtYQTStR9t7+HL5G/3yIa1utb3KRQbFkOXRXHyppUEIr8suK++pUORrAablj/Smj
9TCCe8w5eESmQ+7E/h6M84nh3t8kSBibOlcLaNywKm3BEedQXmtu4KzLQbibZf8h
Ll/jFHv5FKYjMBbVw3ouvMZmMU+aEcaSdB5GzQWhpHtGmp+fF0bPztgTdQZrArja
Y94liagnjIra+NgHOzdRd09sN9QGZSHDanANm24lZHVWvTdMU+OTAFckY560IImB
nRVct/brmHSH0KXam2bLZFECAwEAAQ==
-----END PUBLIC KEY-----
'''
        user.privkey = {"iv": "pXz7x5YA79o+Qg4w",
                        "salt": "aBtXrLT7ds9an38nW7EgbQ==",
                        "privkey": "mMMMAlQfsEMn6PMyJxN2cnNl9Ne/rEtkvroAgWsH6am9TpAwWEW5F16gnxCA3mnlT8Qrg1vb8KQxTvdlf3Ja6qxSq2sB+lpwDdnAc5h8IkyU9MdL7YMYrGw5NoZmY32ddERW93Eo89SZXNK4wfmELWiRd6IaZFN71OivX1JMhAKmBrKtrFGAenmrDwCivZ0C6+biuoprsFZ3JI5g7BjvfwUPrD1X279VjNxRkqC30eFkoMHTLAcq3Ebg3ZtHTfg7T1VoJ/cV5BYEg01vMuUhjXaC2POOJKR0geuQhsXQnVbXaTeZLLfA6w89c4IG9LlcbEUtSHh8vJKalLG6HCaQfzcTXNbBvvqvb5018fjA5csCzccAHjH9nZ7HGGFtD6D7s/GQO5S5bMkpDngIlDpPNN6PY0ZtDDqS77jZD+LRqRIuunyTOiQuOS59e6KwLnsv7NIpmzETfhWxOQV2GIuICV8KgWP7UimgRJ7VZ7lHzn8R7AceEuCYZivce6CdOHvz8PVtVEoJQ5SPlxy5HvXpQCeeuFXIJfJ8Tt0zIw0WV6kJdNnekuyRuu+0UH4SPLchDrhUGwsFX8iScnUMZWRSyY/99nlC/uXho2nSvgygkyP45FHan1asiWZvpRqLVtTMPI5o7SjSkhaY/2WIfc9Aeo2m5lCOguNHZJOPuREb1CgfU/LJCobyYkynWl2pjVTPgOy5vD/Sz+/+Reyo+EERokRgObbbMiEI9274rC5iKxOIYK8ROTk09wLoXbrSRHuMCQyTHmTv0/l/bO05vcKs1xKnUAWrSkGiZV1sCtDS8IbrLYsId6zI0smZRKKq5VcXJ6qiwDS6UsHoZ/dU5TxRAx1tT0lwnhTAL6C2tkFQ5qFst5fUHdZXWhbiDzvr1qSOMY8D5N2GFkXY4Ip34+hCcpVSQVQwxdB3rHx8O3kNYadeGQvIjzlvZGOsjVFHWuKy2/XLDIh5bolYlqBjbn7XY3AhKQIuntMENQ7tAypXt2YaGOAH8UIULcdzzFiMlZnYJSoPw0p/XBuIO72KaVLbmjcJfpvmNa7tbQL0zKlSQC5DuJlgWkuEzHb74KxrEvJpx7Ae/gyQeHHuMALZhb6McjNVO/6dvF92SVJB8eqUpyHAHf6Zz8kaJp++YqvtauyfdUJjyMvmy7jEQJN3azFsgsW4Cu0ytAETfi5DT1Nym8Z7Cqe/z5/6ilS03E0lD5U21/utc0OCKl6+fHXWr9dY5bAIGIkCWoBJcXOIMADBWFW2/0EZvAAZs0svRtQZsnslzzarg9D5acsUgtilE7nEorUOz7kwJJuZHRSIKGy9ebFyDoDiQlzb/jgof6Hu6qVIJf+EJTLG9Sc7Tc+kx1+Bdzm8NLTdLq34D+xHFmhpDNu1l44B/keR1W4jhKwk9MkqXT7n9/EliAKSfgoFke3bUE8hHEqGbW2UhG8n81RCGPRHOayN4zTUKF3sJRRjdg1DZ+zc47JS6sYpF3UUKlWe/GXXXdbMuwff5FSbUvGZfX0moAGQaCLuaYOISC1V3sL9sAPSIwbS3LW043ZQ/bfBzflnBp7iLDVSdXx2AJ6u9DfetkU14EdzLqVBQ/GKC/7o8DW5KK9jO+4MH0lKMWGGHQ0YFTFvUsjJdXUwdr+LTqxvUML1BzbVQnrccgCJ7nMlE4g8HzpBXYlFjuNKAtT3z9ezPsWnWIv3HSruRfKligV4/2D3OyQtsL08OSDcH1gL9YTJaQxAiZyZokxiXY4ZHJk8Iz0gXxbLyU9n0eFqu3GxepteG4A+D/oaboKfNj5uiCqoufkasAg/BubCVGl3heoX/i5Wg31eW1PCVLH0ifDFmIVsfN7VXnVNyfX23dT+lzn4MoQJnRLOghXckA4oib/GbzVErGwD6V7ZQ1Qz4zmxDoBr6NE7Zx228jJJmFOISKtHe4b33mUDqnCfy98KQ8LBM6WtpG8dM98+9KR/ETDAIdqZMjSK2tRJsDPptwlcy+REoT5dBIp/tntq4Q7qM+14xA3hPKKL+VM9czL9UxjFsKoytYHNzhu2dISYeiqwvurO3CMjSjoFIoOjkycOkLP5BHOwg02dwfYq+tVtZmj/9DQvJbYgzuBkytnNhBcHcu2MtoLVIOiIugyaCrh3Y7H9sw8EVfnvLwbv2NkUch8I2pPdhjMQnGE2VkAiSMM1lJkeAN+H5TEgVzqKovqKMJV/Glha6GvS02rySwBbJfdymB50pANzVNuAr99KAozVM8rt0Gy7+7QTGw9u/MKO2MUoMKNlC48nh7FrdeFcaPkIOFJhwubtUZ43H2O0cH+cXK/XjlPjY5n5RLsBBfC6bGl6ve0WR77TgXEFgbR67P3NSaku1eRJDa5D40JuTiSHbDMOodVOxC5Tu6pmibYFVo5IaRaR1hE3Rl2PmXUGmhXLxO5B8pEUxF9sfYhsV8IuAQGbtOU4bw6LRZqOjF9976BTSovqc+3Ks11ZE+j78QAFTGW/T82V6U5ljwjCpGwiyrsg/VZMxG1XZXTTptuCPnEANX9HCb1WUvasakhMzBQBs4V7UUu3h1Wa0KpSJZJDQsbn99zAoQrPHXzE3lXCAAJsIeFIxhzGi0gCav0SzZXHe0dArG1bT2EXQhF3bIGXFf7GlrPv6LCmRB+8fohfzxtXsQkimqb+p4ZYnMCiBXW19Xs+ctcnkbS1gme0ugclo/LnCRbTrIoXwCjWwIUSNPg92H04fda7xiifu+Qm0xU+v4R/ng/sqswbBWhWxXKgcIWajuXUnH5zgeLDYKHGYx+1LrekVFPhQ2v5BvJVwRQQV9H1222hImaCJs70m7d/7x/srqXKAafvgJbzdhhfJQOKgVhpQPOm7ZZ+EvLl6Y5UavcI48erGjDEQrFTtnotMwRIeiIKjWLdQ0Pm1Rf2vjcJPO5a024Gnr2OYXskH+Gas3X7LDWUmKxF+pEtA+yBHm9QfSWs2QwH/YITMPlQMe80Cdsd+8bZR/gpEe0/hap9fb7uSI7kMFoVScgYWKz2hLg9A0GORSrR2X3jTvVJNtrekyQ7bLufEFLAbs7nhPrLjwi6Qc58aWv7umEP409QY7JZOjBR4797xaoIAbTXqpycd07dm/ujzX60jBP8pkWnppIoCGlSJTFoqX1UbvI45GvCyjwiCAPG+vXUCfK+4u66+SuRYnZ1IxjRnyNiERBm+sbUXQ=="
                        }
        session.add( user )
        session.commit()

    yield True

    with SmartSession() as session:
        user = session.query( AuthUser ).filter( AuthUser.username=='test' ).all()
        for u in user:
            session.delete( u )
        session.commit()

@pytest.fixture
def admin_user():
    # In the noble tradition of routers everywhere, username admin, password admin
    with SmartSession() as session:
        user = AuthUser( id='684ece1d-c33a-4f80-b90e-646ae54021b7',
                         username='admin',
                         displayname='Admin User',
                         email='admin@mailhog',
                         isadmin=True
                        )
        user.pubkey = '''-----BEGIN PUBLIC KEY-----
 MIICIjANBgkqhkiG9w0BAQEFAAOCAg8AMIICCgKCAgEAw+8D5eIkY1BKHkjmiifL
 XTzpitg84xW292YWoLNd5nYCzudzZLb0wCZmIyB9Go7Qy/1vEAHctpD7u74QCevN
 eDhfryTYHwD4Cfj1756htLtT4/M6UVxBV+gpQAQjko+otM6y900Rpkq8sidvNEWO
 yZlgYU3jUDO4Xa6Pxxzfuf8W+hU1beIZosIVjqiJr4aX2ceItHJfEjKh/LtZjFsj
 2HUjPFLuU+AIFUxVdfHqPmX25OhMmCE/TffaUZUfNIE0B+kV5m9nlhdccwlhPrO0
 3mVS5rSOz4TE6TYEVmACaMYhMFI79tBk4/ld1p0ngW6VhAwW1GqQwOCUoXs9alUJ
 Zh7qmSZy3t7XK/IUIAJdPmwfBF5tKwmoahCjn2LxzS3OCXoRwKPL0hvHUpmvfJKk
 XTNX/gJ21mk4tncdbwy7y+TcfP38amLvC9axIm7rmXOL22K1FGsxBFxllzpYiRY2
 dSOtSY3roih06f4wcyOfrWhWCbsR3zLZQ54L+pn4r1jae+RqSBqhslvsJQopnsMK
 YTEaYDKcP9d+SsIh2N71VURYSVBEUko4QTBIxisPwgWewhKMN/vOOpiY1kXp2CQv
 YoIHDVu28bZHOry9/T7nw5iwrqymXr9P2cYPosjmPj2Mee3XhgMlaPxj2B6z4qiT
 lgq/YFNl4MiGzKRlUCURCgMCAwEAAQ==
 -----END PUBLIC KEY-----
'''
        user.privkey = {"iv": "P3iF0nASKzuz/9BR",
                        "salt": "tZXnze39AoYqUsGYQoAIWw==",
                        "privkey": "6khe8cshsIFwnh7TXr/pqYwTv881hmohf2x6/MpBMHkn/hyp7XXsLcCpMuv64RUYzpnjakn9u8SFcLK24HYzWhR/zLc9EmI6VYeeznvtox99TmpW2re8/LaRPsjW8l8xKjLYaELMiZ+TdoF2jFJlTGa37cf5kh1Ns60BAny1ObU8eOrF3t3aVmXjERH6ygOKEZ7ZuE9oFYjFIclZlyQjsLswnCHVUqOQEDmmmnY9UDacluli9Vy0u5B0edimNmor6sjhifTajSpmg+B5eOYTatPslNvftMHTpj4LckJJvL+GeniiSslfpU77RdmiJID9ogJMAffbTdqjBuDqY7IheUuFwGWsQd0ODfWwFjosN8zytwRVhbqKq6Fdmyuf1zj7mo63UZCzyLDapxci0jN2/HJFklKAMa77ghCZ3WMkgxEgn7Q8jFvnwvGxO/okA3+eGZm1flXfz51REgJuyM0/PAf8XXVVLw9UK2l5v49t167AsVr2vlk0NuzrUYy62PEHDhdKpnNSxa44WWKfahk5PgYlQiaa/rA2WhxYp747zbJ+7JT0wZhowIT7vliQeJdGRMDix6Dx+4ysZl/cV/LZCBjEv7b0vNyNZ0dHx48kcifo1UCyHgX4BySahyylc4O6SX/yrO0Ej+KswhK56Ys0tY1djtoNQ/k9bs8ZEM/DEnKyLAmVH8IUJJfsMzw+O24QnLrL+lSXJ6J/yiIspL0fMty4RMprDLeWL26oxywn5n2yRstG4NSt1MjkQq0GzX1xnCdNkHsWYF0rkG7lHUK3FlIQqvG2jhp9bFNShMoiyj/C1D+5RFFMqtr5Z+IffhcYDPCr010p3nq8hOBbW1ybcJU+CxXE35DeaYv0DtCaRwK2+wTnPwsae/4yd1YJgeeqbmrBXddVQyJBwe6+4EhwxYbU4bxij60ltSkl7QpbCDfyH10UmpR/v3hkaC1JTMHo09NyYxOpsxGlXZJHBnxBkCdAvk/oIsBgBZkdsy7OdbRkGa2rCNtCsiEGXUO2ayLunEHf2Bb33JWylNy82NfDUKZdMRsrM62oxcv9pQ1Ro1eolgMzHlCJYm9BTOZD8jQaehb2ASOSYIgi1f2Q+n/6JT6ectdvtlCsMBokWR6L24yw9kZgxDpk9sruVlqBbstCiDDnaMUCUJEOfUImhOiZ6ieeKp0qVUlTtreYVGHJ41yA344+UMrrj6d8oOrZwiow66Q10ZTyTJoZuSKQqwfW24+qWjVg4D1NEdBQ/oqXIik3NdAiDHNM0PL5nPs7lL3eUkUAuuS8P00Ba26kjCWe9v30b4gJWa0d+CZYHjYTNIULKKwE0qiNg/oXoQOgKAyt8zcxHkxpOO5Gu2CopwlT6vu0DACbgZrW9hue6XquQZUcCxbVaCNuFfM+/VG2mLPgSUgaDmxLYd8FQCoMIG18SiT8noySsQCnB0x/q9xFQ6bWNN+udBq/mvNyckkz3h1Me+lCynh4RvvYeZCJFNXWwenHx312laXPy/THWpPzr+VP+oqIBIFoxWB/C78STW/uYa1ErUERQlBlapSHt8dvQfOMwlxPnNdgEc6AVkQ0iH80ZDog9yBK5JPaBZf91H2zSCJDf0VWwwo9BDIUm1BZEFCiyswfsKMjuZUpr7G2kpX07bLn/Sit6NG3MYX/T7djCqLzgF9mXEg4NBJyiT5gioLBawco3ZoN9U8RgvSdmrD/gIOq2x/pCkXdL5Pc6u/oeHWoW3gebjLCsFW2OzKXw7x4o6VZgz6YWdApAEMTr+OGy/Om0n5s7YeQNcSTTMn0stUNNO157TMIwpxrRwkNSbHhN25h5zcN+w7VlMQeXGrTreMaKvzvpYWPe2sBfxi8JSufn4EJDZHbTGgHAYmP6L0v1d9Urn2Sz3e2uF0boJ/V733FG7WYHBGEkj9T4xuqyIMnNmUNCa65Fhqvkujrtgw+hFB4jSN6jyEvMPMR43SDvWi1Xn8Yubjc86QJZATmvs1Xjl0LFk+6DBAZ/bmTUt3dMRA1GRSJdtlN1iyU/0JtLSSTZyijElvIlsaYK1LqGcoI2QNNtWPh6KYVHsNo7oCJ98N2OKR9S3So34NHbbI+mDMZR5QxaZrZY9de8veuQxJ4EzC5WfjZRGQ9YeJc9nTIoqsxD21wGLFbhd0cetpM07gj3PDWGpsJn/EoKQ5lRHTa/+BXEUTnqwsedIjMFzB8bNDRxAYjvO5RuaLjYSEzkzyCUzC6eYc1jXSFjNJbDLQN5NPbW1RjbWbU/TIS1v2/mvLbtVPKlUqmeAZmAJpKG5uafLetffObhfqnqNqBHLwKYPN/e//foie3iLj50U5xcCvxtOhUE8vaiAfnkSOAcngtSejOwKL27DVfygKKTlVK9krScDu9hU4/vQMLifwvZgYdYfqVTHmR1/e73HsB2EZOvA5nsbEFq204oAv3ftk2EOReSBSDVNyks+zYJ9RazOIplZCbVtsUgjg37abH0NMY3CSZBFHTcPSAqC6V5rQpTbmewn/RM/AJEwvEGCrhycWIYJS719YvLEffDiO1vtLv5cakgnbD6iKAAVWc5eWRpxv1Gku6ByJcTs4UQKdZB1pHbQEXaAuJ1qCmvZ/nvnFBRCCdrSN5eA2O4zOcJuxX7KcXX3cgHGn21UzTNiIxSZSfX5GP6cqutOYOfZZ/jv5ORelfOVYL31qxw7HUSSufI9CHG29NtpuL7KdtI0UiyMaz/6ls/YsU/kfdEiFYFw082TCkN9j1POgSvbWSA+f/scktIUc5BwYR1LPJ0JqA6pV4gNibc34dk59oWlLO6XTpQio+dPu0tuP2NICJQVfsNmHv7vZekn2PDmwyTFPw7YAklpVtJBvmu6COmQNJGSR3F2ZLxjUWcTOLn8ksxm+/0XTY4MLr/WeVYT0t0QGWy89fVImdFP2AkyQRRGyPMO3nftv+VXbW1pw+uj2JtOOYQ5EQq60KNkNUtHZ5OKqs3/sScFogUTQUH8YTNvI3OHV/WKnT4b1VqXo5JIvwsy+7g/caeyMwpm0sNWZAL36bWXsCd2Z/7jhLBtigFeZhR2vHZZruSwnbN8jnwS+pthDSJBwqnhoywhWTyoo3vlQqFHX9OF3Pa51bMPLB4Qi01VCBCKc1zLR/HAvshXUsaqCJWitt2ohRaeHpND2+Y8P7zYxrVtX9LgCZywmb3RhUVRqHUWg="
                        }
        session.add( user )
        session.commit()

    yield True

    with SmartSession() as session:
        user = session.query( AuthUser ).filter( AuthUser.username=='admin' ).all()
        for u in user:
            session.delete( u )
        session.commit()

@pytest.fixture
def user():
    # username test, password test_password
    with SmartSession() as session:
        user = AuthUser( id='fdc718c3-2880-4dc5-b4af-59c19757b62d',
                         username='test',
                         displayname='Test User',
                         email='testuser@mailhog'
                        )
        user.pubkey = '''-----BEGIN PUBLIC KEY-----
MIICIjANBgkqhkiG9w0BAQEFAAOCAg8AMIICCgKCAgEArBn0QI7Z2utOz9VFCoAL
+lWSeuxOprDba7O/7EBxbPev/MsayA+MB+ILGo2UycGHs9TPBWihC9ACWPLG0tJt
q5FrqWaHPmvXMT5rb7ktsAfpZSZEWdrPfLCvBdrFROUwMvIaw580mNVm4PPb5diG
pM2b8ZtAr5gHWlBH4gcni/+Jv1ZKYh0b3sUOru9+IStvFs6ijySbHFz1e/ejP0kC
LQavMj1avBGfaEil/+NyJb0Ufdy8+IdgGJMCwFIZ15HPiIUFDRYWPsilX8ik+oYU
QBZlFpESizjEzwlHtdnLrlisQR++4dNtaILPqefw7BYMRDaf1ggYiy5dl0+ZpxYO
puvcLQlPqt8iO1v3IEuPCdMqhmmyNno0AQZq+Fyc21xRFdwXvFReuOXcgvZgZupI
XtYQTStR9t7+HL5G/3yIa1utb3KRQbFkOXRXHyppUEIr8suK++pUORrAablj/Smj
9TCCe8w5eESmQ+7E/h6M84nh3t8kSBibOlcLaNywKm3BEedQXmtu4KzLQbibZf8h
Ll/jFHv5FKYjMBbVw3ouvMZmMU+aEcaSdB5GzQWhpHtGmp+fF0bPztgTdQZrArja
Y94liagnjIra+NgHOzdRd09sN9QGZSHDanANm24lZHVWvTdMU+OTAFckY560IImB
nRVct/brmHSH0KXam2bLZFECAwEAAQ==
-----END PUBLIC KEY-----
'''
        user.privkey = {"iv": "pXz7x5YA79o+Qg4w",
                        "salt": "aBtXrLT7ds9an38nW7EgbQ==",
                        "privkey": "mMMMAlQfsEMn6PMyJxN2cnNl9Ne/rEtkvroAgWsH6am9TpAwWEW5F16gnxCA3mnlT8Qrg1vb8KQxTvdlf3Ja6qxSq2sB+lpwDdnAc5h8IkyU9MdL7YMYrGw5NoZmY32ddERW93Eo89SZXNK4wfmELWiRd6IaZFN71OivX1JMhAKmBrKtrFGAenmrDwCivZ0C6+biuoprsFZ3JI5g7BjvfwUPrD1X279VjNxRkqC30eFkoMHTLAcq3Ebg3ZtHTfg7T1VoJ/cV5BYEg01vMuUhjXaC2POOJKR0geuQhsXQnVbXaTeZLLfA6w89c4IG9LlcbEUtSHh8vJKalLG6HCaQfzcTXNbBvvqvb5018fjA5csCzccAHjH9nZ7HGGFtD6D7s/GQO5S5bMkpDngIlDpPNN6PY0ZtDDqS77jZD+LRqRIuunyTOiQuOS59e6KwLnsv7NIpmzETfhWxOQV2GIuICV8KgWP7UimgRJ7VZ7lHzn8R7AceEuCYZivce6CdOHvz8PVtVEoJQ5SPlxy5HvXpQCeeuFXIJfJ8Tt0zIw0WV6kJdNnekuyRuu+0UH4SPLchDrhUGwsFX8iScnUMZWRSyY/99nlC/uXho2nSvgygkyP45FHan1asiWZvpRqLVtTMPI5o7SjSkhaY/2WIfc9Aeo2m5lCOguNHZJOPuREb1CgfU/LJCobyYkynWl2pjVTPgOy5vD/Sz+/+Reyo+EERokRgObbbMiEI9274rC5iKxOIYK8ROTk09wLoXbrSRHuMCQyTHmTv0/l/bO05vcKs1xKnUAWrSkGiZV1sCtDS8IbrLYsId6zI0smZRKKq5VcXJ6qiwDS6UsHoZ/dU5TxRAx1tT0lwnhTAL6C2tkFQ5qFst5fUHdZXWhbiDzvr1qSOMY8D5N2GFkXY4Ip34+hCcpVSQVQwxdB3rHx8O3kNYadeGQvIjzlvZGOsjVFHWuKy2/XLDIh5bolYlqBjbn7XY3AhKQIuntMENQ7tAypXt2YaGOAH8UIULcdzzFiMlZnYJSoPw0p/XBuIO72KaVLbmjcJfpvmNa7tbQL0zKlSQC5DuJlgWkuEzHb74KxrEvJpx7Ae/gyQeHHuMALZhb6McjNVO/6dvF92SVJB8eqUpyHAHf6Zz8kaJp++YqvtauyfdUJjyMvmy7jEQJN3azFsgsW4Cu0ytAETfi5DT1Nym8Z7Cqe/z5/6ilS03E0lD5U21/utc0OCKl6+fHXWr9dY5bAIGIkCWoBJcXOIMADBWFW2/0EZvAAZs0svRtQZsnslzzarg9D5acsUgtilE7nEorUOz7kwJJuZHRSIKGy9ebFyDoDiQlzb/jgof6Hu6qVIJf+EJTLG9Sc7Tc+kx1+Bdzm8NLTdLq34D+xHFmhpDNu1l44B/keR1W4jhKwk9MkqXT7n9/EliAKSfgoFke3bUE8hHEqGbW2UhG8n81RCGPRHOayN4zTUKF3sJRRjdg1DZ+zc47JS6sYpF3UUKlWe/GXXXdbMuwff5FSbUvGZfX0moAGQaCLuaYOISC1V3sL9sAPSIwbS3LW043ZQ/bfBzflnBp7iLDVSdXx2AJ6u9DfetkU14EdzLqVBQ/GKC/7o8DW5KK9jO+4MH0lKMWGGHQ0YFTFvUsjJdXUwdr+LTqxvUML1BzbVQnrccgCJ7nMlE4g8HzpBXYlFjuNKAtT3z9ezPsWnWIv3HSruRfKligV4/2D3OyQtsL08OSDcH1gL9YTJaQxAiZyZokxiXY4ZHJk8Iz0gXxbLyU9n0eFqu3GxepteG4A+D/oaboKfNj5uiCqoufkasAg/BubCVGl3heoX/i5Wg31eW1PCVLH0ifDFmIVsfN7VXnVNyfX23dT+lzn4MoQJnRLOghXckA4oib/GbzVErGwD6V7ZQ1Qz4zmxDoBr6NE7Zx228jJJmFOISKtHe4b33mUDqnCfy98KQ8LBM6WtpG8dM98+9KR/ETDAIdqZMjSK2tRJsDPptwlcy+REoT5dBIp/tntq4Q7qM+14xA3hPKKL+VM9czL9UxjFsKoytYHNzhu2dISYeiqwvurO3CMjSjoFIoOjkycOkLP5BHOwg02dwfYq+tVtZmj/9DQvJbYgzuBkytnNhBcHcu2MtoLVIOiIugyaCrh3Y7H9sw8EVfnvLwbv2NkUch8I2pPdhjMQnGE2VkAiSMM1lJkeAN+H5TEgVzqKovqKMJV/Glha6GvS02rySwBbJfdymB50pANzVNuAr99KAozVM8rt0Gy7+7QTGw9u/MKO2MUoMKNlC48nh7FrdeFcaPkIOFJhwubtUZ43H2O0cH+cXK/XjlPjY5n5RLsBBfC6bGl6ve0WR77TgXEFgbR67P3NSaku1eRJDa5D40JuTiSHbDMOodVOxC5Tu6pmibYFVo5IaRaR1hE3Rl2PmXUGmhXLxO5B8pEUxF9sfYhsV8IuAQGbtOU4bw6LRZqOjF9976BTSovqc+3Ks11ZE+j78QAFTGW/T82V6U5ljwjCpGwiyrsg/VZMxG1XZXTTptuCPnEANX9HCb1WUvasakhMzBQBs4V7UUu3h1Wa0KpSJZJDQsbn99zAoQrPHXzE3lXCAAJsIeFIxhzGi0gCav0SzZXHe0dArG1bT2EXQhF3bIGXFf7GlrPv6LCmRB+8fohfzxtXsQkimqb+p4ZYnMCiBXW19Xs+ctcnkbS1gme0ugclo/LnCRbTrIoXwCjWwIUSNPg92H04fda7xiifu+Qm0xU+v4R/ng/sqswbBWhWxXKgcIWajuXUnH5zgeLDYKHGYx+1LrekVFPhQ2v5BvJVwRQQV9H1222hImaCJs70m7d/7x/srqXKAafvgJbzdhhfJQOKgVhpQPOm7ZZ+EvLl6Y5UavcI48erGjDEQrFTtnotMwRIeiIKjWLdQ0Pm1Rf2vjcJPO5a024Gnr2OYXskH+Gas3X7LDWUmKxF+pEtA+yBHm9QfSWs2QwH/YITMPlQMe80Cdsd+8bZR/gpEe0/hap9fb7uSI7kMFoVScgYWKz2hLg9A0GORSrR2X3jTvVJNtrekyQ7bLufEFLAbs7nhPrLjwi6Qc58aWv7umEP409QY7JZOjBR4797xaoIAbTXqpycd07dm/ujzX60jBP8pkWnppIoCGlSJTFoqX1UbvI45GvCyjwiCAPG+vXUCfK+4u66+SuRYnZ1IxjRnyNiERBm+sbUXQ=="  # noqa: E501
                        }
        session.add( user )
        session.commit()

    yield True

    with SmartSession() as session:
        user = session.query( AuthUser ).filter( AuthUser.username=='test' ).all()
        for u in user:
            session.delete( u )
        session.commit()


@pytest.fixture
def admin_user():
    # In the noble tradition of routers everywhere, username admin, password admin
    with SmartSession() as session:
        user = AuthUser( id='684ece1d-c33a-4f80-b90e-646ae54021b7',
                         username='admin',
                         displayname='Admin User',
                         email='admin@mailhog',
                         isadmin=True
                        )
        user.pubkey = '''-----BEGIN PUBLIC KEY-----
 MIICIjANBgkqhkiG9w0BAQEFAAOCAg8AMIICCgKCAgEAw+8D5eIkY1BKHkjmiifL
 XTzpitg84xW292YWoLNd5nYCzudzZLb0wCZmIyB9Go7Qy/1vEAHctpD7u74QCevN
 eDhfryTYHwD4Cfj1756htLtT4/M6UVxBV+gpQAQjko+otM6y900Rpkq8sidvNEWO
 yZlgYU3jUDO4Xa6Pxxzfuf8W+hU1beIZosIVjqiJr4aX2ceItHJfEjKh/LtZjFsj
 2HUjPFLuU+AIFUxVdfHqPmX25OhMmCE/TffaUZUfNIE0B+kV5m9nlhdccwlhPrO0
 3mVS5rSOz4TE6TYEVmACaMYhMFI79tBk4/ld1p0ngW6VhAwW1GqQwOCUoXs9alUJ
 Zh7qmSZy3t7XK/IUIAJdPmwfBF5tKwmoahCjn2LxzS3OCXoRwKPL0hvHUpmvfJKk
 XTNX/gJ21mk4tncdbwy7y+TcfP38amLvC9axIm7rmXOL22K1FGsxBFxllzpYiRY2
 dSOtSY3roih06f4wcyOfrWhWCbsR3zLZQ54L+pn4r1jae+RqSBqhslvsJQopnsMK
 YTEaYDKcP9d+SsIh2N71VURYSVBEUko4QTBIxisPwgWewhKMN/vOOpiY1kXp2CQv
 YoIHDVu28bZHOry9/T7nw5iwrqymXr9P2cYPosjmPj2Mee3XhgMlaPxj2B6z4qiT
 lgq/YFNl4MiGzKRlUCURCgMCAwEAAQ==
 -----END PUBLIC KEY-----
'''
        user.privkey = {"iv": "P3iF0nASKzuz/9BR",
                        "salt": "tZXnze39AoYqUsGYQoAIWw==",
                        "privkey": "6khe8cshsIFwnh7TXr/pqYwTv881hmohf2x6/MpBMHkn/hyp7XXsLcCpMuv64RUYzpnjakn9u8SFcLK24HYzWhR/zLc9EmI6VYeeznvtox99TmpW2re8/LaRPsjW8l8xKjLYaELMiZ+TdoF2jFJlTGa37cf5kh1Ns60BAny1ObU8eOrF3t3aVmXjERH6ygOKEZ7ZuE9oFYjFIclZlyQjsLswnCHVUqOQEDmmmnY9UDacluli9Vy0u5B0edimNmor6sjhifTajSpmg+B5eOYTatPslNvftMHTpj4LckJJvL+GeniiSslfpU77RdmiJID9ogJMAffbTdqjBuDqY7IheUuFwGWsQd0ODfWwFjosN8zytwRVhbqKq6Fdmyuf1zj7mo63UZCzyLDapxci0jN2/HJFklKAMa77ghCZ3WMkgxEgn7Q8jFvnwvGxO/okA3+eGZm1flXfz51REgJuyM0/PAf8XXVVLw9UK2l5v49t167AsVr2vlk0NuzrUYy62PEHDhdKpnNSxa44WWKfahk5PgYlQiaa/rA2WhxYp747zbJ+7JT0wZhowIT7vliQeJdGRMDix6Dx+4ysZl/cV/LZCBjEv7b0vNyNZ0dHx48kcifo1UCyHgX4BySahyylc4O6SX/yrO0Ej+KswhK56Ys0tY1djtoNQ/k9bs8ZEM/DEnKyLAmVH8IUJJfsMzw+O24QnLrL+lSXJ6J/yiIspL0fMty4RMprDLeWL26oxywn5n2yRstG4NSt1MjkQq0GzX1xnCdNkHsWYF0rkG7lHUK3FlIQqvG2jhp9bFNShMoiyj/C1D+5RFFMqtr5Z+IffhcYDPCr010p3nq8hOBbW1ybcJU+CxXE35DeaYv0DtCaRwK2+wTnPwsae/4yd1YJgeeqbmrBXddVQyJBwe6+4EhwxYbU4bxij60ltSkl7QpbCDfyH10UmpR/v3hkaC1JTMHo09NyYxOpsxGlXZJHBnxBkCdAvk/oIsBgBZkdsy7OdbRkGa2rCNtCsiEGXUO2ayLunEHf2Bb33JWylNy82NfDUKZdMRsrM62oxcv9pQ1Ro1eolgMzHlCJYm9BTOZD8jQaehb2ASOSYIgi1f2Q+n/6JT6ectdvtlCsMBokWR6L24yw9kZgxDpk9sruVlqBbstCiDDnaMUCUJEOfUImhOiZ6ieeKp0qVUlTtreYVGHJ41yA344+UMrrj6d8oOrZwiow66Q10ZTyTJoZuSKQqwfW24+qWjVg4D1NEdBQ/oqXIik3NdAiDHNM0PL5nPs7lL3eUkUAuuS8P00Ba26kjCWe9v30b4gJWa0d+CZYHjYTNIULKKwE0qiNg/oXoQOgKAyt8zcxHkxpOO5Gu2CopwlT6vu0DACbgZrW9hue6XquQZUcCxbVaCNuFfM+/VG2mLPgSUgaDmxLYd8FQCoMIG18SiT8noySsQCnB0x/q9xFQ6bWNN+udBq/mvNyckkz3h1Me+lCynh4RvvYeZCJFNXWwenHx312laXPy/THWpPzr+VP+oqIBIFoxWB/C78STW/uYa1ErUERQlBlapSHt8dvQfOMwlxPnNdgEc6AVkQ0iH80ZDog9yBK5JPaBZf91H2zSCJDf0VWwwo9BDIUm1BZEFCiyswfsKMjuZUpr7G2kpX07bLn/Sit6NG3MYX/T7djCqLzgF9mXEg4NBJyiT5gioLBawco3ZoN9U8RgvSdmrD/gIOq2x/pCkXdL5Pc6u/oeHWoW3gebjLCsFW2OzKXw7x4o6VZgz6YWdApAEMTr+OGy/Om0n5s7YeQNcSTTMn0stUNNO157TMIwpxrRwkNSbHhN25h5zcN+w7VlMQeXGrTreMaKvzvpYWPe2sBfxi8JSufn4EJDZHbTGgHAYmP6L0v1d9Urn2Sz3e2uF0boJ/V733FG7WYHBGEkj9T4xuqyIMnNmUNCa65Fhqvkujrtgw+hFB4jSN6jyEvMPMR43SDvWi1Xn8Yubjc86QJZATmvs1Xjl0LFk+6DBAZ/bmTUt3dMRA1GRSJdtlN1iyU/0JtLSSTZyijElvIlsaYK1LqGcoI2QNNtWPh6KYVHsNo7oCJ98N2OKR9S3So34NHbbI+mDMZR5QxaZrZY9de8veuQxJ4EzC5WfjZRGQ9YeJc9nTIoqsxD21wGLFbhd0cetpM07gj3PDWGpsJn/EoKQ5lRHTa/+BXEUTnqwsedIjMFzB8bNDRxAYjvO5RuaLjYSEzkzyCUzC6eYc1jXSFjNJbDLQN5NPbW1RjbWbU/TIS1v2/mvLbtVPKlUqmeAZmAJpKG5uafLetffObhfqnqNqBHLwKYPN/e//foie3iLj50U5xcCvxtOhUE8vaiAfnkSOAcngtSejOwKL27DVfygKKTlVK9krScDu9hU4/vQMLifwvZgYdYfqVTHmR1/e73HsB2EZOvA5nsbEFq204oAv3ftk2EOReSBSDVNyks+zYJ9RazOIplZCbVtsUgjg37abH0NMY3CSZBFHTcPSAqC6V5rQpTbmewn/RM/AJEwvEGCrhycWIYJS719YvLEffDiO1vtLv5cakgnbD6iKAAVWc5eWRpxv1Gku6ByJcTs4UQKdZB1pHbQEXaAuJ1qCmvZ/nvnFBRCCdrSN5eA2O4zOcJuxX7KcXX3cgHGn21UzTNiIxSZSfX5GP6cqutOYOfZZ/jv5ORelfOVYL31qxw7HUSSufI9CHG29NtpuL7KdtI0UiyMaz/6ls/YsU/kfdEiFYFw082TCkN9j1POgSvbWSA+f/scktIUc5BwYR1LPJ0JqA6pV4gNibc34dk59oWlLO6XTpQio+dPu0tuP2NICJQVfsNmHv7vZekn2PDmwyTFPw7YAklpVtJBvmu6COmQNJGSR3F2ZLxjUWcTOLn8ksxm+/0XTY4MLr/WeVYT0t0QGWy89fVImdFP2AkyQRRGyPMO3nftv+VXbW1pw+uj2JtOOYQ5EQq60KNkNUtHZ5OKqs3/sScFogUTQUH8YTNvI3OHV/WKnT4b1VqXo5JIvwsy+7g/caeyMwpm0sNWZAL36bWXsCd2Z/7jhLBtigFeZhR2vHZZruSwnbN8jnwS+pthDSJBwqnhoywhWTyoo3vlQqFHX9OF3Pa51bMPLB4Qi01VCBCKc1zLR/HAvshXUsaqCJWitt2ohRaeHpND2+Y8P7zYxrVtX9LgCZywmb3RhUVRqHUWg="  # noqa: E501
                        }
        session.add( user )
        session.commit()

    yield True

    with SmartSession() as session:
        user = session.query( AuthUser ).filter( AuthUser.username=='admin' ).all()
        for u in user:
            session.delete( u )
        session.commit()


@pytest.fixture
def browser():
    opts = selenium.webdriver.FirefoxOptions()
    opts.add_argument( "--headless" )
    ff = selenium.webdriver.Firefox( options=opts )
    # This next line lets us use self-signed certs on test servers
    ff.accept_untrusted_certs = True
    yield ff
    ff.close()
    ff.quit()<|MERGE_RESOLUTION|>--- conflicted
+++ resolved
@@ -28,11 +28,7 @@
 from models.object import Object
 from models.refset import RefSet
 from models.calibratorfile import CalibratorFileDownloadLock
-<<<<<<< HEAD
 from models.user import AuthUser
-=======
-from models.user import AuthUser, PasswordLink
->>>>>>> 51cc7ec7
 
 from util.archive import Archive
 from util.util import remove_empty_folders, env_as_bool
