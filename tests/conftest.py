import os
import warnings
import pytest
import uuid
import wget
import shutil
import pathlib

import numpy as np

import sqlalchemy as sa

from astropy.time import Time
from astropy.io import fits

from util.config import Config
from models.base import SmartSession, CODE_ROOT, _logger
from models.provenance import CodeVersion, Provenance
from models.exposure import Exposure
from models.image import Image
from models.references import ReferenceEntry
from models.instrument import Instrument
from models.source_list import SourceList
from util import config
from util.archive import Archive


# idea taken from: https://shay-palachy.medium.com/temp-environment-variables-for-pytest-7253230bd777
# this fixture should be the first thing loaded by the test suite
@pytest.fixture(scope="session", autouse=True)
def tests_setup_and_teardown():
    # Will be executed before the first test
    # print('Initial setup fixture loaded! ')

    # make sure to load the test config
    test_config_file = str((pathlib.Path(__file__).parent.parent / 'tests' / 'seechange_config_test.yaml').resolve())

    Config.get(configfile=test_config_file, setdefault=True)

    yield
    # Will be executed after the last test
    # print('Final teardown fixture executed! ')


def rnd_str(n):
    return ''.join(np.random.choice(list('abcdefghijklmnopqrstuvwxyz'), n))


@pytest.fixture
def config_test():
    return Config.get()


@pytest.fixture(scope="session", autouse=True)
def code_version():
    with SmartSession() as session:
<<<<<<< HEAD
        cv = session.scalars(sa.select(CodeVersion).where(CodeVersion.version == 'test_v1.0.0')).first()
        if cv is None:
            cv = CodeVersion(version="test_v1.0.0")
            cv.update()
            session.add( cv )
            session.commit()
=======
        cv = session.scalars(sa.select(CodeVersion).where(CodeVersion.id == 'test_v1.0.0')).first()
    if cv is None:
        cv = CodeVersion(id="test_v1.0.0")
        cv.update()
>>>>>>> e17d4c44

    yield cv

    try:
        with SmartSession() as session:
            session.execute(sa.delete(CodeVersion).where(CodeVersion.version == 'test_v1.0.0'))
            session.commit()
    except Exception as e:
        warnings.warn(str(e))

@pytest.fixture
def provenance_base(code_version):
    p = Provenance(
        process="test_base_process",
        code_version=code_version,
        parameters={"test_key": uuid.uuid4().hex},
        upstreams=[],
        is_testing=True,
    )

    with SmartSession() as session:
        session.add(p)
        session.commit()
        session.refresh(p)
        pid = p.id

    yield p

    try:
        with SmartSession() as session:
            session.execute(sa.delete(Provenance).where(Provenance.id == pid))
            session.commit()
    except Exception as e:
        warnings.warn(str(e))

@pytest.fixture
def provenance_extra(code_version, provenance_base):
    p = Provenance(
        process="test_base_process",
        code_version=code_version,
        parameters={"test_key": uuid.uuid4().hex},
        upstreams=[provenance_base],
        is_testing=True,
    )
    p.update_id()

    with SmartSession() as session:
        session.add(p)
        session.commit()
        session.refresh(p)
        pid = p.id

    yield p

    try:
        with SmartSession() as session:
            session.execute(sa.delete(Provenance).where(Provenance.id == pid))
            session.commit()
    except Exception as e:
        warnings.warn(str(e))


@pytest.fixture
def exposure_factory():
    def factory():
        e = Exposure(
            filepath=f"Demo_test_{rnd_str(5)}.fits",
            section_id=0,
            exp_time=np.random.randint(1, 4) * 10,  # 10 to 40 seconds
            mjd=np.random.uniform(58000, 58500),
            filter=np.random.choice(list('grizY')),
            ra=np.random.uniform(0, 360),
            dec=np.random.uniform(-90, 90),
            project='foo',
            target=rnd_str(6),
            nofile=True,
        )
        return e

    return factory


def make_exposure_file(exposure):
    fullname = None
    fullname = exposure.get_fullpath()
    open(fullname, 'a').close()
    exposure.nofile = False

    yield exposure

    try:
        with SmartSession() as session:
            exposure = session.merge(exposure)
            if exposure.id is not None:
                session.execute(sa.delete(Exposure).where(Exposure.id == exposure.id))
                session.commit()

        if fullname is not None and os.path.isfile(fullname):
            os.remove(fullname)
    except Exception as e:
        warnings.warn(str(e))


@pytest.fixture
def exposure(exposure_factory):
    e = exposure_factory()
    make_exposure_file(e)
    yield e


# idea taken from: https://github.com/pytest-dev/pytest/issues/2424#issuecomment-333387206
def generate_exposure():
    @pytest.fixture
    def new_exposure(exposure_factory):
        e = exposure_factory()
        make_exposure_file(e)
        yield e

    return new_exposure


def inject_exposure_fixture(name):
    globals()[name] = generate_exposure()


for i in range(2, 10):
    inject_exposure_fixture(f'exposure{i}')


@pytest.fixture
def exposure_filter_array(exposure_factory):
    e = exposure_factory()
    e.filter = None
    e.filter_array = ['r', 'g', 'r', 'i']
    make_exposure_file(e)
    yield e


@pytest.fixture
def decam_example_file():
    filename = os.path.join(CODE_ROOT, 'data/DECam_examples/c4d_221104_074232_ori.fits.fz')
    if not os.path.isfile(filename):
        url = 'https://astroarchive.noirlab.edu/api/retrieve/004d537b1347daa12f8361f5d69bc09b/'
        response = wget.download(
            url=url,
            out=os.path.join(CODE_ROOT, 'data/DECam_examples/c4d_221104_074232_ori.fits.fz')
        )
        assert response == filename

    yield filename


@pytest.fixture
def decam_example_exposure(decam_example_file):
    # always destroy this Exposure object and make a new one, to avoid filepath unique constraint violations
    decam_example_file_short = decam_example_file[len(CODE_ROOT+'/data/'):]
    with SmartSession() as session:
        session.execute(sa.delete(Exposure).where(Exposure.filepath == decam_example_file_short))
        session.commit()

    with fits.open( decam_example_file, memmap=False ) as ifp:
        hdr = ifp[0].header
    exphdrinfo = Instrument.extract_header_info( hdr, [ 'mjd', 'exp_time', 'filter', 'project', 'target' ] )

    exposure = Exposure( filepath=decam_example_file, instrument='DECam', **exphdrinfo )
    return exposure


@pytest.fixture
def decam_example_image(decam_example_exposure):
    image = Image.from_exposure(decam_example_exposure, section_id='N1')
    image.data = image.raw_data.astype(np.float32)  # TODO: add bias/flat corrections at some point
    return image


@pytest.fixture
def decam_small_image(decam_example_image):
    image = decam_example_image
    image.data = image.data[256:256+512, 256:256+512].copy()  # make it C-contiguous
    return image


@pytest.fixture
def demo_image(exposure):
    exposure.update_instrument()
    im = Image.from_exposure(exposure, section_id=0)

    yield im

    try:
        with SmartSession() as session:
            im = session.merge(im)
            im.remove_data_from_disk(remove_folders=True, purge_archive=True, session=session)
            if im.id is not None:
                session.execute(sa.delete(Image).where(Image.id == im.id))
                session.commit()

    except Exception as e:
        warnings.warn(str(e))


# idea taken from: https://github.com/pytest-dev/pytest/issues/2424#issuecomment-333387206
def generate_image():

    @pytest.fixture
    def new_image(exposure_factory):
        exp = exposure_factory()
        make_exposure_file(exp)
        exp.update_instrument()
        im = Image.from_exposure(exp, section_id=0)

        yield im

        with SmartSession() as session:
            im = session.merge(im)
            im.remove_data_from_disk(remove_folders=True, purge_archive=True, session=session)
            if im.id is not None:
                session.execute(sa.delete(Image).where(Image.id == im.id))
                session.commit()

    return new_image


def inject_demo_image_fixture(image_name):
    globals()[image_name] = generate_image()


for i in range(2, 10):
    inject_demo_image_fixture(f'demo_image{i}')


@pytest.fixture
def reference_entry(exposure_factory, provenance_base, provenance_extra):
    ref_entry = None
    filter = np.random.choice(list('grizY'))
    target = rnd_str(6)
    ra = np.random.uniform(0, 360)
    dec = np.random.uniform(-90, 90)
    images = []

    for i in range(5):
        exp = exposure_factory()

        exp.filter = filter
        exp.target = target
        exp.project = "coadd_test"
        exp.ra = ra
        exp.dec = dec

        exp.update_instrument()
        im = Image.from_exposure(exp, section_id=0)
        im.data = im.raw_data - np.median(im.raw_data)
        im.provenance = provenance_base
        im.ra = ra
        im.dec = dec
        im.save()
        images.append(im)

    # TODO: replace with a "from_images" method?
    ref = Image.from_images(images)
    ref.data = np.mean(np.array([im.data for im in images]), axis=0)

    provenance_extra.process = 'coaddition'
    ref.provenance = provenance_extra
    ref.save()

    ref_entry = ReferenceEntry()
    ref_entry.image = ref
    ref_entry.validity_start = Time(50000, format='mjd', scale='utc').isot
    ref_entry.validity_end = Time(58500, format='mjd', scale='utc').isot
    ref_entry.section_id = 0
    ref_entry.filter = filter
    ref_entry.target = target

    with SmartSession() as session:
        ref_entry.image = session.merge( ref_entry.image )
        session.add(ref_entry)
        session.commit()

    yield ref_entry

    try:
        if ref_entry is not None:
            with SmartSession() as session:
                ref_entry = session.merge(ref_entry)
                ref = ref_entry.image
                for im in ref.source_images:
                    exp = im.exposure
                    exp.remove_data_from_disk(purge_archive=True, session=session, nocommit=True)
                    im.remove_data_from_disk(purge_archive=True, session=session, nocommit=True)
                    session.delete(exp)
                    session.delete(im)
                ref.remove_data_from_disk(purge_archive=True, session=session)
                session.delete(ref_entry.image)  # should also delete ref_entry
                session.commit()

    except Exception as e:
        warnings.warn(str(e))


@pytest.fixture
def sources(demo_image):
    num = 100
    x = np.random.uniform(0, demo_image.raw_data.shape[1], num)
    y = np.random.uniform(0, demo_image.raw_data.shape[0], num)
    flux = np.random.uniform(0, 1000, num)
    flux_err = np.random.uniform(0, 100, num)
    rhalf = np.abs(np.random.normal(0, 3, num))

    data = np.array(
        [x, y, flux, flux_err, rhalf],
        dtype=([('x', 'f4'), ('y', 'f4'), ('flux', 'f4'), ('flux_err', 'f4'), ('rhalf', 'f4')])
    )
    s = SourceList(image=demo_image, data=data)

    yield s

    try:
        with SmartSession() as session:
            s = session.merge(s)
            s.remove_data_from_disk(remove_folders=True, purge_archive=True, session=session)
            if s.id is not None:
                session.execute(sa.delete(SourceList).where(SourceList.id == s.id))
                session.commit()
    except Exception as e:
        warnings.warn(str(e))


@pytest.fixture
def archive():
    cfg = config.Config.get()
    archive_specs = cfg.value('archive')
    if archive_specs is None:
        raise ValueError( "archive in config is None" )
    archive = Archive( **archive_specs )
    yield archive

    try:
        # To tear down, we need to blow away the archive server's directory.
        # For the test suite, we've also mounted that directory locally, so
        # we can do that
        archivebase = f"{os.getenv('SEECHANGE_TEST_ARCHIVE_DIR')}/{cfg.value('archive.path_base')}"
        try:
            shutil.rmtree( archivebase )
        except FileNotFoundError:
            pass

    except Exception as e:
        warnings.warn(str(e))<|MERGE_RESOLUTION|>--- conflicted
+++ resolved
@@ -54,19 +54,13 @@
 @pytest.fixture(scope="session", autouse=True)
 def code_version():
     with SmartSession() as session:
-<<<<<<< HEAD
         cv = session.scalars(sa.select(CodeVersion).where(CodeVersion.version == 'test_v1.0.0')).first()
         if cv is None:
-            cv = CodeVersion(version="test_v1.0.0")
+            cv = CodeVersion(id="test_v1.0.0")
             cv.update()
             session.add( cv )
             session.commit()
-=======
         cv = session.scalars(sa.select(CodeVersion).where(CodeVersion.id == 'test_v1.0.0')).first()
-    if cv is None:
-        cv = CodeVersion(id="test_v1.0.0")
-        cv.update()
->>>>>>> e17d4c44
 
     yield cv
 
