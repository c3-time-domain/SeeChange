import os
import warnings
import pytest
import uuid
import shutil
import pathlib

import numpy as np

import sqlalchemy as sa

import selenium.webdriver

from util.config import Config
from models.base import (
    FileOnDiskMixin,
    SmartSession,
    CODE_ROOT,
    get_all_database_objects,
    setup_warning_filters
)
from models.provenance import CodeVersion, Provenance
from models.catalog_excerpt import CatalogExcerpt
from models.exposure import Exposure
from models.object import Object

from util.archive import Archive
from util.util import remove_empty_folders, env_as_bool
from util.retrydownload import retry_download
from util.logger import SCLogger


pytest_plugins = [
    'tests.fixtures.simulated',
    'tests.fixtures.decam',
    'tests.fixtures.ztf',
    'tests.fixtures.ptf',
    'tests.fixtures.pipeline_objects',
<<<<<<< HEAD
    'tests.fixtures.conductor',
=======
    'tests.fixtures.datastore_factory',
>>>>>>> 02db2996
]

ARCHIVE_PATH = None

SKIP_WARNING_TESTS = False

# We may want to turn this on only for tests, as it may add a lot of runtime/memory overhead
# ref: https://www.mail-archive.com/python-list@python.org/msg443129.html
# os.environ["SEECHANGE_TRACEMALLOC"] = "1"


# this fixture should be the first thing loaded by the test suite
# (session is the pytest session, not the SQLAlchemy session)
def pytest_sessionstart(session):
    # Will be executed before the first test
    global SKIP_WARNING_TESTS

    if False:  # this is only to make the warnings into errors, so it is easier to track them down...
        warnings.filterwarnings('error', append=True)  # comment this out in regular usage
        SKIP_WARNING_TESTS = True

    setup_warning_filters()  # load the list of warnings that are to be ignored (not just in tests)
    # below are additional warnings that are ignored only during tests:

    # ignore warnings from photometry code that occur for cutouts with mostly zero values
    warnings.filterwarnings('ignore', message=r'.*Background mean=.*, std=.*, normalization skipped!.*')

    # make sure to load the test config
    test_config_file = str((pathlib.Path(__file__).parent.parent / 'tests' / 'seechange_config_test.yaml').resolve())
    Config.get(configfile=test_config_file, setdefault=True)
    FileOnDiskMixin.configure_paths()
    # SCLogger.setLevel( logging.INFO )

    # get rid of any catalog excerpts from previous runs:
    with SmartSession() as session:
        catexps = session.scalars(sa.select(CatalogExcerpt)).all()
        for catexp in catexps:
            if os.path.isfile(catexp.get_fullpath()):
                os.remove(catexp.get_fullpath())
            session.delete(catexp)
        session.commit()


# This will be executed after the last test (session is the pytest session, not the SQLAlchemy session)
def pytest_sessionfinish(session, exitstatus):
    # SCLogger.debug('Final teardown fixture executed! ')
    with SmartSession() as dbsession:
        # first get rid of any Exposure loading Provenances, if they have no Exposures attached
        provs = dbsession.scalars(sa.select(Provenance).where(Provenance.process == 'load_exposure'))
        for prov in provs:
            exp = dbsession.scalars(sa.select(Exposure).where(Exposure.provenance_id == prov.id)).all()
            if len(exp) == 0:
                dbsession.delete(prov)
        dbsession.commit()

        objects = get_all_database_objects(session=dbsession)
        any_objects = False
        for Class, ids in objects.items():
            # TODO: check that surviving provenances have test_parameter
            if Class.__name__ in ['CodeVersion', 'CodeHash', 'SensorSection', 'CatalogExcerpt',
                                  'Provenance', 'Object', 'PasswordLink']:
                SCLogger.debug(f'There are {len(ids)} {Class.__name__} objects in the database. These are OK to stay.')
            elif len(ids) > 0:
                print(f'There are {len(ids)} {Class.__name__} objects in the database. Please make sure to cleanup!')
                for id in ids:
                    obj = dbsession.scalars(sa.select(Class).where(Class.id == id)).first()
                    print(f'  {obj}')
                    any_objects = True

        # delete the CodeVersion object (this should remove all provenances as well)
        dbsession.execute(sa.delete(CodeVersion).where(CodeVersion.id == 'test_v1.0.0'))

        # remove any Object objects from tests, as these are not automatically cleaned up:
        dbsession.execute(sa.delete(Object).where(Object.is_test.is_(True)))

        dbsession.commit()

        verify_archive_database_empty = False  # set to False to avoid spurious errors at end of tests (when debugging)

        if any_objects and verify_archive_database_empty:
            raise RuntimeError('There are objects in the database. Some tests are not properly cleaning up!')

        # remove empty folders from the archive
        if ARCHIVE_PATH is not None:
            # remove catalog excerpts manually, as they are meant to survive
            with SmartSession() as session:
                catexps = session.scalars(sa.select(CatalogExcerpt)).all()
                for catexp in catexps:
                    if os.path.isfile(catexp.get_fullpath()):
                        os.remove(catexp.get_fullpath())
                    archive_file = os.path.join(ARCHIVE_PATH, catexp.filepath)
                    if os.path.isfile(archive_file):
                        os.remove(archive_file)

            remove_empty_folders( ARCHIVE_PATH, remove_root=False )

            # check that there's nothing left in the archive after tests cleanup
            if os.path.isdir(ARCHIVE_PATH):
                files = list(pathlib.Path(ARCHIVE_PATH).rglob('*'))

                if len(files) > 0 and verify_archive_database_empty:
                    raise RuntimeError(f'There are files left in the archive after tests cleanup: {files}')


@pytest.fixture(scope='session')
def download_url():
    return 'https://portal.nersc.gov/cfs/m4616/SeeChange_testing_data'


@pytest.fixture(scope='session')
def download_url():
    return 'https://portal.nersc.gov/cfs/m4616/SeeChange_testing_data'


# data that is included in the repo and should be available for tests
@pytest.fixture(scope="session")
def persistent_dir():
    return os.path.join(CODE_ROOT, 'data')


# this is a cache folder that should survive between test runs
@pytest.fixture(scope="session", autouse=True)
def cache_dir():
    path = os.path.join(CODE_ROOT, 'data/cache')
    os.makedirs(path, exist_ok=True)
    return path


# this will be configured to FileOnDiskMixin.local_path, and used as temporary data location
@pytest.fixture(scope="session")
def data_dir():
    temp_data_folder = FileOnDiskMixin.local_path
    os.makedirs(temp_data_folder, exist_ok=True)
    with open(os.path.join(temp_data_folder, 'placeholder'), 'w'):
        pass  # make an empty file inside this folder to make sure it doesn't get deleted on "remove_data_from_disk"

    # SCLogger.debug(f'temp_data_folder: {temp_data_folder}')

    yield temp_data_folder

    # remove all the files created during tests
    # make sure the test config is pointing the data_dir
    # to a different location than the rest of the data
    # shutil.rmtree(temp_data_folder)


@pytest.fixture(scope="session")
def blocking_plots():
    """
    Control how and when plots will be generated.
    There are three options for the environmental variable "INTERACTIVE".
     - It is not set: do not make any plots. blocking_plots returns False.
     - It is set to a False value: make plots, but save them, and do not show on screen/block execution.
       In this case the blocking_plots returns False, but the tests that skip if INTERACTIVE is None will run.
     - It is set to a True value: make the plots, but stop the test execution until the figure is closed.

    If a test only makes plots and does not test functionality, it should be marked with
    @pytest.mark.skipif( not env_as_bool('INTERACTIVE'), reason='Set INTERACTIVE to run this test' )

    If a test makes a diagnostic plot, that is only ever used to visually inspect the results,
    then it should be surrounded by an if blocking_plots: statement. It will only run in interactive mode.

    If a test makes a plot that should be saved to disk, it should either have the skipif mentioned above,
    or have an if env_as_bool('INTERACTIVE'): statement surrounding the plot itself.
    You may want to add plt.show(block=blocking_plots) to allow the figure to stick around in interactive mode,
    on top of saving the figure at the end of the test.
    """
    import matplotlib
    backend = matplotlib.get_backend()

    # make sure there's a folder to put the plots in
    if not os.path.isdir(os.path.join(CODE_ROOT, 'tests/plots')):
        os.makedirs(os.path.join(CODE_ROOT, 'tests/plots'))

    inter = env_as_bool('INTERACTIVE')
    if isinstance(inter, str):
        inter = inter.lower() in ('true', '1', 'on', 'yes')

    if not inter:  # for non-interactive plots, use headless plots that just save to disk
        # ref: https://stackoverflow.com/questions/15713279/calling-pylab-savefig-without-display-in-ipython
        matplotlib.use("Agg")

    yield inter

    matplotlib.use(backend)


def rnd_str(n):
    return ''.join(np.random.choice(list('abcdefghijklmnopqrstuvwxyz'), n))


@pytest.fixture(scope='session', autouse=True)
def test_config():
    return Config.get()


@pytest.fixture(scope="session", autouse=True)
def code_version():
    with SmartSession() as session:
        cv = session.scalars(sa.select(CodeVersion).where(CodeVersion.id == 'test_v1.0.0')).first()
        if cv is None:
            cv = CodeVersion(id="test_v1.0.0")
            cv.update()
            session.add( cv )
            session.commit()
        cv = session.scalars(sa.select(CodeVersion).where(CodeVersion.id == 'test_v1.0.0')).first()

    yield cv


@pytest.fixture
def provenance_base(code_version):
    with SmartSession() as session:
        code_version = session.merge(code_version)
        p = Provenance(
            process="test_base_process",
            code_version=code_version,
            parameters={"test_parameter": uuid.uuid4().hex},
            upstreams=[],
            is_testing=True,
        )
        p = session.merge(p)

        session.commit()

    yield p

    with SmartSession() as session:
        session.delete(p)
        session.commit()


@pytest.fixture
def provenance_extra( provenance_base ):
    with SmartSession() as session:
        provenance_base = session.merge(provenance_base)
        p = Provenance(
            process="test_base_process",
            code_version=provenance_base.code_version,
            parameters={"test_parameter": uuid.uuid4().hex},
            upstreams=[provenance_base],
            is_testing=True,
        )
        p = session.merge(p)
        session.commit()

    yield p

    with SmartSession() as session:
        session.delete(p)
        session.commit()


# use this to make all the pre-committed Image fixtures
@pytest.fixture(scope="session")
def provenance_preprocessing(code_version):
    with SmartSession() as session:
        code_version = session.merge(code_version)
        p = Provenance(
            process="preprocessing",
            code_version=code_version,
            parameters={"test_parameter": "test_value"},
            upstreams=[],
            is_testing=True,
        )

        p = session.merge(p)
        session.commit()

    yield p

    with SmartSession() as session:
        session.delete(p)
        session.commit()


@pytest.fixture(scope="session")
def provenance_extraction(code_version):
    with SmartSession() as session:
        code_version = session.merge(code_version)
        p = Provenance(
            process="extraction",
            code_version=code_version,
            parameters={"test_parameter": "test_value"},
            upstreams=[],
            is_testing=True,
        )

        p = session.merge(p)
        session.commit()

    yield p

    with SmartSession() as session:
        session.delete(p)
        session.commit()


@pytest.fixture(scope="session", autouse=True)
def archive_path(test_config):
    if test_config.value('archive.local_read_dir', None) is not None:
        archivebase = test_config.value('archive.local_read_dir')
    elif os.getenv('SEECHANGE_TEST_ARCHIVE_DIR') is not None:
        archivebase = os.getenv('SEECHANGE_TEST_ARCHIVE_DIR')
    else:
        raise ValueError('No archive.local_read_dir in config, and no SEECHANGE_TEST_ARCHIVE_DIR env variable set')

    # archive.path_base is usually /test
    archivebase = pathlib.Path(archivebase) / pathlib.Path(test_config.value('archive.path_base'))
    global ARCHIVE_PATH
    ARCHIVE_PATH = archivebase
    return archivebase


@pytest.fixture(scope="session")
def archive(test_config, archive_path):
    archive_specs = test_config.value('archive')
    if archive_specs is None:
        raise ValueError( "archive in config is None" )
    archive = Archive( **archive_specs )

    archive.test_folder_path = archive_path  # track the place where these files actually go in the test suite
    yield archive

    # try:
    #     # To tear down, we need to blow away the archive server's directory.
    #     # For the test suite, we've also mounted that directory locally, so
    #     # we can do that
    #     try:
    #         shutil.rmtree( archivebase )
    #     except FileNotFoundError:
    #         pass
    #
    # except Exception as e:
    #     warnings.warn(str(e))


@pytest.fixture( scope="module" )
def catexp(data_dir, cache_dir, download_url):
    filename = "Gaia_DR3_151.0926_1.8312_17.0_19.0.fits"
    cachepath = os.path.join(cache_dir, filename)
    filepath = os.path.join(data_dir, filename)

    if not os.path.isfile(cachepath):
        retry_download(os.path.join(download_url, filename), cachepath)

    if not os.path.isfile(filepath):
        shutil.copy2(cachepath, filepath)

    yield CatalogExcerpt.create_from_file( filepath, 'gaia_dr3' )

    if os.path.isfile(filepath):
        os.remove(filepath)
<|MERGE_RESOLUTION|>--- conflicted
+++ resolved
@@ -36,11 +36,8 @@
     'tests.fixtures.ztf',
     'tests.fixtures.ptf',
     'tests.fixtures.pipeline_objects',
-<<<<<<< HEAD
+    'tests.fixtures.datastore_factory',
     'tests.fixtures.conductor',
-=======
-    'tests.fixtures.datastore_factory',
->>>>>>> 02db2996
 ]
 
 ARCHIVE_PATH = None
