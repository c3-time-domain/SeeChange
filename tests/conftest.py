import os
import warnings
import pytest
import uuid
import shutil
import pathlib

import numpy as np

import sqlalchemy as sa

from util.config import Config
from models.base import FileOnDiskMixin, SmartSession, CODE_ROOT, get_all_database_objects, _logger
from models.provenance import CodeVersion, Provenance
from models.catalog_excerpt import CatalogExcerpt
from models.exposure import Exposure

from util.archive import Archive
from util.util import remove_empty_folders
from util.retrydownload import retry_download


pytest_plugins = [
    'tests.fixtures.simulated',
    'tests.fixtures.decam',
    'tests.fixtures.ztf',
    'tests.fixtures.ptf',
    'tests.fixtures.pipeline_objects',
]

ARCHIVE_PATH = None

# this fixture should be the first thing loaded by the test suite
# (session is the pytest session, not the SQLAlchemy session)
def pytest_sessionstart(session):
    # Will be executed before the first test
    # print('Initial setup fixture loaded! ')

    # make sure to load the test config
    test_config_file = str((pathlib.Path(__file__).parent.parent / 'tests' / 'seechange_config_test.yaml').resolve())
    Config.get(configfile=test_config_file, setdefault=True)
    FileOnDiskMixin.configure_paths()


# This will be executed after the last test (session is the pytest session, not the SQLAlchemy session)
def pytest_sessionfinish(session, exitstatus):
    # print('Final teardown fixture executed! ')
    with SmartSession() as dbsession:
        # first get rid of any Exposure loading Provenances, if they have no Exposures attached
        provs = dbsession.scalars(sa.select(Provenance).where(Provenance.process == 'load_exposure'))
        for prov in provs:
            exp = dbsession.scalars(sa.select(Exposure).where(Exposure.provenance_id == prov.id)).all()
            if len(exp) == 0:
                dbsession.delete(prov)
        dbsession.commit()

        objects = get_all_database_objects(session=dbsession)
        any_objects = False
        for Class, ids in objects.items():
            # TODO: check that surviving provenances have test_parameter
            if Class.__name__ in ['CodeVersion', 'CodeHash', 'SensorSection', 'CatalogExcerpt', 'Provenance']:
                _logger.info(f'There are {len(ids)} {Class.__name__} objects in the database. These are OK to stay.')
            elif len(ids) > 0:
                print(
                    f'There are {len(ids)} {Class.__name__} objects in the database. Please make sure to cleanup!'
                )
                for id in ids:
                    obj = dbsession.scalars(sa.select(Class).where(Class.id == id)).first()
                    print(f'  {obj}')
                    any_objects = True

        # delete the CodeVersion object (this should remove all provenances as well)
        dbsession.execute(sa.delete(CodeVersion).where(CodeVersion.id == 'test_v1.0.0'))

        dbsession.commit()

        verify_archive_database_empty = True  # set to False to avoid spurious errors at end of tests (when debugging)

        if any_objects and verify_archive_database_empty:
            raise RuntimeError('There are objects in the database. Some tests are not properly cleaning up!')

        # remove empty folders from the archive
        if ARCHIVE_PATH is not None:
            # remove catalog excerpts manually, as they are meant to survive
            with SmartSession() as session:
                catexps = session.scalars(sa.select(CatalogExcerpt)).all()
                for catexp in catexps:
                    if os.path.isfile(catexp.get_fullpath()):
                        os.remove(catexp.get_fullpath())
                    archive_file = os.path.join(ARCHIVE_PATH, catexp.filepath)
                    if os.path.isfile(archive_file):
                        os.remove(archive_file)

            remove_empty_folders( ARCHIVE_PATH, remove_root=False )

            # check that there's nothing left in the archive after tests cleanup
            if os.path.isdir(ARCHIVE_PATH):
                files = list(pathlib.Path(ARCHIVE_PATH).rglob('*'))
<<<<<<< HEAD
                if len(files) > 0 and verify_archive_database_empty:
=======
                if len(files) > 0:
>>>>>>> 808f4cd5
                    raise RuntimeError(f'There are files left in the archive after tests cleanup: {files}')


@pytest.fixture(scope='session')
def download_url():
    return 'https://portal.nersc.gov/cfs/m4616/SeeChange_testing_data'


# data that is included in the repo and should be available for tests
@pytest.fixture(scope="session")
def persistent_dir():
    return os.path.join(CODE_ROOT, 'data')


# this is a cache folder that should survive between test runs
@pytest.fixture(scope="session", autouse=True)
def cache_dir():
    path = os.path.join(CODE_ROOT, 'data/cache')
    os.makedirs(path, exist_ok=True)
    return path


# this will be configured to FileOnDiskMixin.local_path, and used as temporary data location
@pytest.fixture(scope="session")
def data_dir():
    temp_data_folder = FileOnDiskMixin.local_path
    os.makedirs(temp_data_folder, exist_ok=True)
    with open(os.path.join(temp_data_folder, 'placeholder'), 'w'):
        pass  # make an empty file inside this folder to make sure it doesn't get deleted on "remove_data_from_disk"

    # print(f'temp_data_folder: {temp_data_folder}')

    yield temp_data_folder

    # remove all the files created during tests
    # make sure the test config is pointing the data_dir
    # to a different location than the rest of the data
    # shutil.rmtree(temp_data_folder)


@pytest.fixture(scope="session")
def blocking_plots():
    """
    Control how and when plots will be generated.
    There are three options for the environmental variable "INTERACTIVE".
     - It is not set: do not make any plots. blocking_plots returns False.
     - It is set to a False value: make plots, but save them, and do not show on screen/block execution.
       In this case the blocking_plots returns False, but the tests that skip if INTERACTIVE is None will run.
     - It is set to a True value: make the plots, but stop the test execution until the figure is closed.

    If a test only makes plots and does not test functionality, it should be marked with
    @pytest.mark.skipif( os.getenv('INTERACTIVE') is None, reason='Set INTERACTIVE to run this test' )

    If a test makes a diagnostic plot, that is only ever used to visually inspect the results,
    then it should be surrounded by an if blocking_plots: statement. It will only run in interactive mode.

    If a test makes a plot that should be saved to disk, it should either have the skipif mentioned above,
    or have an if os.getenv('INTERACTIVE'): statement surrounding the plot itself.
    You may want to add plt.show(block=blocking_plots) to allow the figure to stick around in interactive mode,
    on top of saving the figure at the end of the test.
    """
    import matplotlib
    backend = matplotlib.get_backend()

    # make sure there's a folder to put the plots in
    if not os.path.isdir(os.path.join(CODE_ROOT, 'tests/plots')):
        os.makedirs(os.path.join(CODE_ROOT, 'tests/plots'))

    inter = os.getenv('INTERACTIVE', False)
    if isinstance(inter, str):
        inter = inter.lower() in ('true', '1', 'on', 'yes')

    if not inter:  # for non-interactive plots, use headless plots that just save to disk
        # ref: https://stackoverflow.com/questions/15713279/calling-pylab-savefig-without-display-in-ipython
        matplotlib.use("Agg")

    yield inter

    matplotlib.use(backend)


def rnd_str(n):
    return ''.join(np.random.choice(list('abcdefghijklmnopqrstuvwxyz'), n))


@pytest.fixture(scope='session', autouse=True)
def test_config():
    return Config.get()


@pytest.fixture(scope="session", autouse=True)
def code_version():
    with SmartSession() as session:
        cv = session.scalars(sa.select(CodeVersion).where(CodeVersion.id == 'test_v1.0.0')).first()
        if cv is None:
            cv = CodeVersion(id="test_v1.0.0")
            cv.update()
            session.add( cv )
            session.commit()
        cv = session.scalars(sa.select(CodeVersion).where(CodeVersion.id == 'test_v1.0.0')).first()

    yield cv


@pytest.fixture
def provenance_base(code_version):
    with SmartSession() as session:
        code_version = session.merge(code_version)
        p = Provenance(
            process="test_base_process",
            code_version=code_version,
            parameters={"test_parameter": uuid.uuid4().hex},
            upstreams=[],
            is_testing=True,
        )
        p = session.merge(p)

        session.commit()

    yield p

    with SmartSession() as session:
        session.delete(p)
        session.commit()


@pytest.fixture
def provenance_extra( provenance_base ):
    with SmartSession() as session:
        provenance_base = session.merge(provenance_base)
        p = Provenance(
            process="test_base_process",
            code_version=provenance_base.code_version,
            parameters={"test_parameter": uuid.uuid4().hex},
            upstreams=[provenance_base],
            is_testing=True,
        )
        p = session.merge(p)
        session.commit()

    yield p

    with SmartSession() as session:
        session.delete(p)
        session.commit()


# use this to make all the pre-committed Image fixtures
@pytest.fixture(scope="session")
def provenance_preprocessing(code_version):
    with SmartSession() as session:
        code_version = session.merge(code_version)
        p = Provenance(
            process="preprocessing",
            code_version=code_version,
            parameters={"test_parameter": "test_value"},
            upstreams=[],
            is_testing=True,
        )

        p = session.merge(p)
        session.commit()

    yield p

    with SmartSession() as session:
        session.delete(p)
        session.commit()


@pytest.fixture(scope="session", autouse=True)
def archive_path(test_config):
    if test_config.value('archive.local_read_dir', None) is not None:
        archivebase = test_config.value('archive.local_read_dir')
    elif os.getenv('SEECHANGE_TEST_ARCHIVE_DIR') is not None:
        archivebase = os.getenv('SEECHANGE_TEST_ARCHIVE_DIR')
    else:
        raise ValueError('No archive.local_read_dir in config, and no SEECHANGE_TEST_ARCHIVE_DIR env variable set')

    # archive.path_base is usually /test
    archivebase = pathlib.Path(archivebase) / pathlib.Path(test_config.value('archive.path_base'))
    global ARCHIVE_PATH
    ARCHIVE_PATH = archivebase
    return archivebase


@pytest.fixture(scope="session")
def archive(test_config, archive_path):
    archive_specs = test_config.value('archive')
    if archive_specs is None:
        raise ValueError( "archive in config is None" )
    archive = Archive( **archive_specs )

    archive.test_folder_path = archive_path  # track the place where these files actually go in the test suite
    yield archive

    # try:
    #     # To tear down, we need to blow away the archive server's directory.
    #     # For the test suite, we've also mounted that directory locally, so
    #     # we can do that
    #     try:
    #         shutil.rmtree( archivebase )
    #     except FileNotFoundError:
    #         pass
    #
    # except Exception as e:
    #     warnings.warn(str(e))


@pytest.fixture( scope="module" )
def catexp(data_dir, cache_dir, download_url):
    filename = "Gaia_DR3_151.0926_1.8312_17.0_19.0.fits"
    cachepath = os.path.join(cache_dir, filename)
    filepath = os.path.join(data_dir, filename)

    if not os.path.isfile(cachepath):
        retry_download(os.path.join(download_url, filename), cachepath)

    if not os.path.isfile(filepath):
        shutil.copy2(cachepath, filepath)

    yield CatalogExcerpt.create_from_file( filepath, 'GaiaDR3' )

    if os.path.isfile(filepath):
        os.remove(filepath)<|MERGE_RESOLUTION|>--- conflicted
+++ resolved
@@ -96,11 +96,8 @@
             # check that there's nothing left in the archive after tests cleanup
             if os.path.isdir(ARCHIVE_PATH):
                 files = list(pathlib.Path(ARCHIVE_PATH).rglob('*'))
-<<<<<<< HEAD
+
                 if len(files) > 0 and verify_archive_database_empty:
-=======
-                if len(files) > 0:
->>>>>>> 808f4cd5
                     raise RuntimeError(f'There are files left in the archive after tests cleanup: {files}')
 
 
