--- conflicted
+++ resolved
@@ -4,10 +4,6 @@
 import wget
 import shutil
 import pathlib
-<<<<<<< HEAD
-import warnings
-=======
->>>>>>> c19a9426
 
 import numpy as np
 
@@ -315,13 +311,3 @@
     except FileNotFoundError:
         pass
 
-<<<<<<< HEAD
-@pytest.fixture
-def config_test():
-    # Make sure the environment is set as expected for tests
-    conffile = pathlib.Path( __file__ ).parent / "seechange_config_test.yaml"
-    if os.getenv( "SEECHANGE_CONFIG" ) != str( conffile.resolve() ):
-        warnings.warn( "Ignoring $SEECHANGE_CONFIG, loading config from {conffile} for config_text fixture" )
-    return config.Config.get( conffile )
-=======
->>>>>>> c19a9426
