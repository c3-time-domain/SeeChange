import os
import io
import warnings
import pytest
import uuid
import wget
import shutil
import pathlib

import numpy as np

import sqlalchemy as sa

from astropy.time import Time
from astropy.io import fits, votable

from util.config import Config
from models.base import FileOnDiskMixin, SmartSession, CODE_ROOT, _logger
from models.provenance import CodeVersion, Provenance
from models.exposure import Exposure
from models.image import Image
from models.datafile import DataFile
from models.references import ReferenceEntry
from models.instrument import Instrument, get_instrument_instance
from models.decam import DECam
from models.source_list import SourceList
from models.psf import PSF
from pipeline.data_store import DataStore
from pipeline.preprocessing import Preprocessor
from pipeline.detection import Detector
from util import config
from util.archive import Archive


# idea taken from: https://shay-palachy.medium.com/temp-environment-variables-for-pytest-7253230bd777
# this fixture should be the first thing loaded by the test suite
@pytest.fixture(scope="session", autouse=True)
def tests_setup_and_teardown():
    # Will be executed before the first test
    # print('Initial setup fixture loaded! ')

    # make sure to load the test config
    test_config_file = str((pathlib.Path(__file__).parent.parent / 'tests' / 'seechange_config_test.yaml').resolve())

    Config.get(configfile=test_config_file, setdefault=True)

    yield
    # Will be executed after the last test
    # print('Final teardown fixture executed! ')

    with SmartSession() as session:
        # Tests are leaving behind (at least) exposures and provenances.
        # Ideally, they should all clean up after themselves.  Finding
        # all of this is a worthwhile TODO, but recursive_merge probably
        # means that finding all of them is going to be a challenge.
        # So, make sure that the database is wiped.  Deleting just
        # provenances and codeversions should do it, because most things
        # have a cascading foreign key into provenances.
        session.execute( sa.text( "DELETE FROM provenances" ) )
        session.execute( sa.text( "DELETE FROM code_versions" ) )
        session.commit()


def rnd_str(n):
    return ''.join(np.random.choice(list('abcdefghijklmnopqrstuvwxyz'), n))


@pytest.fixture
def config_test():
    return Config.get()


@pytest.fixture(scope="session", autouse=True)
def code_version():
    with SmartSession() as session:
        cv = session.scalars(sa.select(CodeVersion).where(CodeVersion.id == 'test_v1.0.0')).first()
        if cv is None:
            cv = CodeVersion(id="test_v1.0.0")
            cv.update()
            session.add( cv )
            session.commit()
        cv = session.scalars(sa.select(CodeVersion).where(CodeVersion.id == 'test_v1.0.0')).first()

    yield cv

    try:
        with SmartSession() as session:
            session.execute(sa.delete(CodeVersion).where(CodeVersion.id == 'test_v1.0.0'))
            session.commit()
    except Exception as e:
        warnings.warn(str(e))


@pytest.fixture
def provenance_base(code_version):
    p = Provenance(
        process="test_base_process",
        code_version=code_version,
        parameters={"test_key": uuid.uuid4().hex},
        upstreams=[],
        is_testing=True,
    )

    with SmartSession() as session:
        session.add(p)
        session.commit()
        session.refresh(p)
        pid = p.id

    yield p

    try:
        with SmartSession() as session:
            session.execute(sa.delete(Provenance).where(Provenance.id == pid))
            session.commit()
    except Exception as e:
        warnings.warn(str(e))


@pytest.fixture
def provenance_extra(code_version, provenance_base):
    p = Provenance(
        process="test_base_process",
        code_version=code_version,
        parameters={"test_key": uuid.uuid4().hex},
        upstreams=[provenance_base],
        is_testing=True,
    )
    p.update_id()

    with SmartSession() as session:
        session.add(p)
        session.commit()
        session.refresh(p)
        pid = p.id

    yield p

    try:
        with SmartSession() as session:
            session.execute(sa.delete(Provenance).where(Provenance.id == pid))
            session.commit()
    except Exception as e:
        warnings.warn(str(e))


@pytest.fixture
def exposure_factory():
    def factory():
        e = Exposure(
            filepath=f"Demo_test_{rnd_str(5)}.fits",
            section_id=0,
            exp_time=np.random.randint(1, 4) * 10,  # 10 to 40 seconds
            mjd=np.random.uniform(58000, 58500),
            filter=np.random.choice(list('grizY')),
            ra=np.random.uniform(0, 360),
            dec=np.random.uniform(-90, 90),
            project='foo',
            target=rnd_str(6),
            nofile=True,
            md5sum=uuid.uuid4(),  # this should be done when we clean up the exposure factory a little more
        )
        return e

    return factory


def make_exposure_file(exposure):
    fullname = None
    fullname = exposure.get_fullpath()
    open(fullname, 'a').close()
    exposure.nofile = False

    yield exposure

    try:
        with SmartSession() as session:
            exposure = exposure.recursive_merge( session )
            if exposure.id is not None:
                session.execute(sa.delete(Exposure).where(Exposure.id == exposure.id))
                session.commit()

        if fullname is not None and os.path.isfile(fullname):
            os.remove(fullname)
    except Exception as e:
        warnings.warn(str(e))


@pytest.fixture
def exposure(exposure_factory):
    e = exposure_factory()
    make_exposure_file(e)
    yield e


# idea taken from: https://github.com/pytest-dev/pytest/issues/2424#issuecomment-333387206
def generate_exposure():
    @pytest.fixture
    def new_exposure(exposure_factory):
        e = exposure_factory()
        make_exposure_file(e)
        yield e

    return new_exposure


def inject_exposure_fixture(name):
    globals()[name] = generate_exposure()


for i in range(2, 10):
    inject_exposure_fixture(f'exposure{i}')


@pytest.fixture
def exposure_filter_array(exposure_factory):
    e = exposure_factory()
    e.filter = None
    e.filter_array = ['r', 'g', 'r', 'i']
    make_exposure_file(e)
    yield e


def get_decam_example_file():
    filename = os.path.join(CODE_ROOT, 'data/test_data/DECam_examples/c4d_221104_074232_ori.fits.fz')
    if not os.path.isfile(filename):
        cachedfilename = f'{filename}_cached'
        if not os.path.isfile( cachedfilename ):
            url = 'https://astroarchive.noirlab.edu/api/retrieve/004d537b1347daa12f8361f5d69bc09b/'
            response = wget.download( url=url, out=cachedfilename )
            assert response == cachedfilename
        os.symlink( cachedfilename, filename )
    return filename

@pytest.fixture
def decam_example_file():
    yield get_decam_example_file()

def get_decam_example_exposure():
    filename = get_decam_example_file()
    decam_example_file_short = filename[len(CODE_ROOT+'/data/'):]
    with SmartSession() as session:
        # always destroy this Exposure object and make a new one, to avoid filepath unique constraint violations
        session.execute(sa.delete(Exposure).where(Exposure.filepath == decam_example_file_short))
        session.commit()

    with fits.open( filename, memmap=False ) as ifp:
        hdr = ifp[0].header
    exphdrinfo = Instrument.extract_header_info( hdr, [ 'mjd', 'exp_time', 'filter', 'project', 'target' ] )

    exposure = Exposure( filepath=filename, instrument='DECam', **exphdrinfo )
    return exposure


@pytest.fixture
def decam_example_exposure(decam_example_file):
    return get_decam_example_exposure()

@pytest.fixture
def decam_example_raw_image( decam_example_exposure ):
    image = Image.from_exposure(decam_example_exposure, section_id='N1')
    image.data = image.raw_data.astype(np.float32)
    return image


@pytest.fixture(scope="session")
def decam_example_reduced_image_ds():
    """Returns a datastore with an image that's been loaded into the database."""
    exposure = get_decam_example_exposure()
    # Have to spoof the md5sum field to let us add it to the database even
    # though we're not really saving it to the archive
    exposure.md5sum = uuid.uuid4()
    with SmartSession() as session:
        # Spoof md5sum so we can add it
        # Think: may be better just to actually save the exposure
        # to the test archive?
        exposure = exposure.recursive_merge( session )
        session.add( exposure )
        session.commit()
        prepper = Preprocessor()
        # NOTE: this has a side effect of loading some DECam
        # calibration files (flats, etc.) into the databse
        ds = prepper.run( exposure, 'N1', session=session )
        ds.save_and_commit( session=session )
    yield ds
    ds.delete_everything()

@pytest.fixture(scope="session")
def decam_example_reduced_image_source_list_ds( decam_example_reduced_image_ds ):
    """Returns the same datastore from decam_example_reduced_image_ds, only now with a source list too"""
    det = Detector()
    ds = det.run( decam_example_reduced_image_ds )
    ds.save_and_commit()
    yield ds
    # This next line may not be necessary since
    # decam_example_reduced_image_ds will run it
    # ...indeed, it looks like data_store.delete_everyting()
    # is not robust to being called more than once
    # ds.delete_everything()

@pytest.fixture
def decam_small_image(decam_example_raw_image):
    image = decam_example_raw_image
    image.data = image.data[256:256+512, 256:256+512].copy()  # make it C-contiguous
    return image


class ImageCleanup:
    """
    Helper function that allows you to take an Image object
    with fake data (for testing) and save it to disk,
    while also making sure that the data is removed from disk
    when the object goes out of scope.

    Usage:
    >> im_clean = ImageCleanup.save_image(image)
    at end of test the im_clean goes out of scope and removes the file
    """

    @classmethod
    def save_image(cls, image, archive=True):
        """
        Save the image to disk, and return an ImageCleanup object.

        Parameters
        ----------
        image: models.image.Image
            The image to save (that is used to call remove_data_from_disk)
        archive:
            Whether to save to the archive or not. Default is True.
            Controls the save(no_archive) flag and whether the file
            will be cleaned up from database and archive at the end.

        Returns
        -------
        ImageCleanup:
            An object that will remove the image from disk when it goes out of scope.
            This should be put into a variable that goes out of scope at the end of the test.
        """
        if image.data is None:
            if image.raw_data is None:
                image.raw_data = np.random.uniform(0, 100, size=(100, 100))
            image.data = np.float32(image.raw_data)

        if image.instrument is None:
            image.instrument = 'DemoInstrument'

        if image._raw_header is None:
            image._raw_header = fits.Header()

        image.save(no_archive=not archive)

        # if not archive:
        #     image.md5sum = uuid.uuid4()  # spoof the md5 sum
        return cls(image, archive=archive)  # don't use this, but let it sit there until going out of scope of the test

    def __init__(self, image, archive=True):
        self.image = image
        self.archive = archive

    def __del__(self):
        # print('removing file at end of test!')
        try:
            if self.archive:
                self.image.delete_from_disk_and_database()
            else:
                self.image.remove_data_from_disk()
        except:
            pass


@pytest.fixture
def demo_image(exposure):
    exposure.update_instrument()
    im = Image.from_exposure(exposure, section_id=0)

    yield im

    try:
        with SmartSession() as session:
            im = session.merge(im)
            im.delete_from_disk_and_database(session=session, commit=True)

    except Exception as e:
        warnings.warn(str(e))


# idea taken from: https://github.com/pytest-dev/pytest/issues/2424#issuecomment-333387206
def generate_image():

    @pytest.fixture
    def new_image(exposure_factory):
        exp = exposure_factory()
        make_exposure_file(exp)
        exp.update_instrument()
        im = Image.from_exposure(exp, section_id=0)

        yield im

        with SmartSession() as session:
            im = session.merge(im)
            im.delete_from_disk_and_database(session=session, commit=True)
            if sa.inspect( im ).persistent:
                session.execute(sa.delete(Image).where(Image.id == im.id))
                session.commit()

    return new_image


def inject_demo_image_fixture(image_name):
    globals()[image_name] = generate_image()


for i in range(2, 10):
    inject_demo_image_fixture(f'demo_image{i}')


@pytest.fixture
def reference_entry(exposure_factory, provenance_base, provenance_extra):
    ref_entry = None
    filter = np.random.choice(list('grizY'))
    target = rnd_str(6)
    ra = np.random.uniform(0, 360)
    dec = np.random.uniform(-90, 90)
    images = []

    for i in range(5):
        exp = exposure_factory()

        exp.filter = filter
        exp.target = target
        exp.project = "coadd_test"
        exp.ra = ra
        exp.dec = dec

        exp.update_instrument()
        im = Image.from_exposure(exp, section_id=0)
        im.data = im.raw_data - np.median(im.raw_data)
        im.provenance = provenance_base
        im.ra = ra
        im.dec = dec
        im.save()
        images.append(im)

    # TODO: replace with a "from_images" method?
    ref = Image.from_images(images)
    ref.data = np.mean(np.array([im.data for im in images]), axis=0)

    provenance_extra.process = 'coaddition'
    ref.provenance = provenance_extra
    ref.save()

    ref_entry = ReferenceEntry()
    ref_entry.image = ref
    ref_entry.validity_start = Time(50000, format='mjd', scale='utc').isot
    ref_entry.validity_end = Time(58500, format='mjd', scale='utc').isot
    ref_entry.section_id = 0
    ref_entry.filter = filter
    ref_entry.target = target

    with SmartSession() as session:
        ref_entry.image = session.merge( ref_entry.image )
        session.add(ref_entry)
        session.commit()

    yield ref_entry

    try:
        if ref_entry is not None:
            with SmartSession() as session:
                ref_entry = session.merge(ref_entry)
                ref = ref_entry.image
                for im in ref.source_images:
                    exp = im.exposure
                    exp.delete_from_disk_and_database(session=session, commit=False)
                    im.delete_from_disk_and_database(session=session, commit=False)
                ref.delete_from_disk_and_database(session=session, commit=False)

                session.commit()

    except Exception as e:
        warnings.warn(str(e))


@pytest.fixture
def sources(demo_image):
    num = 100
    x = np.random.uniform(0, demo_image.raw_data.shape[1], num)
    y = np.random.uniform(0, demo_image.raw_data.shape[0], num)
    flux = np.random.uniform(0, 1000, num)
    flux_err = np.random.uniform(0, 100, num)
    rhalf = np.abs(np.random.normal(0, 3, num))

    data = np.array(
        [x, y, flux, flux_err, rhalf],
        dtype=([('x', 'f4'), ('y', 'f4'), ('flux', 'f4'), ('flux_err', 'f4'), ('rhalf', 'f4')])
    )
    s = SourceList(image=demo_image, data=data, format='sepnpy')

    yield s

    try:
        with SmartSession() as session:
            s = session.merge(s)
            s.delete_from_disk_and_database(session=session, commit=True)
    except Exception as e:
        warnings.warn(str(e))


@pytest.fixture
def archive():
    cfg = config.Config.get()
    archive_specs = cfg.value('archive')
    if archive_specs is None:
        raise ValueError( "archive in config is None" )
    archive = Archive( **archive_specs )
    yield archive

    try:
        # To tear down, we need to blow away the archive server's directory.
        # For the test suite, we've also mounted that directory locally, so
        # we can do that
        archivebase = f"{os.getenv('SEECHANGE_TEST_ARCHIVE_DIR')}/{cfg.value('archive.path_base')}"
        try:
            shutil.rmtree( archivebase )
        except FileNotFoundError:
            pass

    except Exception as e:
        warnings.warn(str(e))


# Get the flat, fringe, and linearity for
# a couple of DECam chips and filters
# Need session scope; otherwise, things
# get mixed up when _get_default_calibrator
# is called from within another function.
@pytest.fixture( scope='session' )
def decam_default_calibrators():
    decam = get_instrument_instance( 'DECam' )
    sections = [ 'N1', 'S1' ]
    filters = [ 'r', 'i', 'z' ]
    for sec in sections:
        for calibtype in [ 'flat', 'fringe' ]:
            for filt in filters:
                decam._get_default_calibrator( 60000, sec, calibtype=calibtype, filter=filt )
    decam._get_default_calibrator( 60000, sec, calibtype='linearity' )

    yield sections, filters

    imagestonuke = set()
    datafilestonuke = set()
    with SmartSession() as session:
        for sec in [ 'N1', 'S1' ]:
            for filt in [ 'r', 'i', 'z' ]:
                info = decam.preprocessing_calibrator_files( 'externally_supplied', 'externally_supplied',
                                                             sec, filt, 60000, nofetch=True, session=session )
                for filetype in [ 'zero', 'flat', 'dark', 'fringe', 'illumination', 'linearity' ]:
                    if ( f'{filetype}_fileid' in info ) and ( info[ f'{filetype}_fileid' ] is not None ):
                        if info[ f'{filetype}_isimage' ]:
                            imagestonuke.add( info[ f'{filetype}_fileid' ] )
                        else:
                            datafilestonuke.add( info[ f'{filetype}_fileid' ] )
        for imid in imagestonuke:
            im = session.get( Image, imid )
            im.delete_from_disk_and_database( session=session, commit=False )
        for dfid in datafilestonuke:
            df = session.get( DataFile, dfid )
            df.delete_from_disk_and_database( session=session, commit=False )
        session.commit()

<<<<<<< HEAD
@pytest.fixture( scope="session" )
def example_image_with_sources_and_psf():
=======
@pytest.fixture
def example_image_with_sources_and_psf_filenames():
>>>>>>> afe22dbc
    image = pathlib.Path( FileOnDiskMixin.local_path ) / "test_data/test_ztf_image.fits"
    weight = pathlib.Path( FileOnDiskMixin.local_path ) / "test_data/test_ztf_image.weight.fits"
    flags = pathlib.Path( FileOnDiskMixin.local_path ) / "test_data/test_ztf_image.flags.fits"
    sources = pathlib.Path( FileOnDiskMixin.local_path ) / "test_data/test_ztf_image.sources.fits"
    psf = pathlib.Path( FileOnDiskMixin.local_path ) / "test_data/test_ztf_image.psf"
    psfxml = pathlib.Path( FileOnDiskMixin.local_path ) / "test_data/test_ztf_image.psf.xml"
    return image, weight, flags, sources, psf, psfxml

@pytest.fixture
<<<<<<< HEAD
def example_ds_with_sources_and_psf( example_image_with_sources_and_psf ):
    image, weight, flags, sources, psf, psfxml = example_image_with_sources_and_psf
    ds = DataStore()

    ds.image = Image( filepath=str( image.relative_to( FileOnDiskMixin.local_path ) ), format='fits' )
    with fits.open( image ) as hdul:
        ds.image._data = hdul[0].data
        ds.image._raw_header = hdul[0].header
    with fits.open( weight ) as hdul:
        ds.image._weight = hdul[0].data
    with fits.open( flags ) as hdul:
        ds.image_flags = hdul[0].data
    ds.image.set_corners_from_header_wcs()
    ds.image.ra = ( ds.image.ra_corner_00 + ds.image.ra_corner_01 +
                    ds.image.ra_corner_10 + ds.image.ra_corner_11 ) / 4.
    ds.image.dec = ( ds.image.dec_corner_00 + ds.image.dec_corner_01 +
                     ds.image.dec_corner_00 + ds.image.dec_corner_11 ) / 4.
    ds.image.calculate_coordinates()

    ds.sources = SourceList( filepath=str( sources.relative_to( FileOnDiskMixin.local_path ) ), format='sextrfits' )
    ds.sources.load( sources )
    ds.sources.num_sources = len( ds.sources.data )

    ds.psf = PSF( filepath=str( psf.relative_to( FileOnDiskMixin.local_path ) ), format='psfex' )
    ds.psf.load( download=False, psfpath=psf, psfxmlpath=psfxml )
    bio = io.BytesIO( ds.psf.info.encode( 'utf-8' ) )
    tab = votable.parse( bio ).get_table_by_index( 1 )
    ds.psf.fwhm_pixels = float( tab.array['FWHM_FromFluxRadius_Mean'][0] )

    return ds

@pytest.fixture
def example_source_list( example_image_with_sources_and_psf ):
    image, weight, flags, sources, psf, psfxml = example_image_with_sources_and_psf
=======
def example_source_list_filename( example_image_with_sources_and_psf_filenames ):
    image, weight, flags, sources, psf, psfxml = example_image_with_sources_and_psf_filenames
>>>>>>> afe22dbc
    return sources

@pytest.fixture
def example_psfex_psf_files():
    psfpath = ( pathlib.Path( FileOnDiskMixin.local_path )
                / "test_data/ztf_20190317307639_000712_zg_io.083_sources.psf" )
    psfxmlpath = ( pathlib.Path( FileOnDiskMixin.local_path )
                   / "test_data/ztf_20190317307639_000712_zg_io.083_sources.psf.xml" )
    if not ( psfpath.is_file() and psfxmlpath.is_file() ):
        raise FileNotFoundErrro( f"Can't read at least one of {psfpath}, {psfxmlpath}" )
    return psfpath, psfxmlpath<|MERGE_RESOLUTION|>--- conflicted
+++ resolved
@@ -569,13 +569,9 @@
             df.delete_from_disk_and_database( session=session, commit=False )
         session.commit()
 
-<<<<<<< HEAD
-@pytest.fixture( scope="session" )
-def example_image_with_sources_and_psf():
-=======
+
 @pytest.fixture
 def example_image_with_sources_and_psf_filenames():
->>>>>>> afe22dbc
     image = pathlib.Path( FileOnDiskMixin.local_path ) / "test_data/test_ztf_image.fits"
     weight = pathlib.Path( FileOnDiskMixin.local_path ) / "test_data/test_ztf_image.weight.fits"
     flags = pathlib.Path( FileOnDiskMixin.local_path ) / "test_data/test_ztf_image.flags.fits"
@@ -585,9 +581,8 @@
     return image, weight, flags, sources, psf, psfxml
 
 @pytest.fixture
-<<<<<<< HEAD
-def example_ds_with_sources_and_psf( example_image_with_sources_and_psf ):
-    image, weight, flags, sources, psf, psfxml = example_image_with_sources_and_psf
+def example_ds_with_sources_and_psf( example_image_with_sources_and_psf_filenames ):
+    image, weight, flags, sources, psf, psfxml = example_image_with_sources_and_psf_filenames
     ds = DataStore()
 
     ds.image = Image( filepath=str( image.relative_to( FileOnDiskMixin.local_path ) ), format='fits' )
@@ -618,12 +613,8 @@
     return ds
 
 @pytest.fixture
-def example_source_list( example_image_with_sources_and_psf ):
-    image, weight, flags, sources, psf, psfxml = example_image_with_sources_and_psf
-=======
 def example_source_list_filename( example_image_with_sources_and_psf_filenames ):
     image, weight, flags, sources, psf, psfxml = example_image_with_sources_and_psf_filenames
->>>>>>> afe22dbc
     return sources
 
 @pytest.fixture
