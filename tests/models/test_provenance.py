--- conflicted
+++ resolved
@@ -124,44 +124,9 @@
             session.commit()
             pid2 = p2.id
             assert pid2 is not None
-<<<<<<< HEAD
-            assert p2.unique_hash is not None
-            assert isinstance(p2.unique_hash, str)
-            assert len(p2.unique_hash) == 20
-            assert p2.unique_hash != hash
-
-            # Make sure create_or_load can create a provenance
-            p3 = Provenance.create_or_load( code_version=code_version,
-                                            parameters={"test_key": "test_value3"},
-                                            process="test_process",
-                                            upstreams=[],
-                                            session=session )
-            session.commit()
-            pid3 = p3.id
-            assert pid3 is not None
-            assert p3.unique_hash is not None
-            assert isinstance( p3.unique_hash, str )
-            assert len( p3.unique_hash ) == 20
-            assert p3.unique_hash != hash
-            assert p3.unique_hash != p2.unique_hash
-
-        with SmartSession() as session:
-            # Make sure create_or_load loads a provenance but doesn't create a new one
-            p3redo = Provenance.create_or_load( code_version=code_version,
-                                                parameters={"test_key": "test_value3"},
-                                                process="test_process",
-                                                upstreams=[],
-                                                session=session )
-            pid3redo = p3redo.id
-            assert pid3redo == pid3
-            assert p3redo.unique_hash == p3.unique_hash
-
-            assert session.query( Provenance ).count() == ninitprovs + 3
-=======
             assert isinstance(p2.id, str)
             assert len(p2.id) == 20
             assert p2.id != hash
->>>>>>> e17d4c44
     finally:
         with SmartSession() as session:
             session.execute(sa.delete(Provenance).where(Provenance.id.in_([pid1, pid2, pid3])))
