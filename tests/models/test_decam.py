import os
import re
import logging
import pathlib
import hashlib
import pytest

import numpy as np
import sqlalchemy as sa

from models.base import SmartSession, FileOnDiskMixin, _logger
from models.exposure import Exposure
from models.instrument import get_instrument_instance
from models.datafile import DataFile
from models.calibratorfile import CalibratorFile
from models.image import Image
from models.decam import DECam
import util.config as config


@pytest.fixture(scope='module')
def decam_reduced_origin_exposures():
    decam = DECam()
    yield decam.find_origin_exposures( minmjd=60159.15625, maxmjd=60159.16667,
                                       proposals='2023A-716082',
                                       skip_exposures_in_database=False,
                                       proc_type='instcal' )

<<<<<<< HEAD
@pytest.fixture(scope='module')
def decam_raw_origin_exposures():
    decam = DECam()
    yield decam.find_origin_exposures( minmjd=60159.15625, maxmjd=60159.16667,
                                       proposals='2023A-716082',
                                       skip_exposures_in_database=False,
                                       proc_type='raw' )
=======
>>>>>>> b65aa707

# Note that these tests are probing the internal state of the opaque
# DECamOriginExposures objects.  If you're looking at this test for
# guidance for how to do things, do *not* write code that mucks about
# with the _frame member of one of those objects; that's internal state
# not intended for external consumption.
def test_decam_search_noirlab( decam_reduced_origin_exposures ):
    origloglevel = _logger.getEffectiveLevel()
    try:
        # Make sure we'll show the things sent to the noirlab API
        # so that we have a hope of figuring out what went wrong
        # if something does go wrong.
        _logger.setLevel( logging.DEBUG )

        decam = DECam()

        # Make sure it yells at us if we don't give any constraints
        with pytest.raises( RuntimeError ):
            decam.find_origin_exposures()

        # Make sure we can find some reduced exposures without filter/proposals
        originexposures = decam.find_origin_exposures( minmjd=60159.15625, maxmjd=60159.16667,
                                                       skip_exposures_in_database=False, proc_type='instcal' )
        assert len(originexposures._frame.index.levels[0]) == 9
        assert set(originexposures._frame.index.levels[1]) == { 'image', 'wtmap', 'dqmask' }
        assert set(originexposures._frame.filtercode) == { 'g', 'V', 'i', 'r', 'z' }
        assert set(originexposures._frame.proposal) == { '2023A-716082', '2023A-921384' }

        # Make sure we can find reduced exposures limiting by proposal
        originexposures = decam_reduced_origin_exposures
        assert set(originexposures._frame.filtercode) == { 'i', 'r', 'g', 'z' }
        assert all( [ originexposures._frame.iloc[i].proposal == '2023A-716082'
                      for i in range(len(originexposures._frame)) ] )

        # Make sure we can find reduced exposures limiting by filter
        originexposures = decam.find_origin_exposures( minmjd=60159.15625, maxmjd=60159.16667,
                                                       filters='r',
                                                       skip_exposures_in_database=False )
        assert len(originexposures._frame.index.levels[0]) == 2
        assert set(originexposures._frame.filtercode) == { 'r' }

        originexposures = decam.find_origin_exposures( minmjd=60159.15625, maxmjd=60159.16667,
                                                       filters=[ 'r', 'g' ],
                                                       skip_exposures_in_database=False )
        assert len(originexposures._frame.index.levels[0]) == 4
        assert set(originexposures._frame.filtercode) == { 'r', 'g' }
    finally:
        _logger.setLevel( origloglevel )

<<<<<<< HEAD
def test_decam_download_origin_exposure( decam_reduced_origin_exposures ):
=======

def test_decam_download_origin_exposure( decam_origin_exposures ):
>>>>>>> b65aa707
    localpath = FileOnDiskMixin.local_path
    assert all( [ row.proc_type=='instcal' for i,row in decam_reduced_origin_exposures._frame.iterrows() ] )
    try:
        # First try downloading the reduced exposures themselves
        downloaded = decam_reduced_origin_exposures.download_exposures( outdir=localpath, indexes=[ 1, 3 ],
                                                                        onlyexposures=True, 
                                                                        clobber=False, existing_ok=True )
        assert len(downloaded) == 2
        for pathdict, dex in zip( downloaded, [ 1, 3 ] ):
            assert set( pathdict.keys() ) == { 'exposure' }
            md5 = hashlib.md5()
            with open( pathdict['exposure'], "rb") as ifp:
                md5.update( ifp.read() )
            assert md5.hexdigest() == decam_reduced_origin_exposures._frame.loc[ dex, 'image' ].md5sum

        # Now try downloading exposures, weights, and dataquality masks
        downloaded = decam_reduced_origin_exposures.download_exposures( outdir=localpath, indexes=[ 1, 3 ],
                                                                        onlyexposures=False, 
                                                                        clobber=False, existing_ok=True )
        assert len(downloaded) == 2
        for pathdict, dex in zip( downloaded, [ 1, 3 ] ):
            assert set( pathdict.keys() ) == { 'exposure', 'wtmap', 'dqmask' }
            for extname, extpath in pathdict.items():
                if extname == 'exposure':
                    # Translation back to what we know is in the internal dataframe
                    extname = 'image'
                md5 = hashlib.md5()
                with open( extpath, "rb" ) as ifp:
                    md5.update( ifp.read() )
                assert md5.hexdigest() == decam_reduced_origin_exposures._frame.loc[ dex, extname ].md5sum

    finally:
        # Don't clean up for efficiency of rerunning tests.
        pass

<<<<<<< HEAD
def test_decam_download_and_commit_exposure( code_version, decam_raw_origin_exposures ):
=======

def test_decam_download_and_commit_exposure( code_version, decam_origin_exposures ):
    cfg = config.Config.get()

>>>>>>> b65aa707
    eids = []
    try:
        with SmartSession() as session:
            expdexes = [ 1, 2 ]
            exposures = decam_raw_origin_exposures.download_and_commit_exposures( indexes=expdexes, clobber=False,
                                                                              existing_ok=True, delete_downloads=False,
                                                                              session=session )
            for i, exposure in zip( expdexes, exposures ):
                eids.append( exposure.id )
                fname = pathlib.Path( decam_raw_origin_exposures._frame.iloc[i].archive_filename ).name
                match = re.search( r'^c4d_(?P<yymmdd>\d{6})_(?P<hhmmss>\d{6})_ori.fits', fname )
                assert match is not None
                # Todo : add the subdirectory to dbfname once that is implemented
                dbfname = ( f'c4d_20{match.group("yymmdd")}_{match.group("hhmmss")}_{exposure.filter[0]}_'
                            f'{exposure.provenance.id[0:6]}.fits' )
                assert exposure.filepath == dbfname
                assert ( pathlib.Path( exposure.get_fullpath( download=False ) ) ==
                         pathlib.Path( FileOnDiskMixin.local_path ) / exposure.filepath )
                assert pathlib.Path( exposure.get_fullpath( download=False ) ).is_file()
                archivebase = f"{os.getenv('SEECHANGE_TEST_ARCHIVE_DIR')}/{cfg.value('archive.path_base')}"

                assert ( pathlib.Path( archivebase ) / exposure.filepath ).is_file()
                # Perhaps do m5dsums to verify that the local and archive files are the same?
                # Or, just trust that the archive works because it has its own tests.
                assert exposure.instrument == 'DECam'
                assert exposure.mjd == pytest.approx( decam_raw_origin_exposures._frame.iloc[i]['MJD-OBS'], abs=1e-5)
                assert exposure.filter == decam_raw_origin_exposures._frame.iloc[i].ifilter

        # Make sure they're really in the database
        with SmartSession() as session:
            foundexps = session.query( Exposure ).filter( Exposure.id.in_( eids ) ).all()
            assert len(foundexps) == len(exposures)
            assert set( [ f.id for f in foundexps ] ) == set( [ e.id for e in exposures ] )
            assert set( [ f.filepath for f in foundexps ]) == set( [ e.filepath for e in exposures ] )
    finally:
        # Clean up
        with SmartSession() as session:
            exposures = session.query( Exposure ).filter( Exposure.id.in_( eids ) )
            for exposure in exposures:
                for base in [ pathlib.Path( FileOnDiskMixin.local_path ),
                              pathlib.Path( '/archive_storage/base/test' ) ]:
                    path = base / exposure.filepath
                    if path.is_file():
                        path.unlink()
            session.execute( sa.delete( Exposure ).where( Exposure.id.in_( eids ) ) )
            session.commit()
            # Not deleteing the original downloaded exposures so that rerunning
            #  tests will be fast (as they'll already be there).
            # Reinitialize the test environment (including cleaning out
            #  non-git-tracked files from data) to force verification of
            #  downloads; this will always happen on github actions.

def test_get_default_calibrators( decam_default_calibrators ):
    sections, filters = decam_default_calibrators
    decam = get_instrument_instance( 'DECam' )

    with SmartSession() as session:
        for sec in sections:
            for filt in filters:
                for ftype in [ 'flat', 'fringe', 'linearity' ]:
                    q = ( session.query( CalibratorFile )
                          .filter( CalibratorFile.instrument=='DECam' )
                          .filter( CalibratorFile.type==ftype )
                          .filter( CalibratorFile.sensor_section==sec )
                          .filter( CalibratorFile.calibrator_set=='externally_supplied' )
                         )
                    if ftype == 'flat':
                        q = q.filter( CalibratorFile.flat_type=='externally_supplied' )
                    if ftype != 'linearity':
                        q = q.join( Image ).filter( Image.filter==filt )

                    if ( ftype == 'fringe' ) and ( filt not in [ 'z', 'Y' ] ):
                        assert q.count() == 0
                    else:
                        assert q.count() == 1
                        cf = q.first()
                        assert cf.validity_start is None
                        assert cf.validity_end is None
                        if ftype == 'linearity':
                            assert cf.image_id is None
                            assert cf.datafile_id is not None
                            p = ( pathlib.Path( FileOnDiskMixin.local_path ) / cf.datafile.filepath )
                            assert p.is_file()
                        else:
                            assert cf.image_id is not None
                            assert cf.datafile_id is None
                            p = ( pathlib.Path( FileOnDiskMixin.local_path ) / cf.image.filepath )
                            assert p.is_file()

def test_linearity( decam_example_raw_image ):
    decam = get_instrument_instance( "DECam" )
    im = decam_example_raw_image
    origdata = im.data
    try:
        with SmartSession() as session:
            info = decam.preprocessing_calibrator_params( 'externally_supplied', 'externally_supplied',
                                                          im.section_id, im.filter_short, im.mjd, session=session )
            lindf = session.get( DataFile, info['linearity_fileid'] )
            im.data = decam.overscan_and_trim( im )
            assert im.data.shape == ( 4096, 2048 )
            newdata = decam.linearity_correct( im, linearitydata=lindf )

            from astropy.io import fits
            fits.writeto( 'trimmed.fits', im.data, im.raw_header, overwrite=True )
            fits.writeto( 'linearitied.fits', newdata, im.raw_header, overwrite=True )

            # Brighter pixels should all have gotten brighter
            # (as nonlinearity will suppress bright pixels )
            w = np.where( im.data > 10000 )
            assert np.all( newdata[w] <= im.data[w] )

            # TODO -- figure out more ways to really test if this was done right'
            # (Could make this a regression test by putting in empirically what
            # we get, but it'd be nice to actually make sure it really did the
            # right thing.)
    finally:
        im.data = origdata

# This implementation is in instrument, but we're testing it on
# DECam images.  Perhaps this test belongs in test_decam.py
# instead of test_instrument.py
def test_preprocessing_calibrator_params( decam_default_calibrators ):
    decam = get_instrument_instance( "DECam" )

    linfile = None
    for filt in [ 'r', 'z' ]:
        info = decam.preprocessing_calibrator_params( 'externally_supplied', 'externally_supplied',
                                                      'N1', filt, 60000. )
        for nocalib in [ 'zero', 'dark', 'illumination' ]:
            # DECam doesn't include these three in its preprocessing steps
            assert f'{nocalib}_isimage' not in info.keys()
            assert f'{nocalib}_fileid' not in info.keys()
            assert f'{nocalib}_set' not in info.keys()
        assert info[ 'flat_isimage' ] == True
        assert 'flat_fileid' in info
        assert info[ 'linearity_isimage' ] == False
        assert 'linearity_fileid' in info
        if filt == 'r':
            assert info[ 'fringe_fileid' ] is None
        else:
            assert info[ 'fringe_isimage' ] == True
            assert 'fringe_fileid' in info
        with SmartSession() as session:
            im = session.get( Image, info[ 'flat_fileid' ] )
            assert im.filter == filt
            # The linearity file is the same for all sensor sections in DECam
            if linfile is None:
                linfile = session.get( DataFile, info[ 'linearity_fileid' ] )
            else:
                linfile = linfile.recursive_merge( session )
                assert linfile == session.get( DataFile, info[ 'linearity_fileid' ] )

    # Make sure we can call it a second time and don't get "file exists"
    # database errors (which would happen if _get_default_calibrators
    # gets called the second time around, which it should not.
    for filt in [ 'r', 'z' ]:
        info = decam.preprocessing_calibrator_params( 'externally_supplied', 'externally_supplied',
                                                      'N1', filt, 60000. )

def test_overscan_sections( decam_example_raw_image ):
    decam = get_instrument_instance( "DECam" )
    # Need the full header, not what's stored in the database
    ovsecs = decam.overscan_sections( decam_example_raw_image.raw_header )
    assert ovsecs == [ { 'secname': 'A',
                         'biassec' : { 'x0': 6, 'x1': 56, 'y0': 0, 'y1': 4096 },
                         'datasec' : { 'x0': 56, 'x1': 1080, 'y0': 0, 'y1': 4096 }
                        },
                       { 'secname': 'B',
                         'biassec': { 'x0': 2104, 'x1': 2154, 'y0': 0, 'y1': 4096 },
                         'datasec': { 'x0': 1080, 'x1': 2104, 'y0': 0, 'y1': 4096 }
                        } ]

def test_overscan_and_data_sections( decam_example_raw_image ):
    decam = get_instrument_instance( "DECam" )
    # Need the full header, not what's stored in the database
    ovsecs = decam.overscan_and_data_sections( decam_example_raw_image.raw_header )
    assert ovsecs == [ { 'secname': 'A',
                         'biassec' : { 'x0': 6, 'x1': 56, 'y0': 0, 'y1': 4096 },
                         'datasec' : { 'x0': 56, 'x1': 1080, 'y0': 0, 'y1': 4096 },
                         'destsec' : { 'x0': 0, 'x1': 1024, 'y0': 0, 'y1': 4096 }
                        },
                       { 'secname': 'B',
                         'biassec': { 'x0': 2104, 'x1': 2154, 'y0': 0, 'y1': 4096 },
                         'datasec': { 'x0': 1080, 'x1': 2104, 'y0': 0, 'y1': 4096 },
                         'destsec': { 'x0': 1024, 'x1': 2048, 'y0': 0, 'y1': 4096 }
                        } ]

def test_overscan( decam_example_raw_image ):
    decam = get_instrument_instance( "DECam" )

    # Make sure it fails if it gets bad arguments
    with pytest.raises( TypeError, match='overscan_and_trim: pass either an Image as one argument' ):
        _ = decam.overscan_and_trim( 42 )
    with pytest.raises( RuntimeError, match='overscan_and_trim: pass either an Image as one argument' ):
        _ = decam.overscan_and_trim()
    with pytest.raises( RuntimeError, match='overscan_and_trim: pass either an Image as one argument' ):
        _ = decam.overscan_and_trim( 1, 2, 3 )
    with pytest.raises( TypeError, match="data isn't a numpy array" ):
        _ = decam.overscan_and_trim( decam_example_raw_image.raw_header, 42 )

    rawdata = decam_example_raw_image.raw_data
    trimmeddata = decam.overscan_and_trim( decam_example_raw_image.raw_header, rawdata )

    assert trimmeddata.shape == ( 4096, 2048 )

    # Spot check the image
    # These values are empirical from the actual image (using ds9)
    # (Remember numpy arrays are indexed y, x)
    rawleft = rawdata[ 2296:2297, 227:307 ]
    rawovleft = rawdata[ 2296:2297, 6:56 ]
    trimmedleft = trimmeddata[ 2296:2297, 171:251 ]
    rawright = rawdata[ 2170:2171, 1747:1827 ]
    rawovright = rawdata[ 2170:2171, 2104:2154 ]
    trimmedright = trimmeddata[ 2170:2171, 1691:1771 ]
    assert rawleft.mean() == pytest.approx( 2369.72, abs=0.01 )
    assert np.median( rawovleft ) == pytest.approx( 2176, abs=0.001 )
    assert trimmedleft.mean() == pytest.approx( rawleft.mean() - np.median(rawovleft), abs=0.01 )
    assert rawright.mean() == pytest.approx( 1615.78, abs=0.01 )
    assert np.median( rawovright ) == pytest.approx( 1435, abs=0.001 )
    assert trimmedright.mean() == pytest.approx( rawright.mean() - np.median(rawovright), abs=0.01 )<|MERGE_RESOLUTION|>--- conflicted
+++ resolved
@@ -26,7 +26,6 @@
                                        skip_exposures_in_database=False,
                                        proc_type='instcal' )
 
-<<<<<<< HEAD
 @pytest.fixture(scope='module')
 def decam_raw_origin_exposures():
     decam = DECam()
@@ -34,8 +33,6 @@
                                        proposals='2023A-716082',
                                        skip_exposures_in_database=False,
                                        proc_type='raw' )
-=======
->>>>>>> b65aa707
 
 # Note that these tests are probing the internal state of the opaque
 # DECamOriginExposures objects.  If you're looking at this test for
@@ -85,12 +82,7 @@
     finally:
         _logger.setLevel( origloglevel )
 
-<<<<<<< HEAD
 def test_decam_download_origin_exposure( decam_reduced_origin_exposures ):
-=======
-
-def test_decam_download_origin_exposure( decam_origin_exposures ):
->>>>>>> b65aa707
     localpath = FileOnDiskMixin.local_path
     assert all( [ row.proc_type=='instcal' for i,row in decam_reduced_origin_exposures._frame.iterrows() ] )
     try:
@@ -126,14 +118,9 @@
         # Don't clean up for efficiency of rerunning tests.
         pass
 
-<<<<<<< HEAD
 def test_decam_download_and_commit_exposure( code_version, decam_raw_origin_exposures ):
-=======
-
-def test_decam_download_and_commit_exposure( code_version, decam_origin_exposures ):
     cfg = config.Config.get()
 
->>>>>>> b65aa707
     eids = []
     try:
         with SmartSession() as session:
