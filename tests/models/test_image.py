--- conflicted
+++ resolved
@@ -17,11 +17,8 @@
 from models.base import SmartSession
 from models.exposure import Exposure
 from models.image import Image
-<<<<<<< HEAD
 from tests.conftest import ImageCleanup
-=======
 from models.instrument import Instrument, get_instrument_instance
->>>>>>> f686e4db
 
 
 def rnd_str(n):
@@ -104,7 +101,6 @@
                 session.commit()
 
 
-<<<<<<< HEAD
 def test_image_must_have_md5(demo_image, provenance_base):
     assert demo_image.md5sum is None
     assert demo_image.md5sum_extensions is None
@@ -114,6 +110,7 @@
 
     demo_image.md5sum = None
     with SmartSession() as session:
+        demo_image.recursive_merge(session)
         with pytest.raises(IntegrityError, match='violates check constraint'):
             session.add(demo_image)
             session.commit()
@@ -126,9 +123,6 @@
 
 
 def test_image_archive_singlefile(demo_image, provenance_base, archive):
-=======
-def test_image_archive_singlefile(exposure, demo_image, provenance_base, archive):
->>>>>>> f686e4db
     demo_image.data = np.float32( demo_image.raw_data )
     demo_image.flags = np.random.randint(0, 100, size=demo_image.raw_data.shape, dtype=np.uint16)
     demo_image.provenance = provenance_base
@@ -139,11 +133,9 @@
 
     try:
         with SmartSession() as session:
-            exposure = exposure.recursive_merge( session )
-
             # Do single file first
             cfg.set_value( 'storage.images.single_file', True )
-
+            demo_image.exposure.recursive_merge(session)  # make sure the exposure and provenance/code versions merge
             # Make sure that the archive is *not* written when we tell it not to.
             demo_image.save( no_archive=True )
             assert demo_image.md5sum is None
@@ -271,6 +263,7 @@
 
     finally:
         cfg.set_value( 'storage.images.single_file', single_fileness )
+
 
 def test_image_enum_values(exposure, demo_image, provenance_base):
     data_filename = None
