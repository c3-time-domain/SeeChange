--- conflicted
+++ resolved
@@ -268,14 +268,8 @@
     # assert sources.calc_aper_cor( aper_num=2 ) == pytest.approx( -0.025, abs=0.001 )
     # assert sources.calc_aper_cor( aper_num=2, inf_aper_num=7 ) == pytest.approx( -0.024, abs=0.001 )
 
-<<<<<<< HEAD
+
 @pytest.mark.skip(reason="This test regularly fails, even when flaky is used. See Issue #263")
-# @pytest.mark.flaky(max_runs=3)
-=======
-
-# @pytest.mark.flaky(max_runs=3)
-@pytest.mark.skip(reason="We aren't succeeding at controlling garbage collection")
->>>>>>> 0634f269
 def test_free( decam_datastore ):
     ds = decam_datastore
     ds.get_sources()
