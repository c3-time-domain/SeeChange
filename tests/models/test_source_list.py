import pytest
import pathlib
import numpy as np

import sqlalchemy as sa

import astropy.table
import astropy.io.fits

from models.base import SmartSession, FileOnDiskMixin
from models.source_list import SourceList

from tests.conftest import ImageCleanup

@pytest.mark.skip( reason="slow" )
def test_source_list_bitflag(sources, demo_image, provenance_base, provenance_extra):
    filenames = []
    with SmartSession() as session:
        sources.provenance = provenance_extra
        demo_image.provenance = provenance_base
        _ = ImageCleanup.save_image(demo_image, archive=True)

        filenames.append(demo_image.get_fullpath(as_list=True)[0])
        sources.save(no_archive=False)
        filenames.append(sources.get_fullpath(as_list=True)[0])
        sources = sources.recursive_merge( session )
        session.add(sources)
        session.commit()

        assert demo_image.id is not None  # was added along with sources
        assert sources.id is not None
        assert sources.image_id == demo_image.id

        # all these data products should have bitflag zero
        assert sources.bitflag == 0
        assert sources.badness == ''

        # try to find this using the bitflag hybrid property
        sources2 = session.scalars(sa.select(SourceList).where(SourceList.bitflag == 0)).all()
        assert sources.id in [s.id for s in sources2]
        sources2x = session.scalars(sa.select(SourceList).where(SourceList.bitflag > 0)).all()
        assert sources.id not in [s.id for s in sources2x]

        # now add a badness to the image and exposure
        demo_image.badness = 'Saturation'
        demo_image.exposure.badness = 'Banding'

        session.add(demo_image)
        session.commit()

        assert demo_image.bitflag == 2 ** 1 + 2 ** 3
        assert demo_image.badness == 'Banding, Saturation'

        assert sources.bitflag == 2 ** 1 + 2 ** 3
        assert sources.badness == 'Banding, Saturation'

        # try to find this using the bitflag hybrid property
        sources3 = session.scalars(sa.select(SourceList).where(SourceList.bitflag == 2 ** 1 + 2 ** 3)).all()
        assert sources.id in [s.id for s in sources3]
        sources3x = session.scalars(sa.select(SourceList).where(SourceList.bitflag == 0)).all()
        assert sources.id not in [s.id for s in sources3x]

        # now add some badness to the source list itself

        # cannot add an image badness to a source list
        with pytest.raises(ValueError, match='Keyword "Banding" not recognized in dictionary'):
            sources.badness = 'Banding'

        # add badness that works with source lists (e.g., cross-match failures)
        sources.badness = 'few sources'
        session.add(sources)
        session.commit()

        assert sources.bitflag == 2 ** 1 + 2 ** 3 + 2 ** 43
        assert sources.badness == 'Banding, Saturation, Few Sources'

        # try to find this using the bitflag hybrid property
        sources4 = session.scalars(sa.select(SourceList).where(SourceList.bitflag == 2 ** 1 + 2 ** 3 + 2 ** 43)).all()
        assert sources.id in [s.id for s in sources4]
        sources4x = session.scalars(sa.select(SourceList).where(SourceList.bitflag == 0)).all()
        assert sources.id not in [s.id for s in sources4x]

        # removing the badness from the exposure is updated directly to the source list
        demo_image.exposure.bitflag = 0
        session.add(demo_image)
        session.commit()

        assert demo_image.badness == 'Saturation'
        assert sources.badness == 'Saturation, Few Sources'

        # check the database queries still work
        sources5 = session.scalars(sa.select(SourceList).where(SourceList.bitflag == 2 ** 3 + 2 ** 43)).all()
        assert sources.id in [s.id for s in sources5]
        sources5x = session.scalars(sa.select(SourceList).where(SourceList.bitflag == 0)).all()
        assert sources.id not in [s.id for s in sources5x]

def test_read_sextractor( example_source_list_filename ):
    fullpath = example_source_list_filename
    filepath = fullpath.relative_to( pathlib.Path( FileOnDiskMixin.local_path ) )

    # Make sure things go haywire when we try to load data with inconsistent
    # num_sources or aper_rads
    with pytest.raises( ValueError, match='self.num_sources=10 but the sextractor file had' ):
        sources = SourceList( format='sextrfits', filepath=filepath, num_sources=10 )
        data = sources.data
    with pytest.raises( ValueError, match="self.aper_rads.*doesn't match the number of apertures found in" ):
        sources = SourceList( format='sextrfits', filepath=filepath, num_sources=112, aper_rads=[1., 2., 3.] )
        data = sources.data
    with pytest.raises( ValueError, match="self.aper_rads.*doesn't match sextractor file" ):
        sources = SourceList( format='sextrfits', filepath=filepath, num_sources=112,
                              aper_rads=[ 2., 5. ] )
        data = sources.data
    with pytest.raises( ValueError, match="self.aper_rads.*doesn't match sextractor file" ):
        sources = SourceList( format='sextrfits', filepath=filepath, num_sources=112,
                              aper_rads=[ 1., 2. ] )
        data = sources.data
    with pytest.raises( ValueError, match="self.aper_rads.*doesn't match the number of apertures found in" ):
        sources = SourceList( format='sextrfits', filepath=filepath, num_sources=112,
                              aper_rads=[ 1. ] )
        data = sources.data

    # Make sure those fields get properly auto-set
    sources = SourceList( format='sextrfits', filepath=filepath )
    data = sources.data
    assert sources.num_sources == 112
    assert sources.aper_rads == [ 1., 2.5 ]

    # Make sure we can read the file with the right things in place in those fields
    sources = SourceList( format='sextrfits', filepath=filepath, num_sources=112, aper_rads=[ 1.0, 2.5 ] )
    assert len(sources.data) == 112
    assert sources.num_sources == 112
    assert sources.good.sum() == 105
    assert sources.aper_rads == [ 1.0, 2.5 ]
<<<<<<< HEAD
=======
    assert sources._inf_aper_num is None
    assert sources.inf_aper_num == 1
>>>>>>> bf0ae4e1
    assert sources.x[0] == pytest.approx( 798.24, abs=0.01 )
    assert sources.y[0] == pytest.approx( 17.14, abs=0.01 )
    assert sources.x[50] == pytest.approx( 899.33, abs=0.01 )
    assert sources.y[50] == pytest.approx( 604.52, abs=0.01 )
    assert sources.apfluxadu()[0][0] == pytest.approx( 3044.9092, rel=1e-5 )
    assert sources.apfluxadu()[0][50] == pytest.approx( 165.99489, rel=1e-5 )
    assert sources.apfluxadu(apnum=0)[0][0] == pytest.approx( 3044.9092, rel=1e-5 )
    assert sources.apfluxadu(apnum=0)[0][50] == pytest.approx( 165.99489, rel=1e-5 )
    assert sources.apfluxadu(ap=0.995)[0][0] == pytest.approx( 3044.9092, rel=1e-5 )
    assert sources.apfluxadu(ap=1.)[0][50] == pytest.approx( 165.99489, rel=1e-5 )
    assert sources.apfluxadu(apnum=1)[0][0] == pytest.approx( 9883.959, rel=1e-5 )
    assert sources.apfluxadu(apnum=1)[0][50] == pytest.approx( 432.86523, rel=1e-5 )
    assert sources.apfluxadu(ap=2.505)[0][0] == pytest.approx( 9883.959, rel=1e-5 )
    assert sources.apfluxadu(ap=2.5)[0][50] == pytest.approx( 432.86523, rel=1e-5 )
    assert sources.apfluxadu()[1][0] == pytest.approx( 37.005665, rel=1e-5 )
    assert sources.apfluxadu()[1][50] == pytest.approx( 21.135862, rel=1e-5 )
    assert sources.apfluxadu(apnum=0)[1][0] == pytest.approx( 37.005665, rel=1e-5 )
    assert sources.apfluxadu(apnum=0)[1][50] == pytest.approx( 21.135862, rel=1e-5 )
    assert sources.apfluxadu(ap=1.)[1][0] == pytest.approx( 37.005665, rel=1e-5 )
    assert sources.apfluxadu(ap=1.)[1][50] == pytest.approx( 21.135862, rel=1e-5 )
    assert sources.apfluxadu(apnum=1)[1][0] == pytest.approx( 74.79863, rel=1e-5 )
    assert sources.apfluxadu(apnum=1)[1][50] == pytest.approx( 50.378757, rel=1e-5 )
    assert sources.apfluxadu(ap=2.5)[1][0] == pytest.approx( 74.79863, rel=1e-5 )
    assert sources.apfluxadu(ap=2.5)[1][50] == pytest.approx( 50.378757, rel=1e-5 )

    # Check some apfluxadu failure modes
    with pytest.raises( ValueError, match="Aperture radius number 2 doesn't exist." ):
        _ = sources.apfluxadu( apnum = 2 )
    with pytest.raises( ValueError, match="Can't find an aperture of .* pixels" ):
        _ = sources.apfluxadu( ap=6. )

    # Poke directly into the data array as well

    assert sources.data['X_IMAGE'][0] == sources.x[0]
    assert sources.data['Y_IMAGE'][0] == sources.y[0]
    assert sources.data['XWIN_IMAGE'][0] == pytest.approx( 798.29, abs=0.01 )
    assert sources.data['YWIN_IMAGE'][0] == pytest.approx( 17.11, abs=0.01 )
    assert sources.data['FLUX_APER'][0] == pytest.approx( np.array( [ 3044.9092, 9883.959 ] ), rel=1e-5 )
    assert sources.data['FLUXERR_APER'][0] == pytest.approx( np.array( [ 37.005665, 74.79863 ] ), rel=1e-5 )
    assert sources.data['X_IMAGE'][50] == sources.x[50]
    assert sources.data['Y_IMAGE'][50] == sources.y[50]
    assert sources.data['XWIN_IMAGE'][50] == pytest.approx( 899.29, abs=0.01 )
    assert sources.data['YWIN_IMAGE'][50] == pytest.approx( 604.58, abs=0.01 )
    assert sources.data['FLUX_APER'][50] == pytest.approx( np.array( [ 165.99489, 432.86523 ] ), rel=1e-5 )
    assert sources.data['FLUXERR_APER'][50] == pytest.approx( np.array( [ 21.135862, 50.378757 ] ), rel=1e-5 )


def test_write_sextractor():
    fname = ''.join( np.random.choice( list('abcdefghijklmnopqrstuvwxyz'), 16 ) )
    sources = SourceList( format='sextrfits', filepath=f"{fname}.sources.fits" )
    assert sources.aper_rads is None
    if pathlib.Path( sources.get_fullpath() ).is_file():
        raise RuntimeError( f"{fname}.sources.fits exists when it shouldn't" )
    sources.info = astropy.io.fits.Header( [ ( 'HELLO', 'WORLD', 'Comment' ),
                                             ( 'ANSWER', 42 ) ] )
    sources.data = np.array( [ ( 100.7, 100.2, 42. ),
                               ( 238.1, 1.9, 23. ) ],
                             dtype=[ ('X_IMAGE', '<f4'),
                                     ('Y_IMAGE', '<f4'),
                                     ('FLUX_AUTO', '<f4') ]
                            )
    try:
        sources.save()
        tab = astropy.table.Table.read( sources.get_fullpath(), hdu=2 )
        assert len(tab) == 2
        assert tab['X_IMAGE'].tolist() == pytest.approx( [101.7, 239.1 ], abs=0.01 )
        assert tab['Y_IMAGE'].tolist() == pytest.approx( [101.2, 2.9 ], abs=0.01 )
        assert tab['FLUX_AUTO'].tolist() == pytest.approx( [ 42., 23. ], rel=1e-5 )
        with astropy.io.fits.open( sources.get_fullpath() ) as hdul:
            assert len(hdul) == 3
            assert isinstance( hdul[0], astropy.io.fits.PrimaryHDU )
            assert isinstance( hdul[1], astropy.io.fits.BinTableHDU )
            assert isinstance( hdul[2], astropy.io.fits.BinTableHDU )
            hdr = astropy.io.fits.Header.fromstring( hdul[1].data.tobytes().decode('latin-1') )
            assert hdr['HELLO'] == 'WORLD'
            assert hdr['ANSWER'] == 42
            assert hdr.cards[0].comment == 'Comment'
    finally:
        pathlib.Path( sources.get_fullpath() ).unlink( missing_ok=True )

def test_calc_apercor( decam_example_reduced_image_ds ):
    sources = decam_example_reduced_image_ds.get_sources()

    assert sources.calc_aper_cor() == pytest.approx( -0.180, abs=0.001 )
    assert sources.calc_aper_cor( inf_aper_num=6 ) == pytest.approx( -0.183, abs=0.001 )
    assert sources.calc_aper_cor( inf_aper_num=2 ) == pytest.approx( -0.170, abs=0.001 )
    assert sources.calc_aper_cor( aper_num=2 ) == pytest.approx( -0.010, abs=0.001 )
    assert sources.calc_aper_cor( aper_num=2, inf_aper_num=6 ) == pytest.approx( -0.012, abs=0.001 )

    # The numbers below are what you get if you use the SPREAD_MODEL
    # parameter in SourceList.is_star instead of CLASS_STAR
    # ...all of this should make us conclude that we should really not be claiming
    # to do photometry to better than a couple of percent!
    # assert sources.calc_aper_cor() == pytest.approx( -0.174, abs=0.001 )
    # assert sources.calc_aper_cor( inf_aper_num=6 ) == pytest.approx( -0.172, abs=0.001 )
    # assert sources.calc_aper_cor( inf_aper_num=2 ) == pytest.approx( -0.167, abs=0.001 )
    # assert sources.calc_aper_cor( aper_num=2 ) == pytest.approx( -0.007, abs=0.001 )
    # assert sources.calc_aper_cor( aper_num=2, inf_aper_num=6 ) == pytest.approx( -0.004, abs=0.001 )
<|MERGE_RESOLUTION|>--- conflicted
+++ resolved
@@ -131,11 +131,8 @@
     assert sources.num_sources == 112
     assert sources.good.sum() == 105
     assert sources.aper_rads == [ 1.0, 2.5 ]
-<<<<<<< HEAD
-=======
     assert sources._inf_aper_num is None
     assert sources.inf_aper_num == 1
->>>>>>> bf0ae4e1
     assert sources.x[0] == pytest.approx( 798.24, abs=0.01 )
     assert sources.y[0] == pytest.approx( 17.14, abs=0.01 )
     assert sources.x[50] == pytest.approx( 899.33, abs=0.01 )
