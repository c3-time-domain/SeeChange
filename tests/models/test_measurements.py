--- conflicted
+++ resolved
@@ -170,7 +170,6 @@
                 session.delete(m2)
                 session.commit()
 
-<<<<<<< HEAD
 def test_threshold_flagging(ptf_datastore):
     # get a copy of a single measurement
     # create three new measurements based off it, and
@@ -196,8 +195,6 @@
 
     # I'd also like to test that deletion_thresholds is a proper non-critical param
     # so that it can be changed without affecting the provenance
-
-
 
     # with SmartSession() as session:
     #     session.add(m) # might not be necessary, but i want to compare objects
@@ -233,8 +230,6 @@
     #         new_measurements.append(new_m)
 
     return None
-    
-=======
 
 def test_measurements_forced_photometry(ptf_datastore):
     offset_max = 2.0
@@ -256,5 +251,4 @@
     # print(f'Flux regular, PSF: {m.flux_psf}+-{m.flux_psf_err} over area: {m.area_psf}')
     # print(f'Flux small aperture: {flux_small_aperture[0]}+-{flux_small_aperture[1]} over area: {flux_small_aperture[2]}')
     # print(f'Flux big aperture: {flux_large_aperture[0]}+-{flux_large_aperture[1]} over area: {flux_large_aperture[2]}')
-    # print(f'Flux PSF forced: {flux_psf[0]}+-{flux_psf[1]} over area: {flux_psf[2]}')
->>>>>>> efab173f
+    # print(f'Flux PSF forced: {flux_psf[0]}+-{flux_psf[1]} over area: {flux_psf[2]}')