import pytest

import numpy as np
import sqlalchemy as sa

from astropy.time import Time

from models.base import SmartSession
from models.image import Image, image_upstreams_association_table

from tests.fixtures.simulated import ImageCleanup


def test_image_coordinates():
    image = Image('coordinates.fits', ra=None, dec=None, nofile=True)
    assert image.ecllat is None
    assert image.ecllon is None
    assert image.gallat is None
    assert image.gallon is None

    image = Image('coordinates.fits', ra=123.4, dec=None, nofile=True)
    assert image.ecllat is None
    assert image.ecllon is None
    assert image.gallat is None
    assert image.gallon is None

    image = Image('coordinates.fits', ra=123.4, dec=56.78, nofile=True)
    assert abs(image.ecllat - 35.846) < 0.01
    assert abs(image.ecllon - 111.838) < 0.01
    assert abs(image.gallat - 33.542) < 0.01
    assert abs(image.gallon - 160.922) < 0.01


def test_image_cone_search( provenance_base ):
    with SmartSession() as session:
        image1 = None
        image2 = None
        image3 = None
        image4 = None
        try:
            kwargs = { 'format': 'fits',
                       'exp_time': 60.48,
                       'section_id': 'x',
                       'project': 'x',
                       'target': 'x',
                       'instrument': 'DemoInstrument',
                       'telescope': 'x',
                       'filter': 'r',
                       'ra_corner_00': 0,
                       'ra_corner_01': 0,
                       'ra_corner_10': 0,
                       'ra_corner_11': 0,
                       'dec_corner_00': 0,
                       'dec_corner_01': 0,
                       'dec_corner_10': 0,
                       'dec_corner_11': 0,
                      }
            image1 = Image(ra=120., dec=10., provenance=provenance_base, **kwargs )
            image1.mjd = np.random.uniform(0, 1) + 60000
            image1.end_mjd = image1.mjd + 0.007
            clean1 = ImageCleanup.save_image( image1 )

            image2 = Image(ra=120.0002, dec=9.9998, provenance=provenance_base, **kwargs )
            image2.mjd = np.random.uniform(0, 1) + 60000
            image2.end_mjd = image2.mjd + 0.007
            clean2 = ImageCleanup.save_image( image2 )

            image3 = Image(ra=120.0005, dec=10., provenance=provenance_base, **kwargs )
            image3.mjd = np.random.uniform(0, 1) + 60000
            image3.end_mjd = image3.mjd + 0.007
            clean3 = ImageCleanup.save_image( image3 )

            image4 = Image(ra=60., dec=0., provenance=provenance_base, **kwargs )
            image4.mjd = np.random.uniform(0, 1) + 60000
            image4.end_mjd = image4.mjd + 0.007
            clean4 = ImageCleanup.save_image( image4 )

            session.add( image1 )
            session.add( image2 )
            session.add( image3 )
            session.add( image4 )

            sought = session.query( Image ).filter( Image.cone_search(120., 10., rad=1.02) ).all()
            soughtids = set( [ s.id for s in sought ] )
            assert { image1.id, image2.id }.issubset( soughtids )
            assert len( { image3.id, image4.id } & soughtids ) == 0

            sought = session.query( Image ).filter( Image.cone_search(120., 10., rad=2.) ).all()
            soughtids = set( [ s.id for s in sought ] )
            assert { image1.id, image2.id, image3.id }.issubset( soughtids )
            assert len( { image4.id } & soughtids ) == 0

            sought = session.query( Image ).filter( Image.cone_search(120., 10., 0.017, radunit='arcmin') ).all()
            soughtids = set( [ s.id for s in sought ] )
            assert { image1.id, image2.id }.issubset( soughtids )
            assert len( { image3.id, image4.id } & soughtids ) == 0

            sought = session.query( Image ).filter( Image.cone_search(120., 10., 0.0002833, radunit='degrees') ).all()
            soughtids = set( [ s.id for s in sought ] )
            assert { image1.id, image2.id }.issubset( soughtids )
            assert len( { image3.id, image4.id } & soughtids ) == 0

            sought = session.query( Image ).filter( Image.cone_search(120., 10., 4.9451e-6, radunit='radians') ).all()
            soughtids = set( [ s.id for s in sought ] )
            assert { image1.id, image2.id }.issubset( soughtids )
            assert len( { image3.id, image4.id } & soughtids ) == 0

            sought = session.query( Image ).filter( Image.cone_search(60, -10, 1.) ).all()
            soughtids = set( [ s.id for s in sought ] )
            assert len( { image1.id, image2.id, image3.id, image4.id } & soughtids ) == 0

            with pytest.raises( ValueError, match='.*unknown radius unit' ):
                sought = Image.cone_search( 0., 0., 1., 'undefined_unit' )
        finally:
            for i in [ image1, image2, image3, image4 ]:
                if ( i is not None ) and sa.inspect( i ).persistent:
                    session.delete( i )
            session.commit()


# Really, we should also do some speed tests, but that
# is outside the scope of the always-run tests.
def test_four_corners( provenance_base ):

    with SmartSession() as session:
        image1 = None
        image2 = None
        image3 = None
        image4 = None
        try:
            kwargs = { 'format': 'fits',
                       'exp_time': 60.48,
                       'section_id': 'x',
                       'project': 'x',
                       'target': 'x',
                       'instrument': 'DemoInstrument',
                       'telescope': 'x',
                       'filter': 'r',
                      }
            # RA numbers are made ugly from cos(dec).
            # image1: centered on 120, 40, square to the sky
            image1 = Image( ra=120, dec=40.,
                            ra_corner_00=119.86945927, ra_corner_01=119.86945927,
                            ra_corner_10=120.13054073, ra_corner_11=120.13054073,
                            dec_corner_00=39.9, dec_corner_01=40.1, dec_corner_10=39.9, dec_corner_11=40.1,
                            provenance=provenance_base, nofile=True, **kwargs )
            image1.mjd = np.random.uniform(0, 1) + 60000
            image1.end_mjd = image1.mjd + 0.007
            clean1 = ImageCleanup.save_image( image1 )

            # image2: centered on 120, 40, at a 45° angle
            image2 = Image( ra=120, dec=40.,
                            ra_corner_00=119.81538753, ra_corner_01=120, ra_corner_11=120.18461247, ra_corner_10=120,
                            dec_corner_00=40, dec_corner_01=40.14142136, dec_corner_11=40, dec_corner_10=39.85857864,
                            provenance=provenance_base, nofile=True, **kwargs )
            image2.mjd = np.random.uniform(0, 1) + 60000
            image2.end_mjd = image2.mjd + 0.007
            clean2 = ImageCleanup.save_image( image2 )

            # image3: centered offset by (0.025, 0.025) linear arcsec from 120, 40, square on sky
            image3 = Image( ra=120.03264714, dec=40.025,
                            ra_corner_00=119.90210641, ra_corner_01=119.90210641,
                            ra_corner_10=120.16318787, ra_corner_11=120.16318787,
                            dec_corner_00=39.975, dec_corner_01=40.125, dec_corner_10=39.975, dec_corner_11=40.125,
                            provenance=provenance_base, nofile=True, **kwargs )
            image3.mjd = np.random.uniform(0, 1) + 60000
            image3.end_mjd = image3.mjd + 0.007
            clean3 = ImageCleanup.save_image( image3 )

            # imagepoint and imagefar are used to test Image.containing and Image.find_containing,
            # as Image is the only example of a SpatiallyIndexed thing we have so far.
            # The corners don't matter for these given how they'll be used.
            imagepoint = Image( ra=119.88, dec=39.95,
                                ra_corner_00=-.001, ra_corner_01=0.001, ra_corner_10=-0.001,
                                ra_corner_11=0.001, dec_corner_00=0, dec_corner_01=0, dec_corner_10=0, dec_corner_11=0,
                                provenance=provenance_base, nofile=True, **kwargs )
            imagepoint.mjd = np.random.uniform(0, 1) + 60000
            imagepoint.end_mjd = imagepoint.mjd + 0.007
            clearpoint = ImageCleanup.save_image( imagepoint )

            imagefar = Image( ra=30, dec=-10,
                              ra_corner_00=0, ra_corner_01=0, ra_corner_10=0,
                              ra_corner_11=0, dec_corner_00=0, dec_corner_01=0, dec_corner_10=0, dec_corner_11=0,
                              provenance=provenance_base, nofile=True, **kwargs )
            imagefar.mjd = np.random.uniform(0, 1) + 60000
            imagefar.end_mjd = imagefar.mjd + 0.007
            clearfar = ImageCleanup.save_image( imagefar )

            session.add( image1 )
            session.add( image2 )
            session.add( image3 )
            session.add( imagepoint )
            session.add( imagefar )

            sought = session.query( Image ).filter( Image.containing( 120, 40 ) ).all()
            soughtids = set( [ s.id for s in sought ] )
            assert { image1.id, image2.id, image3.id }.issubset( soughtids )
            assert len( { imagepoint.id, imagefar.id } & soughtids ) == 0

            sought = session.query( Image ).filter( Image.containing( 119.88, 39.95 ) ).all()
            soughtids = set( [ s.id for s in sought ] )
            assert { image1.id }.issubset( soughtids  )
            assert len( { image2.id, image3.id, imagepoint.id, imagefar.id } & soughtids ) == 0

            sought = session.query( Image ).filter( Image.containing( 120, 40.12 ) ).all()
            soughtids = set( [ s.id for s in sought ] )
            assert { image2.id, image3.id }.issubset( soughtids )
            assert len( { image1.id, imagepoint.id, imagefar.id } & soughtids ) == 0

            sought = session.query( Image ).filter( Image.containing( 120, 39.88 ) ).all()
            soughtids = set( [ s.id for s in sought ] )
            assert { image2.id }.issubset( soughtids )
            assert len( { image1.id, image3.id, imagepoint.id, imagefar.id } & soughtids ) == 0

            sought = Image.find_containing( imagepoint, session=session )
            soughtids = set( [ s.id for s in sought ] )
            assert { image1.id }.issubset( soughtids )
            assert len( { image2.id, image3.id, imagepoint.id, imagefar.id } & soughtids ) == 0

            sought = session.query( Image ).filter( Image.containing( 0, 0 ) ).all()
            soughtids = set( [ s.id for s in sought ] )
            assert len( { image1.id, image2.id, image3.id, imagepoint.id, imagefar.id } & soughtids ) == 0

            sought = Image.find_containing( imagefar, session=session )
            soughtids = set( [ s.id for s in sought ] )
            assert len( { image1.id, image2.id, image3.id, imagepoint.id, imagefar.id } & soughtids ) == 0

            sought = session.query( Image ).filter( Image.within( image1 ) ).all()
            soughtids = set( [ s.id for s in sought ] )
            assert { image1.id, image2.id, image3.id, imagepoint.id }.issubset( soughtids )
            assert len( { imagefar.id } & soughtids ) == 0

            sought = session.query( Image ).filter( Image.within( imagefar ) ).all()
            soughtids = set( [ s.id for s in sought ] )
            assert len( { image1.id, image2.id, image3.id, imagepoint.id, imagefar.id } & soughtids ) == 0

        finally:
            session.rollback()


def im_qual(im, factor=3.0):
    """Helper function to get the "quality" of an image."""
    return im.lim_mag_estimate - factor * im.fwhm_estimate


def test_image_query(ptf_ref, decam_reference, decam_datastore, decam_default_calibrators):
    # TODO: need to fix some of these values (of lim_mag and quality) once we get actual limiting magnitude measurements

    with SmartSession() as session:
        stmt = Image.query_images()
        results = session.scalars(stmt).all()
        total = len(results)

        # from pprint import pprint
        # pprint(results)
        #
        # print(f'MJD: {[im.mjd for im in results]}')
        # print(f'date: {[im.observation_time for im in results]}')
        # print(f'RA: {[im.ra for im in results]}')
        # print(f'DEC: {[im.dec for im in results]}')
        # print(f'target: {[im.target for im in results]}')
        # print(f'section_id: {[im.section_id for im in results]}')
        # print(f'project: {[im.project for im in results]}')
        # print(f'Instrument: {[im.instrument for im in results]}')
        # print(f'Filter: {[im.filter for im in results]}')
        # print(f'FWHM: {[im.fwhm_estimate for im in results]}')
        # print(f'LIMMAG: {[im.lim_mag_estimate for im in results]}')
        # print(f'B/G: {[im.bkg_rms_estimate for im in results]}')
        # print(f'ZP: {[im.zero_point_estimate for im in results]}')
        # print(f'EXPTIME: {[im.exp_time for im in results]}')
        # print(f'AIRMASS: {[im.airmass for im in results]}')
        # print(f'QUAL: {[im_qual(im) for im in results]}')

        # get only the science images
        stmt = Image.query_images(type=1)
        results1 = session.scalars(stmt).all()
        assert all(im._type == 1 for im in results1)
        assert all(im.type == 'Sci' for im in results1)
        assert len(results1) < total

        # get the coadd and subtraction images
        stmt = Image.query_images(type=[2, 3, 4])
        results2 = session.scalars(stmt).all()
        assert all(im._type in [2, 3, 4] for im in results2)
        assert all(im.type in ['ComSci', 'Diff', 'ComDiff'] for im in results2)
        assert len(results2) < total
        assert len(results1) + len(results2) == total

        # use the names of the types instead of integers, or a mixture of ints and strings
        stmt = Image.query_images(type=['ComSci', 'Diff', 4])
        results3 = session.scalars(stmt).all()
        assert results2 == results3

        # filter by MJD and observation date
        value = 57000.0
        stmt = Image.query_images(min_mjd=value)
        results1 = session.scalars(stmt).all()
        assert all(im.mjd >= value for im in results1)
        assert all(im.instrument == 'DECam' for im in results1)
        assert len(results1) < total

        stmt = Image.query_images(max_mjd=value)
        results2 = session.scalars(stmt).all()
        assert all(im.mjd <= value for im in results2)
        assert all(im.instrument == 'PTF' for im in results2)
        assert len(results2) < total
        assert len(results1) + len(results2) == total

        stmt = Image.query_images(min_mjd=value, max_mjd=value)
        results3 = session.scalars(stmt).all()
        assert len(results3) == 0

        # filter by observation date
        t = Time(57000.0, format='mjd').datetime
        stmt = Image.query_images(min_dateobs=t)
        results4 = session.scalars(stmt).all()
        assert all(im.observation_time >= t for im in results4)
        assert all(im.instrument == 'DECam' for im in results4)
        assert set(results4) == set(results1)
        assert len(results4) < total

        stmt = Image.query_images(max_dateobs=t)
        results5 = session.scalars(stmt).all()
        assert all(im.observation_time <= t for im in results5)
        assert all(im.instrument == 'PTF' for im in results5)
        assert set(results5) == set(results2)
        assert len(results5) < total
        assert len(results4) + len(results5) == total

        # filter by images that contain this point (ELAIS-E1, chip S3)
        ra = 7.449
        dec = -42.926

        stmt = Image.query_images(ra=ra, dec=dec)
        results1 = session.scalars(stmt).all()
        assert all(im.instrument == 'DECam' for im in results1)
        assert all(im.target == 'ELAIS-E1' for im in results1)
        assert len(results1) < total

        # filter by images that contain this point (ELAIS-E1, chip N16)
        ra = 7.659
        dec = -43.420

        stmt = Image.query_images(ra=ra, dec=dec)
        results2 = session.scalars(stmt).all()
        assert all(im.instrument == 'DECam' for im in results2)
        assert all(im.target == 'ELAIS-E1' for im in results2)
        assert len(results2) < total

        # filter by images that contain this point (PTF field number 100014)
        ra = 188.0
        dec = 4.5
        stmt = Image.query_images(ra=ra, dec=dec)
        results3 = session.scalars(stmt).all()
        assert all(im.instrument == 'PTF' for im in results3)
        assert all(im.target == '100014' for im in results3)
        assert len(results3) < total
        assert len(results1) + len(results2) + len(results3) == total

        # filter by section ID
        stmt = Image.query_images(section_id='S3')
        results1 = session.scalars(stmt).all()
        assert all(im.section_id == 'S3' for im in results1)
        assert all(im.instrument == 'DECam' for im in results1)
        assert len(results1) < total

        stmt = Image.query_images(section_id='N16')
        results2 = session.scalars(stmt).all()
        assert all(im.section_id == 'N16' for im in results2)
        assert all(im.instrument == 'DECam' for im in results2)
        assert len(results2) < total

        stmt = Image.query_images(section_id='11')
        results3 = session.scalars(stmt).all()
        assert all(im.section_id == '11' for im in results3)
        assert all(im.instrument == 'PTF' for im in results3)
        assert len(results3) < total
        assert len(results1) + len(results2) + len(results3) == total

        # filter by the PTF project name
        stmt = Image.query_images(project='PTF_DyC_survey')
        results1 = session.scalars(stmt).all()
        assert all(im.project == 'PTF_DyC_survey' for im in results1)
        assert all(im.instrument == 'PTF' for im in results1)
        assert len(results1) < total

        # filter by the two different project names for DECam:
        stmt = Image.query_images(project=['many', '2023A-716082'])
        results2 = session.scalars(stmt).all()
        assert all(im.project in ['many', '2023A-716082'] for im in results2)
        assert all(im.instrument == 'DECam' for im in results2)
        assert len(results2) < total
        assert len(results1) + len(results2) == total

        # filter by instrument
        stmt = Image.query_images(instrument='PTF')
        results1 = session.scalars(stmt).all()
        assert all(im.instrument == 'PTF' for im in results1)
        assert len(results1) < total

        stmt = Image.query_images(instrument='DECam')
        results2 = session.scalars(stmt).all()
        assert all(im.instrument == 'DECam' for im in results2)
        assert len(results2) < total
        assert len(results1) + len(results2) == total

        stmt = Image.query_images(instrument=['PTF', 'DECam'])
        results3 = session.scalars(stmt).all()
        assert len(results3) == total

        stmt = Image.query_images(instrument=['foobar'])
        results4 = session.scalars(stmt).all()
        assert len(results4) == 0

        # filter by filter
        stmt = Image.query_images(filter='R')
        results6 = session.scalars(stmt).all()
        assert all(im.filter == 'R' for im in results6)
        assert all(im.instrument == 'PTF' for im in results6)
        assert set(results6) == set(results1)

        stmt = Image.query_images(filter='r DECam SDSS c0002 6415.0 1480.0')
        results7 = session.scalars(stmt).all()
        assert all(im.filter == 'r DECam SDSS c0002 6415.0 1480.0' for im in results7)
        assert all(im.instrument == 'DECam' for im in results7)
        assert set(results7) == set(results2)

        # filter by seeing FWHM
        value = 4.0
        stmt = Image.query_images(min_seeing=value)
        results1 = session.scalars(stmt).all()
        assert all(im.instrument == 'DECam' for im in results1)
        assert all(im.fwhm_estimate >= value for im in results1)
        assert len(results1) < total

        stmt = Image.query_images(max_seeing=value)
        results2 = session.scalars(stmt).all()
        assert all(im.instrument == 'PTF' for im in results2)
        assert all(im.fwhm_estimate <= value for im in results2)
        assert len(results2) < total
        assert len(results1) + len(results2) == total

        stmt = Image.query_images(min_seeing=value, max_seeing=value)
        results3 = session.scalars(stmt).all()
        assert len(results3) == 0  # we will never have exactly that number

        # filter by limiting magnitude
<<<<<<< HEAD
        value = 22.0
=======
        value = 24.0
>>>>>>> 49e7727a
        stmt = Image.query_images(min_lim_mag=value)
        results1 = session.scalars(stmt).all()
        assert all(im.instrument == 'DECam' for im in results1)
        assert all(im.lim_mag_estimate >= value for im in results1)
        assert len(results1) < total

        stmt = Image.query_images(max_lim_mag=value)
        results2 = session.scalars(stmt).all()
        assert all(im.instrument == 'PTF' for im in results2)
        assert all(im.lim_mag_estimate <= value for im in results2)
        assert len(results2) < total
        assert len(results1) + len(results2) == total

        stmt = Image.query_images(min_lim_mag=value, max_lim_mag=value)
        results3 = session.scalars(stmt).all()
        assert len(results3) == 0

        # filter by background
        value = 25.0
        stmt = Image.query_images(min_background=value)
        results1 = session.scalars(stmt).all()
        assert all(im.bkg_rms_estimate >= value for im in results1)
        assert len(results1) < total

        stmt = Image.query_images(max_background=value)
        results2 = session.scalars(stmt).all()
        assert all(im.bkg_rms_estimate <= value for im in results2)
        assert len(results2) < total
        assert len(results1) + len(results2) == total

        stmt = Image.query_images(min_background=value, max_background=value)
        results3 = session.scalars(stmt).all()
        assert len(results3) == 0

        # filter by zero point
        value = 27.0
        stmt = Image.query_images(min_zero_point=value)
        results1 = session.scalars(stmt).all()
        assert all(im.zero_point_estimate >= value for im in results1)
        assert len(results1) < total

        stmt = Image.query_images(max_zero_point=value)
        results2 = session.scalars(stmt).all()
        assert all(im.zero_point_estimate <= value for im in results2)
        assert len(results2) < total
        assert len(results1) + len(results2) == total

        stmt = Image.query_images(min_zero_point=value, max_zero_point=value)
        results3 = session.scalars(stmt).all()
        assert len(results3) == 0

        # filter by exposure time
        value = 60.0 + 1.0
        stmt = Image.query_images(min_exp_time=value)
        results1 = session.scalars(stmt).all()
        assert all(im.exp_time >= value for im in results1)
        assert len(results1) < total

        stmt = Image.query_images(max_exp_time=value)
        results2 = session.scalars(stmt).all()
        assert all(im.exp_time <= value for im in results2)
        assert len(results2) < total

        stmt = Image.query_images(min_exp_time=60.0, max_exp_time=60.0)
        results3 = session.scalars(stmt).all()
        assert len(results3) == len(results2)  # all those under 31s are those with exactly 30s

        # query based on airmass
        value = 1.15
        total_with_airmass = len([im for im in results if im.airmass is not None])
        stmt = Image.query_images(max_airmass=value)
        results1 = session.scalars(stmt).all()
        assert all(im.airmass <= value for im in results1)
        assert len(results1) < total_with_airmass

        stmt = Image.query_images(min_airmass=value)
        results2 = session.scalars(stmt).all()
        assert all(im.airmass >= value for im in results2)
        assert len(results2) < total_with_airmass
        assert len(results1) + len(results2) == total_with_airmass

        # order the results by quality (lim_mag - 3 * fwhm)
        # note that we cannot filter by quality, it is not a meaningful number
        # on its own, only as a way to compare images and find which is better.
        # sort all the images by quality and get the best one
        stmt = Image.query_images(order_by='quality')
        best = session.scalars(stmt).first()

        # the best overall quality from all images
        assert im_qual(best) == max([im_qual(im) for im in results])

        # get the two best images from the PTF instrument (exp_time chooses the single images only)
        stmt = Image.query_images(max_exp_time=60, order_by='quality')
        results1 = session.scalars(stmt.limit(2)).all()
        assert len(results1) == 2
        assert all(im_qual(im) > 9.0 for im in results1)

        # change the seeing factor a little:
        factor = 2.8
        stmt = Image.query_images(max_exp_time=60, order_by='quality', seeing_quality_factor=factor)
        results2 = session.scalars(stmt.limit(2)).all()

        # quality will be a little bit higher, but the images are the same
        assert results2 == results1
        assert im_qual(results2[0], factor=factor) > im_qual(results1[0])
        assert im_qual(results2[1], factor=factor) > im_qual(results1[1])

        # change the seeing factor dramatically:
        factor = 0.2
        stmt = Image.query_images(max_exp_time=60, order_by='quality', seeing_quality_factor=factor)
        results3 = session.scalars(stmt.limit(2)).all()

        # images stay the same but quality will be higher
        assert results3 == results1
        assert im_qual(results3[0], factor=factor) > im_qual(results1[0])

        # do a cross filtering of coordinates and background (should only find the PTF coadd)
        ra = 188.0
        dec = 4.5
        background = 5

        stmt = Image.query_images(ra=ra, dec=dec, max_background=background)
        results1 = session.scalars(stmt).all()
        assert len(results1) == 1
        assert results1[0].instrument == 'PTF'
        assert results1[0].type == 'ComSci'

        # cross the DECam target and section ID with the exposure time that's of the S3 ref image
        target = 'ELAIS-E1'
        section_id = 'S3'
        exp_time = 120.0

        stmt = Image.query_images(target=target, section_id=section_id, min_exp_time=exp_time)
        results2 = session.scalars(stmt).all()
        assert len(results2) == 1
        assert results2[0].instrument == 'DECam'
        assert results2[0].type == 'ComSci'
        assert results2[0].exp_time == 150.0

        # cross filter on MJD and instrument in a way that has no results
        mjd = 55000.0
        instrument = 'PTF'

        stmt = Image.query_images(min_mjd=mjd, instrument=instrument)
        results3 = session.scalars(stmt).all()
        assert len(results3) == 0

        # cross filter MJD and sort by quality to get the coadd PTF image
        mjd = 54926.31913

        stmt = Image.query_images(max_mjd=mjd, order_by='quality')
        results4 = session.scalars(stmt).all()
        assert len(results4) == 2
        assert results4[0].mjd == results4[1].mjd  # same time, as one is a coadd of the other images
        assert results4[0].instrument == 'PTF'
        # assert results4[0].type == 'ComSci'  # the first one out is the high quality coadd
        # assert results4[1].type == 'Sci'  # the second one is the regular image
        assert results4[0].type == 'Sci'  # the first one out is the regular image
        assert results4[1].type == 'ComSci'  # the second one is the high quality coadd
        # import pdb; pdb.set_trace()
        # check that the DECam difference and new image it is based on have the same limiting magnitude and quality
        stmt = Image.query_images(instrument='DECam', type=3)
        diff = session.scalars(stmt).first()
        stmt = Image.query_images(instrument='DECam', type=1, min_mjd=diff.mjd, max_mjd=diff.mjd)
        new = session.scalars(stmt).first()
        assert diff.lim_mag_estimate == new.lim_mag_estimate
        assert diff.fwhm_estimate == new.fwhm_estimate
        assert im_qual(diff) == im_qual(new)


def test_image_get_downstream(ptf_ref, ptf_supernova_images, ptf_subtraction1):
    with SmartSession() as session:
        # how many image to image associations are on the DB right now?
        num_associations = session.execute(
            sa.select(sa.func.count()).select_from(image_upstreams_association_table)
        ).scalar()

        assert num_associations > len(ptf_ref.image.upstream_images)

        prov = ptf_ref.image.provenance
        assert prov.process == 'coaddition'
        images = ptf_ref.image.upstream_images
        assert len(images) > 1

        loaded_image = Image.get_image_from_upstreams(images, prov.id)

        assert loaded_image.id == ptf_ref.image.id
        assert loaded_image.id != ptf_subtraction1.id
        assert loaded_image.id != ptf_subtraction1.new_image.id

    new_image = None
    new_image2 = None
    new_image3 = None
    try:
        # make a new image with a new provenance
        new_image = Image.copy_image(ptf_ref.image)
        prov = ptf_ref.provenance
        prov.process = 'copy'
        new_image.provenance = prov
        new_image.upstream_images = ptf_ref.image.upstream_images
        new_image.save()

        with SmartSession() as session:
            new_image = session.merge(new_image)
            session.commit()
            assert new_image.id is not None
            assert new_image.id != ptf_ref.image.id

            loaded_image = Image.get_image_from_upstreams(images, prov.id)
            assert loaded_image.id == new_image.id

        # use the original provenance but take down an image from the upstreams
        prov = ptf_ref.image.provenance
        images = ptf_ref.image.upstream_images[1:]

        new_image2 = Image.copy_image(ptf_ref.image)
        new_image2.provenance = prov
        new_image2.upstream_images = images
        new_image2.save()

        with SmartSession() as session:
            new_image2 = session.merge(new_image2)
            session.commit()
            assert new_image2.id is not None
            assert new_image2.id != ptf_ref.image.id
            assert new_image2.id != new_image.id

            loaded_image = Image.get_image_from_upstreams(images, prov.id)
            assert loaded_image.id != ptf_ref.image.id
            assert loaded_image.id != new_image.id

        # use the original provenance but add images to the upstreams
        prov = ptf_ref.image.provenance
        images = ptf_ref.image.upstream_images + ptf_supernova_images

        new_image3 = Image.copy_image(ptf_ref.image)
        new_image3.provenance = prov
        new_image3.upstream_images = images
        new_image3.save()

        with SmartSession() as session:
            new_image3 = session.merge(new_image3)
            session.commit()
            assert new_image3.id is not None
            assert new_image3.id != ptf_ref.image.id
            assert new_image3.id != new_image.id
            assert new_image3.id != new_image2.id

            loaded_image = Image.get_image_from_upstreams(images, prov.id)
            assert loaded_image.id == new_image3.id

    finally:
        if new_image is not None:
            new_image.delete_from_disk_and_database()
        if new_image2 is not None:
            new_image2.delete_from_disk_and_database()
        if new_image3 is not None:
            new_image3.delete_from_disk_and_database()
<|MERGE_RESOLUTION|>--- conflicted
+++ resolved
@@ -445,11 +445,7 @@
         assert len(results3) == 0  # we will never have exactly that number
 
         # filter by limiting magnitude
-<<<<<<< HEAD
         value = 22.0
-=======
-        value = 24.0
->>>>>>> 49e7727a
         stmt = Image.query_images(min_lim_mag=value)
         results1 = session.scalars(stmt).all()
         assert all(im.instrument == 'DECam' for im in results1)
