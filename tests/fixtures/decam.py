--- conflicted
+++ resolved
@@ -267,7 +267,6 @@
         if obj is not None and hasattr(obj, 'delete_from_disk_and_database'):
             obj.delete_from_disk_and_database(archive=True)
 
-<<<<<<< HEAD
 
 @pytest.fixture
 def decam_processed_image(decam_datastore):
@@ -277,8 +276,7 @@
     yield ds.image
 
     # the datastore should delete everything, so we don't need to do anything here
-=======
->>>>>>> 9f5796ee
+
 
 @pytest.fixture
 def decam_ref_datastore( code_version, persistent_dir, cache_dir, data_dir, datastore_factory ):
