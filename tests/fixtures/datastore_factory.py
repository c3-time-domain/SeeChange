--- conflicted
+++ resolved
@@ -241,11 +241,7 @@
                 report_was_loaded_from_cache = True
             else:
                 ds.report = Report( exposure_id=exporim.id, section_id=section_id )
-<<<<<<< HEAD
                 ds.report.start_time = datetime.datetime.now( tz=datetime.UTC )
-=======
-                ds.report.start_time = datetime.datetime.now( tz=datetime.timezone.utc )
->>>>>>> 51cc7ec7
                 ds.report.provenance_id = ds.prov_tree['report'].id
 
         # Remove all steps past subtraction if there's no referencing provenance
@@ -763,12 +759,7 @@
                 if output_path != report_cache_path:
                     warnings.warn( f'report cache path {report_cache_path} does not match output path {output_path}' )
             else:
-<<<<<<< HEAD
                 SCLogger.warning( "Report not available!" )
-=======
-                SCLogger.warning( f"Report not available!" )
->>>>>>> 51cc7ec7
-
 
         # Make sure there are no residual exceptions caught in the datastore
         assert ds.exception is None
