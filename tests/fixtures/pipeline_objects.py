--- conflicted
+++ resolved
@@ -452,7 +452,6 @@
                 ds.image.bkg_mean_estimate = backgrounder.globalback
                 ds.image.bkg_rms_estimate = backgrounder.globalrms
 
-<<<<<<< HEAD
             # TODO: move the code below here up to above preprocessing, once we have reference sets
             try:  # check if this datastore can load a reference
                 # this is a hack to tell the datastore that the given image's provenance is the right one to use
@@ -484,15 +483,10 @@
                     raise e  # if any other error comes up, raise it
 
             ############# extraction to create sources / PSF / WCS / ZP #############
-            if cache_dir is not None and cache_base_name is not None:
-                # try to get the SourceList, PSF, WCS and ZP from cache
-=======
-            ############# extraction to create sources / PSF #############
             if (   ( not os.getenv( "LIMIT_CACHE_USAGE" ) ) and
                    ( cache_dir is not None ) and ( cache_base_name is not None )
                 ):
-                # try to get the SourceList from cache
->>>>>>> 5c5218d0
+                # try to get the SourceList, PSF, WCS and ZP from cache
                 prov = Provenance(
                     code_version=code_version,
                     process='extraction',
@@ -558,30 +552,7 @@
                     # make sure this is saved to the archive as well
                     ds.psf.save(verify_md5=False, overwrite=True)
 
-<<<<<<< HEAD
                 ############## astro_cal to create wcs ################
-=======
-            if ds.sources is None or ds.psf is None:  # make the source list from the regular image
-                SCLogger.debug('extracting sources. ')
-                ds = p.extractor.run(ds)
-                ds.sources.save()
-                ds.psf.save(overwrite=True)
-                if not os.getenv( "LIMIT_CACHE_USAGE" ):
-                    copy_to_cache(ds.sources, cache_dir)
-                    output_path = copy_to_cache(ds.psf, cache_dir)
-                    if cache_dir is not None and cache_base_name is not None and output_path != cache_path:
-                        warnings.warn(f'cache path {cache_path} does not match output path {output_path}')
-
-            ############## astro_cal to create wcs ################
-            if cache_dir is not None and cache_base_name is not None:
-                prov = Provenance(
-                        code_version=code_version,
-                        process='astro_cal',
-                        upstreams=[ds.sources.provenance],
-                        parameters=p.astro_cal.pars.get_critical_pars(),
-                        is_testing=True,
-                    )
->>>>>>> 5c5218d0
                 cache_name = f'{cache_base_name}.wcs_{prov.id[:6]}.txt.json'
                 wcs_cache_path = os.path.join(cache_dir, cache_name)
                 if os.path.isfile(wcs_cache_path):
@@ -616,41 +587,13 @@
                     # make sure this is saved to the archive as well
                     ds.wcs.save(verify_md5=False, overwrite=True)
 
-<<<<<<< HEAD
                 ########### photo_cal to create zero point ############
-=======
-            if ds.wcs is None:  # make the WCS
-                SCLogger.debug('Running astrometric calibration')
-                ds = p.astro_cal.run(ds)
-                ds.wcs.save()
-                if ( ( cache_dir is not None ) and ( cache_base_name is not None ) and
-                     ( not os.getenv( "LIMIT_CACHE_USAGE" ) ) ):
-                    output_path = copy_to_cache(ds.wcs, cache_dir)
-                    if output_path != cache_path:
-                        warnings.warn(f'cache path {cache_path} does not match output path {output_path}')
-
-            ########### photo_cal to create zero point ############
-            if (   ( not os.getenv( "LIMIT_CACHE_USAGE" ) ) and
-                   ( cache_dir is not None ) and ( cache_base_name is not None )
-                ):
->>>>>>> 5c5218d0
+
                 cache_name = cache_base_name + '.zp.json'
                 zp_cache_path = os.path.join(cache_dir, cache_name)
                 if os.path.isfile(zp_cache_path):
                     SCLogger.debug('loading zero point from cache. ')
-<<<<<<< HEAD
-                    ds.zp = ZeroPoint.copy_from_cache(cache_dir, cache_name)
-=======
                     ds.zp = copy_from_cache(ZeroPoint, cache_dir, cache_name)
-                    prov = Provenance(
-                        code_version=code_version,
-                        process='photo_cal',
-                        upstreams=[ds.sources.provenance, ds.wcs.provenance],
-                        parameters=p.photo_cal.pars.get_critical_pars(),
-                        is_testing=True,
-                    )
-                    prov = session.merge(prov)
->>>>>>> 5c5218d0
 
                     # check if ZP already exists on the database
                     if ds.sources is not None:
@@ -696,26 +639,20 @@
                 SCLogger.debug('Running astrometric calibration')
                 ds = p.astrometor.run(ds, session)
                 ds.wcs.save()
-                if cache_dir is not None and cache_base_name is not None:
-                    output_path = ds.wcs.copy_to_cache(cache_dir)
+                if ((cache_dir is not None) and (cache_base_name is not None) and
+                        (not os.getenv("LIMIT_CACHE_USAGE"))):
+                    output_path = copy_to_cache(ds.wcs, cache_dir)
                     if output_path != wcs_cache_path:
                         warnings.warn(f'cache path {wcs_cache_path} does not match output path {output_path}')
 
                 SCLogger.debug('Running photometric calibration')
-<<<<<<< HEAD
                 ds = p.photometor.run(ds, session)
-                if cache_dir is not None and cache_base_name is not None:
+                if (   ( not os.getenv( "LIMIT_CACHE_USAGE" ) ) and
+                       ( cache_dir is not None ) and ( cache_base_name is not None )
+                ):
                     output_path = ds.zp.copy_to_cache(cache_dir, cache_name)
                     if output_path != zp_cache_path:
                         warnings.warn(f'cache path {zp_cache_path} does not match output path {output_path}')
-=======
-                ds = p.photo_cal.run(ds)
-                if ( ( cache_dir is not None ) and ( cache_base_name is not None ) and
-                     ( not os.getenv( "LIMIT_CACHE_USAGE" ) ) ):
-                    output_path = copy_to_cache(ds.zp, cache_dir, cache_name)
-                    if output_path != cache_path:
-                        warnings.warn(f'cache path {cache_path} does not match output path {output_path}')
->>>>>>> 5c5218d0
 
             ds.save_and_commit(session=session)
             if ref is None:
@@ -924,13 +861,8 @@
                 [m.associate_object(session) for m in ds.measurements]  # create or find an object for each measurement
                 # no need to save list because Measurements is not a FileOnDiskMixin!
             else:  # cannot find measurements on cache
-<<<<<<< HEAD
                 ds = p.measurer.run(ds, session)
-                Measurements.copy_list_to_cache(ds.all_measurements, cache_dir, cache_name)  # must provide filepath!
-=======
-                ds = p.measurer.run(ds)
                 copy_list_to_cache(ds.all_measurements, cache_dir, cache_name)  # must provide filepath!
->>>>>>> 5c5218d0
 
             ds.save_and_commit(session=session)
 
