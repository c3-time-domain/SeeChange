import os
import warnings
import shutil
import pytest

import numpy as np

import sqlalchemy as sa

import sep

from models.base import SmartSession, _logger
from models.provenance import Provenance
from models.enums_and_bitflags import BitFlagConverter
from models.image import Image
from models.source_list import SourceList
from models.psf import PSF
from models.world_coordinates import WorldCoordinates
from models.zero_point import ZeroPoint

from pipeline.data_store import DataStore
from pipeline.preprocessing import Preprocessor
from pipeline.detection import Detector
from pipeline.astro_cal import AstroCalibrator
from pipeline.photo_cal import PhotCalibrator
from pipeline.coaddition import Coadder
from pipeline.subtraction import Subtractor
from pipeline.cutting import Cutter
from pipeline.measurement import Measurer

from improc.bitmask_tools import make_saturated_flag

@pytest.fixture(scope='session')
def preprocessor_factory(test_config):

    def make_preprocessor():
        prep = Preprocessor(**test_config.value('preprocessing'))
        prep.pars._enforce_no_new_attrs = False
        prep.pars.test_parameter = prep.pars.add_par(
            'test_parameter', 'test_value', str, 'parameter to define unique tests', critical=True
        )
        prep.pars._enforce_no_new_attrs = True

        return prep

    return make_preprocessor

@pytest.fixture
def preprocessor(preprocessor_factory):
    return preprocessor_factory()


@pytest.fixture(scope='session')
def extractor_factory(test_config):

    def make_extractor():
        extr = Detector(**test_config.value('extraction'))
        extr.pars._enforce_no_new_attrs = False
        extr.pars.test_parameter = extr.pars.add_par(
            'test_parameter', 'test_value', str, 'parameter to define unique tests', critical=True
        )
        extr.pars._enforce_no_new_attrs = True

        return extr

    return make_extractor


@pytest.fixture
def extractor(extractor_factory):
    return extractor_factory()


@pytest.fixture(scope='session')
def astrometor_factory(test_config):

    def make_astrometor():
        astrom = AstroCalibrator(**test_config.value('astro_cal'))
        astrom.pars._enforce_no_new_attrs = False
        astrom.pars.test_parameter = astrom.pars.add_par(
            'test_parameter', 'test_value', str, 'parameter to define unique tests', critical=True
        )
        astrom.pars._enforce_no_new_attrs = True

        return astrom

    return make_astrometor


@pytest.fixture
def astrometor(astrometor_factory):
    return astrometor_factory()


@pytest.fixture(scope='session')
def photometor_factory(test_config):

    def make_photometor():
        photom = PhotCalibrator(**test_config.value('photo_cal'))
        photom.pars._enforce_no_new_attrs = False
        photom.pars.test_parameter = photom.pars.add_par(
            'test_parameter', 'test_value', str, 'parameter to define unique tests', critical=True
        )
        photom.pars._enforce_no_new_attrs = True

        return photom

    return make_photometor


@pytest.fixture
def photometor(photometor_factory):
    return photometor_factory()


@pytest.fixture(scope='session')
def coadder_factory(test_config):

    def make_coadder():
        coadd = Coadder(**test_config.value('coaddition.coaddition'))
        coadd.pars._enforce_no_new_attrs = False
        coadd.pars.test_parameter = coadd.pars.add_par(
            'test_parameter', 'test_value', str, 'parameter to define unique tests', critical=True
        )
        coadd.pars._enforce_no_new_attrs = True

        return coadd

    return make_coadder


@pytest.fixture
def coadder(coadder_factory):
    return coadder_factory()


@pytest.fixture(scope='session')
def subtractor_factory(test_config):

    def make_subtractor():
        sub = Subtractor(**test_config.value('subtraction'))
        sub.pars._enforce_no_new_attrs = False
        sub.pars.test_parameter = sub.pars.add_par(
            'test_parameter', 'test_value', str, 'parameter to define unique tests', critical=True
        )
        sub.pars._enforce_no_new_attrs = True

        return sub

    return make_subtractor


@pytest.fixture
def subtractor(subtractor_factory):
    return subtractor_factory()


@pytest.fixture(scope='session')
def detector_factory(test_config):

    def make_detector():
        det = Detector(**test_config.value('detection'))
        det.pars._enforce_no_new_attrs = False
        det.pars.test_parameter = det.pars.add_par(
            'test_parameter', 'test_value', str, 'parameter to define unique tests', critical=True
        )
        det.pars._enforce_no_new_attrs = False

        return det

    return make_detector


@pytest.fixture
def detector(detector_factory):
    return detector_factory()


@pytest.fixture(scope='session')
def cutter_factory(test_config):

    def make_cutter():
        cut = Cutter(**test_config.value('cutting'))
        cut.pars._enforce_no_new_attrs = False
        cut.pars.test_parameter = cut.pars.add_par(
            'test_parameter', 'test_value', str, 'parameter to define unique tests', critical=True
        )
        cut.pars._enforce_no_new_attrs = False

        return cut

    return make_cutter


@pytest.fixture
def cutter(cutter_factory):
    return cutter_factory()


@pytest.fixture(scope='session')
def measurer_factory(test_config):

    def make_measurer():
        meas = Measurer(**test_config.value('measurement'))
        meas.pars._enforce_no_new_attrs = False
        meas.pars.test_parameter = meas.pars.add_par(
            'test_parameter', 'test_value', str, 'parameter to define unique tests', critical=True
        )
        meas.pars._enforce_no_new_attrs = False

        return meas

    return make_measurer


@pytest.fixture
def measurer(measurer_factory):
    return measurer_factory()


@pytest.fixture(scope='session')
def datastore_factory(
        data_dir,
        preprocessor_factory,
        extractor_factory,
        astrometor_factory,
        photometor_factory,
        subtractor_factory,
        detector_factory,
        cutter_factory,
        measurer_factory,

):
    """Provide a function that returns a datastore with all the products based on the given exposure and section ID.

    To use this data store in a test where new data is to be generated,
    simply change the pipeline object's "test_parameter" value to a unique
    new value, so the provenance will not match and the data will be regenerated.

    EXAMPLE
    -------
    extractor.pars.test_parameter = uuid.uuid().hex
    extractor.run(datastore)
    assert extractor.has_recalculated is True
    """
    def make_datastore(
            *args,
            cache_dir=None,
            cache_base_name=None,
            session=None,
            overrides={},
            augments={},
            bad_pixel_map=None,
    ):
        code_version = args[0].provenance.code_version
        ds = DataStore(*args)  # make a new datastore

        if cache_dir is not None and cache_base_name is not None:
            ds.cache_base_name = os.path.join(cache_dir, cache_base_name)  # save this for testing purposes

        # allow calling scope to override/augment parameters for any of the processing steps
        preprocessor = preprocessor_factory()
        preprocessor.pars.override(overrides.get('preprocessing', {}))
        preprocessor.pars.augment(augments.get('preprocessing', {}))

        extractor = extractor_factory()
        extractor.pars.override(overrides.get('extraction', {}))
        extractor.pars.augment(augments.get('extraction', {}))

        astrometor = astrometor_factory()
        astrometor.pars.override(overrides.get('astro_cal', {}))
        astrometor.pars.augment(augments.get('astro_cal', {}))

        photometor = photometor_factory()
        photometor.pars.override(overrides.get('photo_cal', {}))
        photometor.pars.augment(augments.get('photo_cal', {}))

        subtractor = subtractor_factory()
        subtractor.pars.override(overrides.get('subtraction', {}))
        subtractor.pars.augment(augments.get('subtraction', {}))

        detector = detector_factory()
        detector.pars.override(overrides.get('detection', {}))
        detector.pars.augment(augments.get('detection', {}))

        cutter = cutter_factory()
        cutter.pars.override(overrides.get('cutting', {}))
        cutter.pars.augment(augments.get('cutting', {}))

        measurer = measurer_factory()
        measurer.pars.override(overrides.get('measurement', {}))
        measurer.pars.augment(augments.get('measurement', {}))
        with SmartSession(session) as session:
            code_version = session.merge(code_version)
            if ds.image is not None:  # if starting from an externally provided Image, must merge it first
                ds.image = ds.image.recursive_merge(session)

            ############ preprocessing to create image ############

            if ds.image is None and cache_dir is not None and cache_base_name is not None:
                # check if preprocessed image is in cache
                cache_name = cache_base_name + '.image.fits.json'
                cache_path = os.path.join(cache_dir, cache_name)
                if os.path.isfile(cache_path):
                    _logger.debug('loading image from cache. ')
                    ds.image = Image.copy_from_cache(cache_dir, cache_name)
                    # assign the correct exposure to the object loaded from cache
                    if ds.exposure_id is not None:
                        ds.image.exposure_id = ds.exposure_id
                    if ds.exposure is not None:
                        ds.image.exposure = ds.exposure

                    # add the preprocessing steps from instruement (TODO: remove this as part of Issue #142)
                    preprocessing_steps = ds.image.instrument_object.preprocessing_steps
                    prep_pars = preprocessor.pars.get_critical_pars()
                    prep_pars['preprocessing_steps'] = preprocessing_steps

                    upstreams = [ds.exposure.provenance] if ds.exposure is not None else []  # images without exposure
                    prov = Provenance(
                        code_version=code_version,
                        process='preprocessing',
                        upstreams=upstreams,
                        parameters=prep_pars,
                        is_testing=True,
                    )
                    prov = prov.recursive_merge(session)

                    # if Image already exists on the database, use that instead of this one
                    existing = session.scalars(sa.select(Image).where(Image.filepath == ds.image.filepath)).first()
                    if existing is not None:
                        # overwrite the existing row data using the JSON cache file
                        for key in sa.inspect(ds.image).mapper.columns.keys():
                            value = getattr(ds.image, key)
                            if (
                                    key not in ['id', 'image_id', 'created_at', 'modified'] and
                                    value is not None
                            ):
                                setattr(existing, key, value)
                        ds.image = existing  # replace with the existing row
                    ds.image.provenance = prov

                    # make sure this is saved to the archive as well
                    ds.image.save(verify_md5=False)

            if ds.image is None:  # make the preprocessed image
                _logger.debug('making preprocessed image. ')
                ds = preprocessor.run(ds)
<<<<<<< HEAD
                ds.image.provenance.is_testing = True

=======
>>>>>>> caafd462
                if bad_pixel_map is not None:
                    ds.image.flags |= bad_pixel_map
                    if ds.image.weight is not None:
                        ds.image.weight[ds.image.flags.astype(bool)] = 0.0

                # flag saturated pixels, too (TODO: is there a better way to get the saturation limit? )
                mask = make_saturated_flag(ds.image.data, ds.image.instrument_object.saturation_limit, iterations=2)
                ds.image.flags |= (mask * 2 ** BitFlagConverter.convert('saturated')).astype(np.uint16)

                ds.image.save()
                output_path = ds.image.copy_to_cache(cache_dir)
                # also save the original image to the cache as a separate file
                shutil.copy2(
                    ds.image.get_fullpath()[0],
                    os.path.join(cache_dir, ds.image.filepath + '.image.fits.original')
                )

                if cache_dir is not None and cache_base_name is not None and output_path != cache_path:
                    warnings.warn(f'cache path {cache_path} does not match output path {output_path}')
                elif cache_dir is not None and cache_base_name is None:
                    ds.cache_base_name = output_path
                    print(f'Saving image to cache at: {output_path}')

            # check if background was calculated
            if ds.image.bkg_mean_estimate is None or ds.image.bkg_rms_estimate is None:
                # Estimate the background rms with sep
                boxsize = ds.image.instrument_object.background_box_size
                filtsize = ds.image.instrument_object.background_filt_size

                # Dysfunctionality alert: sep requires a *float* image for the mask
                # IEEE 32-bit floats have 23 bits in the mantissa, so they should
                # be able to precisely represent a 16-bit integer mask image
                # In any event, sep.Background uses >0 as "bad"
                fmask = np.array(ds.image.flags, dtype=np.float32)
                backgrounder = sep.Background(ds.image.data, mask=fmask,
                                              bw=boxsize, bh=boxsize, fw=filtsize, fh=filtsize)

                ds.image.bkg_mean_estimate = backgrounder.globalback
                ds.image.bkg_rms_estimate = backgrounder.globalrms

            ############# extraction to create sources #############
            if cache_dir is not None and cache_base_name is not None:
                cache_name = cache_base_name + '.sources.fits.json'
                cache_path = os.path.join(cache_dir, cache_name)
                if os.path.isfile(cache_path):
                    _logger.debug('loading source list from cache. ')
                    ds.sources = SourceList.copy_from_cache(cache_dir, cache_name)

                    prov = Provenance(
                        code_version=code_version,
                        process='extraction',
                        upstreams=[ds.image.provenance],
                        parameters=extractor.pars.to_dict(),
                        is_testing=True,
                    )
                    prov = prov.recursive_merge(session)

                    # if SourceList already exists on the database, use that instead of this one
                    existing = session.scalars(
                        sa.select(SourceList).where(SourceList.filepath == ds.sources.filepath)
                    ).first()
                    if existing is not None:
                        # overwrite the existing row data using the JSON cache file
                        for key in sa.inspect(ds.sources).mapper.columns.keys():
                            value = getattr(ds.sources, key)
                            if (
                                key not in ['id', 'image_id', 'created_at', 'modified'] and
                                value is not None
                            ):
                                setattr(existing, key, value)
                        ds.sources = existing  # replace with the existing row

                    ds.sources.provenance = prov
                    ds.sources.image = ds.image

                    # make sure this is saved to the archive as well
                    ds.sources.save(verify_md5=False)

                cache_name = cache_base_name + '.psf.json'
                cache_path = os.path.join(cache_dir, cache_name)
                if os.path.isfile(cache_path):
                    _logger.debug('loading PSF from cache. ')
                    ds.psf = PSF.copy_from_cache(cache_dir, cache_name)

                    prov = Provenance(
                        code_version=code_version,
                        process='extraction',
                        upstreams=[ds.image.provenance],
                        parameters=extractor.pars.to_dict(),
                        is_testing=True,
                    )
                    prov = prov.recursive_merge(session)

                    # if PSF already exists on the database, use that instead of this one
                    existing = session.scalars(
                        sa.select(PSF).where(PSF.filepath == ds.psf.filepath)
                    ).first()
                    if existing is not None:
                        # overwrite the existing row data using the JSON cache file
                        for key in sa.inspect(ds.psf).mapper.columns.keys():
                            value = getattr(ds.psf, key)
                            if (
                                    key not in ['id', 'image_id', 'created_at', 'modified'] and
                                    value is not None
                            ):
                                setattr(existing, key, value)
                        ds.psf = existing  # replace with the existing row

                    ds.psf.provenance = prov
                    ds.psf.image = ds.image

                    # make sure this is saved to the archive as well
                    ds.psf.save(verify_md5=False, overwrite=True)

            if ds.sources is None or ds.psf is None:  # make the source list from the regular image
                _logger.debug('extracting sources. ')
                ds = extractor.run(ds)
                ds.sources.save()
                ds.sources.copy_to_cache(cache_dir)
                ds.psf.save(overwrite=True)
                output_path = ds.psf.copy_to_cache(cache_dir)
                if cache_dir is not None and cache_base_name is not None and output_path != cache_path:
                    warnings.warn(f'cache path {cache_path} does not match output path {output_path}')

            ############## astro_cal to create wcs ################

            if cache_dir is not None and cache_base_name is not None:
                cache_name = cache_base_name + '.wcs.json'
                cache_path = os.path.join(cache_dir, cache_name)
                if os.path.isfile(cache_path):
                    _logger.debug('loading WCS from cache. ')
                    ds.wcs = WorldCoordinates.copy_from_cache(cache_dir, cache_name)
                    prov = Provenance(
                        code_version=code_version,
                        process='astro_cal',
                        upstreams=[ds.sources.provenance],
                        parameters=astrometor.pars.to_dict(),
                        is_testing=True,
                    )
                    prov = prov.recursive_merge(session)

                    # check if WCS already exists on the database
                    existing = session.scalars(
                        sa.select(WorldCoordinates).where(
                            WorldCoordinates.sources_id == ds.sources.id,
                            WorldCoordinates.provenance_id == prov.id
                        )
                    ).first()
                    if existing is not None:
                        # overwrite the existing row data using the JSON cache file
                        for key in sa.inspect(ds.wcs).mapper.columns.keys():
                            value = getattr(ds.wcs, key)
                            if (
                                    key not in ['id', 'sources_id', 'created_at', 'modified'] and
                                    value is not None
                            ):
                                setattr(existing, key, value)
                        ds.wcs = existing  # replace with the existing row

                    ds.wcs.provenance = prov
                    ds.wcs.sources = ds.sources

            if ds.wcs is None:  # make the WCS
                _logger.debug('Running astrometric calibration')
                ds = astrometor.run(ds)
                if cache_dir is not None and cache_base_name is not None:
                    # must provide a name because this one isn't a FileOnDiskMixin
                    output_path = ds.wcs.copy_to_cache(cache_dir, cache_name)
                    if output_path != cache_path:
                        warnings.warn(f'cache path {cache_path} does not match output path {output_path}')

            ########### photo_cal to create zero point ############

            if cache_dir is not None and cache_base_name is not None:
                cache_name = cache_base_name + '.zp.json'
                cache_path = os.path.join(cache_dir, cache_name)
                if os.path.isfile(cache_path):
                    _logger.debug('loading zero point from cache. ')
                    ds.zp = ZeroPoint.copy_from_cache(cache_dir, cache_name)
                    prov = Provenance(
                        code_version=code_version,
                        process='photo_cal',
                        upstreams=[ds.sources.provenance],
                        parameters=photometor.pars.to_dict(),
                        is_testing=True,
                    )
                    prov = prov.recursive_merge(session)

                    # check if ZP already exists on the database
                    existing = session.scalars(
                        sa.select(ZeroPoint).where(
                            ZeroPoint.sources_id == ds.sources.id,
                            ZeroPoint.provenance_id == prov.id
                        )
                    ).first()
                    if existing is not None:
                        # overwrite the existing row data using the JSON cache file
                        for key in sa.inspect(ds.zp).mapper.columns.keys():
                            value = getattr(ds.zp, key)
                            if (
                                    key not in ['id', 'sources_id', 'created_at', 'modified'] and
                                    value is not None
                            ):
                                setattr(existing, key, value)
                        ds.zp = existing  # replace with the existing row

                    ds.zp.provenance = prov
                    ds.zp.sources = ds.sources

            if ds.zp is None:  # make the zero point
                _logger.debug('Running photometric calibration')
                ds = photometor.run(ds)
                if cache_dir is not None and cache_base_name is not None:
                    output_path = ds.zp.copy_to_cache(cache_dir, cache_name)
                    if output_path != cache_path:
                        warnings.warn(f'cache path {cache_path} does not match output path {output_path}')

            # TODO: add the same cache/load and processing for the rest of the pipeline

            ds.save_and_commit(session=session)

            return ds

    return make_datastore<|MERGE_RESOLUTION|>--- conflicted
+++ resolved
@@ -345,11 +345,7 @@
             if ds.image is None:  # make the preprocessed image
                 _logger.debug('making preprocessed image. ')
                 ds = preprocessor.run(ds)
-<<<<<<< HEAD
                 ds.image.provenance.is_testing = True
-
-=======
->>>>>>> caafd462
                 if bad_pixel_map is not None:
                     ds.image.flags |= bad_pixel_map
                     if ds.image.weight is not None:
