--- conflicted
+++ resolved
@@ -7,11 +7,7 @@
 from astropy.wcs import WCS
 from astropy.io import fits
 
-<<<<<<< HEAD
-from util.exceptions import  BadMatchException
-=======
 from util.exceptions import BadMatchException
->>>>>>> e283d804
 from models.base import SmartSession
 from models.image import Image
 from models.world_coordinates import WorldCoordinates
