--- conflicted
+++ resolved
@@ -151,10 +151,6 @@
 
     # Verify that we can override from the yaml config file
     pipeline = Pipeline()
-<<<<<<< HEAD
-=======
-    assert not pipeline.preprocessor.pars['use_sky_subtraction']
->>>>>>> 8ac1ce13
     assert pipeline.astrometor.pars['cross_match_catalog'] == 'gaia_dr3'
     assert pipeline.astrometor.pars['catalog'] == 'gaia_dr3'
     assert pipeline.subtractor.pars['method'] == 'zogy'
@@ -540,34 +536,6 @@
 def test_inject_warnings_errors(decam_datastore, decam_reference, pipeline_for_tests):
     from pipeline.top_level import PROCESS_OBJECTS
     p = pipeline_for_tests
-<<<<<<< HEAD
-    for process, objects in PROCESS_OBJECTS.items():
-        if isinstance(objects, str):
-            objects = [objects]
-        elif isinstance(objects, dict):
-            objects = list(set(objects.values()))  # e.g., "extractor", "astrometor", "photometor"
-
-        # first reset all warnings and errors
-        for obj in objects:
-            for _, objects2 in PROCESS_OBJECTS.items():
-                if isinstance(objects2, str):
-                    objects2 = [objects2]
-                elif isinstance(objects2, dict):
-                    objects2 = list(set(objects2.values()))  # e.g., "extractor", "astrometor", "photometor"
-                for obj2 in objects2:
-                    getattr(p, obj2).pars.inject_exceptions = False
-                    getattr(p, obj2).pars.inject_warnings = False
-
-            # set the warning:
-            getattr(p, obj).pars.inject_warnings = True
-
-            # run the pipeline
-            ds = p.run(decam_datastore)
-            expected = f"{process}: <class 'UserWarning'> Warning injected by pipeline parameters in process '{process}'"
-            assert expected in ds.report.warnings
-
-=======
-
     obj_to_process_name = {
         'preprocessor': 'preprocessing',
         'extractor': 'detection',
@@ -604,7 +572,6 @@
                         f"in process '{obj_to_process_name[obj]}'")
             assert expected in ds.report.warnings
 
->>>>>>> 8ac1ce13
             # these are used to find the report later on
             exp_id = ds.exposure_id
             sec_id = ds.section_id
@@ -615,14 +582,10 @@
             getattr(p, obj).pars.inject_exceptions = True
             # run the pipeline again, this time with an exception
 
-<<<<<<< HEAD
-            with pytest.raises(RuntimeError, match=f"Exception injected by pipeline parameters in process '{process}'"):
-=======
             with pytest.raises(
                     RuntimeError,
                     match=f"Exception injected by pipeline parameters in process '{obj_to_process_name[obj]}'"
             ):
->>>>>>> 8ac1ce13
                 ds = p.run(decam_datastore)
 
             # fetch the report object
