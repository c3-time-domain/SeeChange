import os
import pytest
import shutil
import sqlalchemy as sa

from models.base import SmartSession, FileOnDiskMixin
from models.provenance import Provenance
from models.image import Image, image_upstreams_association_table
from models.source_list import SourceList
from models.world_coordinates import WorldCoordinates
from models.zero_point import ZeroPoint

from pipeline.top_level import Pipeline


def check_datastore_and_database_have_everything(exp_id, sec_id, ref_id, session, ds):
    """
    Check that all the required objects are saved on the database
    and in the datastore, after running the entire pipeline.

    Parameters
    ----------
    exp_id: int
        The exposure ID.
    sec_id: str or int
        The section ID.
    ref_id: int
        The reference image ID.
    session: sqlalchemy.orm.session.Session
        The database session
    ds: datastore.DataStore
        The datastore object
    """
    im = session.scalars(
        sa.select(Image).where(Image.exposure_id == exp_id, Image.section_id == str(sec_id))
    ).first()
    assert im is not None
    assert ds.image.id == im.id

    sl = session.scalars(
        sa.select(SourceList).where(SourceList.image_id == im.id, SourceList.is_sub.is_(False))
    ).first()
    assert sl is not None
    assert ds.sources.id == sl.id

    wcs = session.scalars(
        sa.select(WorldCoordinates).where(WorldCoordinates.source_list_id == sl.id)
    ).first()
    assert wcs is not None
    assert ds.wcs.id == wcs.id

    zp = session.scalars(
        sa.select(ZeroPoint).where(ZeroPoint.source_list_id == sl.id)
    ).first()
    assert zp is not None
    assert ds.zp.id == zp.id

    aliased_table = sa.orm.aliased(image_upstreams_association_table)
    sub = session.scalars(
        sa.select(Image).join(
            image_upstreams_association_table,
            sa.and_(
                image_upstreams_association_table.c.upstream_id == ref_id,
                image_upstreams_association_table.c.downstream_id == Image.id,
            )
        ).join(
            aliased_table,
            sa.and_(
                aliased_table.c.upstream_id == im.id,
                aliased_table.c.downstream_id == Image.id,
            )
        )
    ).first()

    assert sub is not None
    assert ds.sub_image.id == sub.id

    sl = session.scalars(
        sa.select(SourceList).where(SourceList.image_id == sub.id, SourceList.is_sub.is_(True))
    ).first()

    assert sl is not None
    assert ds.detections.id == sl.id

    # TODO: add the cutouts and measurements, but we need to produce them first!


def test_parameters( test_config ):
    """Test that pipeline parameters are being set properly"""

    # Verify that we _enforce_no_new_attrs works
    kwargs = { 'pipeline': { 'keyword_does_not_exist': 'testing' } }
    with pytest.raises( AttributeError, match='object has no attribute' ):
        failed = Pipeline( **kwargs )

    # Verify that we can override from the yaml config file
    pipeline = Pipeline()
    assert not pipeline.preprocessor.pars['use_sky_subtraction']
    assert pipeline.astro_cal.pars['cross_match_catalog'] == 'GaiaDR3'
    assert pipeline.astro_cal.pars['catalog'] == 'GaiaDR3'
    assert pipeline.subtractor.pars['method'] == 'naive'

    # Verify that manual override works for all parts of pipeline
    overrides = { 'preprocessing': { 'steps': [ 'overscan', 'linearity'] },
                  # 'extraction': # Currently has no parameters defined
                  'astro_cal': { 'cross_match_catalog': 'override' },
                  'photo_cal': { 'cross_match_catalog': 'override' },
                  'subtraction': { 'method': 'override' },
                  'detection': { 'threshold': 3.14 },
                  'cutting': { 'cutout_size': 666 },
                  'measurement': { 'photometry_method': 'override' }
                 }
    pipelinemodule = { 'preprocessing': 'preprocessor',
                       'subtraction': 'subtractor',
                       'detection': 'detector',
                       'cutting': 'cutter',
                       'measurement': 'measurer'
                      }

    # TODO: this is based on a temporary "example_pipeline_parameter" that will be removed later
    pipeline = Pipeline( pipeline={ 'example_pipeline_parameter': -999 } )
    assert pipeline.pars['example_pipeline_parameter'] == -999

    pipeline = Pipeline( **overrides )
    for module, subst in overrides.items():
        if module in pipelinemodule:
            pipelinemod = getattr( pipeline, pipelinemodule[module] )
        else:
            pipelinemod = getattr( pipeline, module )
        for key, val in subst.items():
            assert pipelinemod.pars[key] == val


# TODO: need to finish this test (i.e., finish subtraction, source extraction from sub image, etc)
def test_data_flow(decam_exposure, decam_reference, decam_default_calibrators, archive):
    """Test that the pipeline runs end-to-end."""
    exposure = decam_exposure

    ref = decam_reference
    sec_id = ref.section_id
    try:  # cleanup the file at the end
<<<<<<< HEAD
=======

>>>>>>> c2e08819
        p = Pipeline()
        assert p.extractor.pars.threshold != 3.14
        assert p.detector.pars.threshold != 3.14

        with pytest.raises(NotImplementedError, match="This needs to be updated for detection on a subtraction."):
            # TODO: failure modes! if the run fails we never get a datastore back, and can't issue a delete_everything!
            ds = p.run(exposure, sec_id)
        return  # TODO: need to finish subtraction and detection etc and bring this back:
        # commit to DB using this session
        with SmartSession() as session:
            ds.save_and_commit(session=session)

        # use a new session to query for the results
        with SmartSession() as session:
            # check that everything is in the database
            provs = session.scalars(sa.select(Provenance)).all()
            assert len(provs) > 0
            prov_processes = [p.process for p in provs]
            expected_processes = ['preprocessing', 'extraction', 'astro_cal', 'photo_cal', 'subtraction', 'detection']
            for process in expected_processes:
                assert process in prov_processes

            check_datastore_and_database_have_everything(exp_id, sec_id, ref_id, session, ds)

        # feed the pipeline the same data, but missing the upstream data
        attributes = ['image', 'sources', 'wcs', 'zp', 'sub_image', 'detections']

        for i in range(len(attributes)):
            for j in range(i):
                setattr(ds, attributes[j], None)  # get rid of all data up to the current attribute

            ds = p.run(ds)

            # commit to DB using this session
            with SmartSession() as session:
                ds.save_and_commit(session=session)

            # use a new session to query for the results
            with SmartSession() as session:
                check_datastore_and_database_have_everything(exp_id, sec_id, ref_id, session, ds)

        # print(ds.image.filepath)
        # print(ds.sub_image.filepath)
        # make sure we can remove the data from the end to the beginning and recreate it
        for i in range(len(attributes)):
            for j in range(i):
                # print(f'i= {i}, j= {j}. Removing attribute: {attributes[-j-1]}')

                obj = getattr(ds, attributes[-j-1])
                with SmartSession() as session:
                    # obj = obj.recursive_merge(session=session)
                    obj = session.merge(obj)
                    if isinstance(obj, FileOnDiskMixin):
                        obj.delete_from_disk_and_database(session=session, commit=True)

                setattr(ds, attributes[-j-1], None)

            ds = p.run(ds)

            # commit to DB using this session
            with SmartSession() as session:
                ds.save_and_commit(session=session)

            # use a new session to query for the results
            with SmartSession() as session:
                check_datastore_and_database_have_everything(exp_id, sec_id, ref_id, session, ds)

    finally:
        if 'ds' in locals():
            ds.delete_everything()
        # added this cleanup to make sure the temp data folder is cleaned up
        # this should be removed after we add datastore failure modes (issue #150)
        shutil.rmtree(os.path.join(os.path.dirname(exposure.get_fullpath()), '115'), ignore_errors=True)
        shutil.rmtree(os.path.join(archive.test_folder_path, '115'), ignore_errors=True)<|MERGE_RESOLUTION|>--- conflicted
+++ resolved
@@ -139,10 +139,6 @@
     ref = decam_reference
     sec_id = ref.section_id
     try:  # cleanup the file at the end
-<<<<<<< HEAD
-=======
-
->>>>>>> c2e08819
         p = Pipeline()
         assert p.extractor.pars.threshold != 3.14
         assert p.detector.pars.threshold != 3.14
