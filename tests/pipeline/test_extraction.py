--- conflicted
+++ resolved
@@ -236,8 +236,6 @@
     det = Detector( method='sextractor', measure_psf=True, threshold=5.0 )
     sources, psf = det.extract_sources( ds.image )
 
-<<<<<<< HEAD
-=======
     # Make True to write some ds9 regions
     if True:
         sources.ds9_regfile( 'test_sources_stars.reg', color='green', radius=4, whichsources='stars' )
@@ -250,7 +248,6 @@
                 if use:
                     ofp.write( f"image;circle({x+1},{y+1},6) # color=blue width=2\n" )
 
->>>>>>> bf0ae4e1
     assert sources.num_sources == 5447
     assert sources.num_sources == len(sources.data)
     assert sources.aper_rads == pytest.approx( [ 4.328, 8.656, 12.984, 17.312, 21.640, 30.296, 43.280 ], abs=0.01 )
@@ -266,10 +263,7 @@
     assert sources.apfluxadu()[0].mean() == pytest.approx( 53361.156, rel=1e-5 )
     assert sources.apfluxadu()[0].std() == pytest.approx( 194492.98, rel=1e-5 )
 
-<<<<<<< HEAD
-=======
-
->>>>>>> bf0ae4e1
+
 # TODO : add tests that handle different
 # combinations of measure_psf and psf being passed to the Detector constructor
 
@@ -297,17 +291,10 @@
     assert ds.sources.apfluxadu()[0].std() == pytest.approx( 194492.98, rel=1e-5 )
 
     # TODO : actually think about these psf fluxes and how they compare
-<<<<<<< HEAD
-    # to the aperture fluxes (esp. the large-aperture fluxes).  Try
-    # to understand what SExtractor psf weighted photometry actually
-    # does....  Preliminary investigations suggest that something is
-    # very wrong.
-=======
     # to the aperture fluxes (esp. the large-aperture fluxes).  Try to
     # understand what SExtractor psf weighted photometry actually
     # does....  Preliminary investigations suggest that something may be
     # wrong.
->>>>>>> bf0ae4e1
 
     assert ds.sources.psffluxadu()[0].min() == 0.0
     assert ds.sources.psffluxadu()[0].max() == pytest.approx( 1841900.1, rel=1e-5 )
