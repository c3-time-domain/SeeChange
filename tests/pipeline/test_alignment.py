import pytest
import random

import numpy as np
import astropy.wcs

import sqlalchemy as sa

from models.base import SmartSession
from models.provenance import Provenance
from models.image import Image

from pipeline.alignment import ImageAligner


def test_warp_decam( decam_datastore, decam_reference ):
    ds = decam_datastore

    try:
        ds.get_reference()
        aligner = ImageAligner()
        warped = aligner.run( ds.reference.image, ds.image )
        warped.filepath = f'warp_test_{"".join(random.choices("abcdefghijklmnopqrstuvwxyz",k=10))}'

        assert warped.data.shape == ds.image.data.shape

        # Check a couple of spots on the image
        # First, around a star:
<<<<<<< HEAD
        assert ds.image.data[ 2223:2237, 545:559 ].sum() == pytest.approx( 58014.1, abs=3 )
        assert warped.data[ 2223:2237, 545:559 ].sum() == pytest.approx( 22597.9, abs=3 )
        # And a blank spot
        assert ds.image.data[ 2243:2257, 575:589 ].sum() == pytest.approx( 35298.6, abs=3 )    # sky not subtracted
        assert warped.data[ 2243:2257, 575:589 ].sum() == pytest.approx( 971.7, abs=3 )
=======
        assert ds.image.data[ 2223:2237, 545:559 ].sum() == pytest.approx( 58014.1, rel=0.01 )
        assert warped.data[ 2223:2237, 545:559 ].sum() == pytest.approx( 22597.9, rel=0.01 )
        # And a blank spot
        assert ds.image.data[ 2243:2257, 575:589 ].sum() == pytest.approx( 35298.6, rel=0.01 )    # sky not subtracted
        assert warped.data[ 2243:2257, 575:589 ].sum() == pytest.approx( 971.7, rel=0.01 )
>>>>>>> 09b2e78e

        # Make sure the warped image WCS is about right.  We don't
        # expect it to be exactly identical, but it should be very
        # close.
        imwcs = ds.wcs.wcs
        warpwcs = astropy.wcs.WCS( warped.raw_header )
        x = [ 256, 1791, 256, 1791, 1024 ]
        y = [ 256, 256, 3839, 3839, 2048 ]
        imsc = imwcs.pixel_to_world( x, y )
        warpsc = warpwcs.pixel_to_world( x, y )
        assert all( [ i.ra.deg == pytest.approx(w.ra.deg, abs=0.1/3600.) for i, w in zip( imsc, warpsc ) ] )
        assert all( [ i.dec.deg == pytest.approx(w.dec.deg, abs=0.1/3600.) for i, w in zip( imsc, warpsc ) ] )

    finally:
        if 'warped' in locals():
            warped.delete_from_disk_and_database()


def test_alignment_in_image( ptf_reference_images, code_version ):
    try:  # cleanup at the end
        images_to_align = ptf_reference_images[:4]  # speed things up using fewer images
        new_image = Image.from_images( images_to_align )
        new_image.provenance = Provenance(
            code_version=code_version,
            parameters={'alignment': {'method': 'swarp', 'to_index': 'last'}, 'test_parameter': 'test_value'},
            upstreams=new_image.get_upstream_provenances(),
            process='coaddition',
            is_testing=True,
        )
        if new_image.provenance.parameters['alignment']['to_index'] == 'last':
            new_image.ref_image_index = len(images_to_align) - 1
        elif new_image.provenance.parameters['alignment']['to_index'] == 'first':
            new_image.ref_image_index = 0
        else:
            raise ValueError(
                f"Unknown alignment reference index: {new_image.provenance.parameters['alignment']['to_index']}"
            )
        new_image.new_image = None
        new_image.data = np.sum([image.data for image in new_image.aligned_images], axis=0)
        new_image.save()
        aligned = new_image.aligned_images

        assert new_image.upstream_images == images_to_align
        assert len(aligned) == len(images_to_align)
        assert np.array_equal(aligned[-1].data, images_to_align[-1].data)
        ref = images_to_align[-1]

        # check that images are aligned properly
        for image in new_image.aligned_images:
            check_aligned(image, ref)

        # check that unaligned images do not pass the check
        for image in new_image.upstream_images:
            if image == ref:
                continue
            with pytest.raises(AssertionError):
                check_aligned(image, ref)

        # add new image to database
        with SmartSession() as session:
            new_image = session.merge(new_image)
            session.commit()

        # should be able to recreate aligned images from scratch
        with SmartSession() as session:
            loaded_image = session.scalars(sa.select(Image).where(Image.id == new_image.id)).first()
            assert loaded_image is not None
            assert len(loaded_image.aligned_images) == len(images_to_align)
            assert np.array_equal(loaded_image.aligned_images[-1].data, images_to_align[-1].data)

            # check that images are aligned properly
            for image in loaded_image.aligned_images:
                check_aligned(image, ref)

    finally:
        ImageAligner.cleanup_temp_images()
        new_image.delete_from_disk_and_database(remove_downstream_data=True)


def check_aligned(image1, image2):
    d1 = image1.data.copy()
    d2 = image2.data.copy()

    row_func1 = np.nansum(d1 - np.nanmedian(d1, axis=1, keepdims=True), axis=1)
    row_func2 = np.nansum(d2 - np.nanmedian(d2, axis=1, keepdims=True), axis=1)

    col_func1 = np.nansum(d1 - np.nanmedian(d1, axis=0, keepdims=True), axis=0)
    col_func2 = np.nansum(d2 - np.nanmedian(d2, axis=0, keepdims=True), axis=0)

    xcorr_rows = np.correlate(row_func1, row_func2, mode='full')
    xcorr_cols = np.correlate(col_func1, col_func2, mode='full')

    assert abs(np.argmax(xcorr_rows) - len(xcorr_rows) // 2) <= 1
    assert abs(np.argmax(xcorr_cols) - len(xcorr_cols) // 2) <= 1<|MERGE_RESOLUTION|>--- conflicted
+++ resolved
@@ -26,19 +26,19 @@
 
         # Check a couple of spots on the image
         # First, around a star:
-<<<<<<< HEAD
-        assert ds.image.data[ 2223:2237, 545:559 ].sum() == pytest.approx( 58014.1, abs=3 )
-        assert warped.data[ 2223:2237, 545:559 ].sum() == pytest.approx( 22597.9, abs=3 )
-        # And a blank spot
-        assert ds.image.data[ 2243:2257, 575:589 ].sum() == pytest.approx( 35298.6, abs=3 )    # sky not subtracted
-        assert warped.data[ 2243:2257, 575:589 ].sum() == pytest.approx( 971.7, abs=3 )
-=======
+# <<<<<<< HEAD
+#         assert ds.image.data[ 2223:2237, 545:559 ].sum() == pytest.approx( 58014.1, abs=3 )
+#         assert warped.data[ 2223:2237, 545:559 ].sum() == pytest.approx( 22597.9, abs=3 )
+#         # And a blank spot
+#         assert ds.image.data[ 2243:2257, 575:589 ].sum() == pytest.approx( 35298.6, abs=3 )    # sky not subtracted
+#         assert warped.data[ 2243:2257, 575:589 ].sum() == pytest.approx( 971.7, abs=3 )
+# =======
         assert ds.image.data[ 2223:2237, 545:559 ].sum() == pytest.approx( 58014.1, rel=0.01 )
         assert warped.data[ 2223:2237, 545:559 ].sum() == pytest.approx( 22597.9, rel=0.01 )
         # And a blank spot
         assert ds.image.data[ 2243:2257, 575:589 ].sum() == pytest.approx( 35298.6, rel=0.01 )    # sky not subtracted
         assert warped.data[ 2243:2257, 575:589 ].sum() == pytest.approx( 971.7, rel=0.01 )
->>>>>>> 09b2e78e
+# >>>>>>> ptf-fixtures
 
         # Make sure the warped image WCS is about right.  We don't
         # expect it to be exactly identical, but it should be very
