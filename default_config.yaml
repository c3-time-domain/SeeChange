--- conflicted
+++ resolved
@@ -287,15 +287,10 @@
 # Finding sources on difference images
 #
 # subtraction : bool
-<<<<<<< HEAD
-#    This should always be True, because the "Detection" step runs
-#    on difference images.
-=======
 #    This should always be true, because in the nomenclature of this
 #    pipeline, "detection" is what we run on a difference images, and
 #    "extraction" is what we run on science images, even though the
 #    actual code run in both cases may well be the same.
->>>>>>> 0a0252cd
 #
 # method : str
 #    For the ZOGY subtraction method, the detection method must be
