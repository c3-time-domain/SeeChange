overrides:
  - local_overrides.yaml
augments:
  - local_augments.yaml

path:
  data_root: null
  data_temp: null

db:
  engine: postgresql
  user: postgres
  password: fragile
  password_file: null
  host: localhost
  port: 5432
  database: seechange

storage:
  images:
    # can choose hdf5 as well, but this is not yet implemented
    format: fits
    # should Image object save the weights/flags/etc in a single file with the image data?
    single_file: false
    # The convention for building filenames for images
    # Use any of the following: short_name, date, time, section_id, filter, ra, dec, prov_id
    # Can also use section_id_int if the section_id is always an integer
    # Can also use ra_int and ra_frac to get the integer number before/after the decimal point
    # (the same can be done for dec). Also use ra_int_h to get the number in hours.
    # to get the declination with "p" or "m" replacing the sign, use dec_int_pm.
    # The string given here is fed into the python format() function
    # so you can use e.g., {ra_int:03d} to get a 3 digit zero padded right ascension.
    # The name convention can also include subfolders (e.g., using {ra_int}/...).
    # The minimal set of fields to make the filenames unique include:
    # inst_name (short instrument name), date, time, section_id, prov_hash
    # (in this example, the first six characters of the provenance unique hash)
    name_convention: "{ra_int:03d}/{inst_name}_{date}_{time}_{section_id}_{filter}_{im_type}_{prov_hash:.6s}"


# ======================================================================
# Archive:
#
# Set to null if there is no archive; otherwise, a dict
# Subfields:
#   url: the URL of the archive server, or null if archive is on the filesystem
#   verify_cert: boolean, should we verify the SSL cert of the archive server
#   path_base: the base of the collection on the archive server (a string unique to this dataset)
#   read_dir: the directory to read from if the archive is on the local filesystem, or null
#   write_dir: the directory to write to if the archive is on the local filesystem, or null

archive: null

# ======================================================================
# Conductor
#
# (There will be other values set in a config file used by the actual conductor.)

conductor:
  conductor_url: unknown
  username: unknown
  password: unknown


# ======================================================================
# Gaia DR3 server
#
# There are two ways we can get it : through the server defined in the
#  submodule extern/nersc-desi-gaia-dr3-server, and via NOIRLab
#  using their queryClient.
# Set use_server to True to use the custom one
# Set use_datalab to True to use NOIRLab datalab.  This will
#   be ignored if use_server is True
# Set fallback_datalab to True to try to use NOIRLab datalab
#   if the custom server doesn't return after five tries.
# server_url is the server where the custom server runs

catalog_gaiadr3:
  use_server: True
  use_datalab: False
  fallback_datalab: True
  server_url: https://ls4-gaia-dr3.lbl.gov
  server_timeout_sec: 5.


# ======================================================================
# Pipeline components
#
# For documentation on the parameters, see the Parameters subclass
# in the file that defines each part of the pipeline

pipeline:
  # save images and their products before the stage where we look for a reference and make a subtraction
  save_before_subtraction: true
  # automatically save all the products at the end of the pipeline run
  save_at_finish: true

preprocessing:
  # these steps need to be done on the images: either they came like that or we do it in the pipeline
  steps_required: [ 'overscan', 'linearity', 'flat', 'fringe' ]

extraction:
  sources:  # this part of the extraction parameters is for finding sources and calculating the PSF
    method: sextractor
    measure_psf: true
    apertures: [1.0, 2.0, 3.0, 5.0]
    inf_aper_num: -1
    best_aper_num: 0
    aperunit: fwhm
    separation_fwhm: 1.0
    threshold: 3.0
    subtraction: false
  bg:  # this part of the extraction parameters is for estimating the background
    format: map
    method: sep
    poly_order: 1
    sep_box_size: 128
    sep_filt_size: 3
  wcs:  # this part of the extraction parameters is for finding the world coordinates system (astrometric calibration)
    cross_match_catalog: gaia_dr3
    solution_method: scamp
    max_catalog_mag: [22.0]
    mag_range_catalog: 6.0
    min_catalog_stars: 50
    max_sources_to_use: [2000, 1000, 500, 200]
  zp:  # this part of the extraction parameters is for finding the zero point (photometric calibration)
    cross_match_catalog: gaia_dr3
    max_catalog_mag: [22.0]
    mag_range_catalog: 6.0
    min_catalog_stars: 50

# how to do the subtractions
subtraction:
  method: zogy
  # set refset to null to only make references (no subtraction will happen).
  # to start running subtractions, first make a ref set and use the name of that
  # in this field.
  refset: null
  alignment:
    method: swarp
    to_index: new
  reference:
    minovfrac: 0.85
    must_match_instrument: true
    must_match_filter: true
    must_match_section: false
    must_match_target: false

# how to extract sources (detections) from the subtration image
detection:
  subtraction: true  # this sets up the Detector object to run on subtraction images
  method: filter  # when using ZOGY subtraction, detection method must be "filter"!
  threshold: 5.0

# how to make the cutouts
cutting:
  cutout_size: 25

# how to measure things like fluxes and centroids, and make analytical cuts
measuring:
  annulus_radii: [10, 15]
  annulus_units: pixels
  use_annulus_for_centroids: true
   # TODO: remove these in favor of the thresholds dict (and put None to not threshold any one of them)? Issue #319
  analytical_cuts: ['negatives', 'bad pixels', 'offsets', 'filter bank']
  outlier_sigma: 3.0  # how many times the noise rms counts as a positive/negative outlier
  bad_pixel_radius: 3.0  # how far from the centroid counts as having a bad pixel
  bad_pixel_exclude: []  # which types of bad pixels are ok to have near the source
  streak_filter_angle_step: 5.0  # how many degrees to step through the angles for the streak filter
  width_filter_multipliers: [0.25, 2.0, 5.0, 10.0]  # try different width, if they trigger a high S/N, disqualify it
  association_radius: 2.0  # when matching sources, how close counts as being from the same underlying object
  thresholds:  # any of the analytical cuts that score above these thresholds will be disqualified
    negatives: 0.3
    bad pixels: 1
    offsets: 5.0
    filter bank: 1
  deletion_thresholds:  # any of the analytical cuts that score above these thresholds will be deleted
    negatives: 0.3
    bad pixels: 1
    offsets: 5.0
    filter bank: 1


# use these parameters when running the coaddition pipeline, e.g., for making weekly coadds
# the coaddition pipeline will load the regular configuration first, then the coaddition config:
coaddition:
  # the pipeline handles any top level configuration (e.g., how to choose images)
  pipeline:
    # how many days back you'd like to collect the images for
    date_range: 7.0
  coaddition:
    method: zogy
    noise_estimator: sep
    flag_fwhm_factor: 1.0
    alignment:
      method: swarp
      to_index: last
    inpainting:
      multi_image_method: median
      feather_width: 2
      rescale_method: median
      single_image_method: biharmonic
      ignore_flags: 0
  # The following are used to override the regular "extraction" parameters
  extraction:
    sources:  # override the regular source and psf extraction parameters
      measure_psf: true
      threshold: 3.0
      method: sextractor
    bg:  # override the regular background estimation parameters
      format: map
      method: sep
    wcs:  # override the regular astrometric calibration parameters
      cross_match_catalog: gaia_dr3
      solution_method: scamp
      max_catalog_mag: [22.0]
      mag_range_catalog: 6.0
      min_catalog_stars: 50
    zp:  # override the regular photometric calibration parameters
      cross_match_catalog: gaia_dr3
      max_catalog_mag: [22.0]
      mag_range_catalog: 6.0
      min_catalog_stars: 50

# use these parameters to make references by coadding images
# the reference pipeline will load the regular configuration first,
# then the coaddition config, and only in the end, override with this:
referencing:
  maker:  # these handles the top level configuration (e.g., how to choose images that go into the reference maker)
    name: best_references  # the name of the reference set that you want to make references for
    allow_append: true  # can we add different image load criteria to an existing reference set with this name?
    start_time: null  # only grab images after this time
    end_time: null  # only grab images before this time
    instrument: null  # only grab images from this instrument (if list, will make cross-instrument references)
    filter: null  # only grab images with this filter
    project: null  # only grab images with this project
    min_airmass: null  # only grab images with airmass above this
    max_airmass: null  # only grab images with airmass below this
    min_background: null  # only grab images with background rms above this
    max_background: null  # only grab images with background rms below this
    min_seeing: null  # only grab images with seeing above this
    max_seeing: null  # only grab images with seeing below this
    min_lim_mag: null  # only grab images with limiting magnitude above this
    max_lim_mag: null  # only grab images with limiting magnitude below this
    min_exp_time: null  # only grab images with exposure time above this
    max_exp_time: null  # only grab images with exposure time below this
    min_number: 7  # only create a reference if this many images can be found
    max_number: 30  # do not add more than this number of images to the reference
    seeing_quality_factor: 3.0  # linear coefficient for adding lim_mag and seeing to get the "image quality"
    save_new_refs: true  # should the new references be saved to disk and committed to the database?
  pipeline:  # The following are used to override the regular "extraction" parameters
    extraction:
      sources:  # override the regular source and psf extraction parameters
        measure_psf: true
#        threshold: 3.0
#        method: sextractor
#      bg:
#        format: map
#        method: sep
#        poly_order: 1
#        sep_box_size: 128
#        sep_filt_size: 3
#      wcs:  # override the regular astrometric calibration parameters
#        cross_match_catalog: gaia_dr3
#        solution_method: scamp
#        max_catalog_mag: [22.0]
#        mag_range_catalog: 6.0
#        min_catalog_stars: 50
#      zp:  # override the regular photometric calibration parameters
#        cross_match_catalog: gaia_dr3
#        max_catalog_mag: [22.0]
#        mag_range_catalog: 6.0
#        min_catalog_stars: 50

  coaddition:  # override the coaddition parameters in the general "coaddition" config
    coaddition:  # override the way coadds are made, from the general "coaddition" config
      method: zogy
    extraction:  # override the coaddition/regular pipeline config, when extracting for the coadd images
      sources: # override the regular source and psf extraction parameters and the coadd extraction parameters
        measure_psf: true
#        threshold: 3.0
#        method: sextractor
#      bg: # override the regular background estimation parameters and the coadd extraction parameters
#        format: map
#        method: sep
#        poly_order: 1
#        sep_box_size: 128
#        sep_filt_size: 3
#      wcs:  # override the regular astrometric calibration parameters and the coadd extraction parameters
#        cross_match_catalog: gaia_dr3
#        solution_method: scamp
#        max_catalog_mag: [22.0]
#        mag_range_catalog: 6.0
#        min_catalog_stars: 50
#      zp:  # override the regular photometric calibration parameters and the coadd extraction parameters
#        cross_match_catalog: gaia_dr3
#        max_catalog_mag: [22.0]
#        mag_range_catalog: 6.0
#        min_catalog_stars: 50


# Specific configuration for specific instruments.
# Instruments should override the two defaults from
# instrument_default; they may add additional
# configuration that their code needs.

instrument_default:
  calibratorset: nightly
  flattype: sky


# DECam

# For the observatory-supplied calibrations, NOIRLab distributes them on
# a Google Drive, which is a nightmare to try to download
# programmatically.  What's more, they come in ginormous tar files,
# which are slow to process; especially for tests, where we just want to
# do a couple of chips, it's not worth the time.  So, I've untarred the
# files on the NERSC web portal to allow them to be grabbed
# individually.  These can be found on Perlmutter at
# /global/cfs/dirs/m2218/www/decam_calibration_files

DECam:
  calibratorset: externally_supplied
  flattype: externally_supplied
  calibfiles:
    mjd: 56876
    urlbase: https://portal.nersc.gov/cfs/m4616/decam_calibration_files/
    linearity: DECamMasterCal_56475/linearity/linearity_table_v0.4.fits
    fringebase: DECamMasterCal_56876/fringecor/DECam_Master_20131115v1
<<<<<<< HEAD
    flatbase: DECam_domeflat/
    illuminationbase: DECamMasterCal_56876/starflat/DECam_Master_20130829v3
    bpmbase: DECamMasterCal_56876/bpm/DECam_Master_20140209v2_cd_
=======
    flatbase: DECamMasterCal_56876/starflat/DECam_Master_20130829v3
    bpmbase: DECamMasterCal_56876/bpm/DECam_Master_20140209v2_cd_


# Config for astromatic utilities (sextractor, scamp, swarp, psfex)
astromatic:
  # An absolute path to where astromatic config files are
  config_dir: null
  # A path relative to models/base/CODE_ROOT where the astromatic
  # config files are. Ignored if config_dir is not null
  config_subdir: data/astromatic_config
>>>>>>> 02db2996
<|MERGE_RESOLUTION|>--- conflicted
+++ resolved
@@ -327,12 +327,8 @@
     urlbase: https://portal.nersc.gov/cfs/m4616/decam_calibration_files/
     linearity: DECamMasterCal_56475/linearity/linearity_table_v0.4.fits
     fringebase: DECamMasterCal_56876/fringecor/DECam_Master_20131115v1
-<<<<<<< HEAD
     flatbase: DECam_domeflat/
     illuminationbase: DECamMasterCal_56876/starflat/DECam_Master_20130829v3
-    bpmbase: DECamMasterCal_56876/bpm/DECam_Master_20140209v2_cd_
-=======
-    flatbase: DECamMasterCal_56876/starflat/DECam_Master_20130829v3
     bpmbase: DECamMasterCal_56876/bpm/DECam_Master_20140209v2_cd_
 
 
@@ -342,5 +338,4 @@
   config_dir: null
   # A path relative to models/base/CODE_ROOT where the astromatic
   # config files are. Ignored if config_dir is not null
-  config_subdir: data/astromatic_config
->>>>>>> 02db2996
+  config_subdir: data/astromatic_config