--- conflicted
+++ resolved
@@ -29,13 +29,8 @@
     # The minimal set of fields to make the filenames unique include:
     # inst_name (short instrument name), date, time, section_id, prov_hash
     # (in this example, the first six characters of the provenance unique hash)
-<<<<<<< HEAD
     name_convention: "{ra_int:03d}/{inst_name}_{date}_{time}_{section_id}_{filter}_{im_type}_{prov_hash:.6s}"
-  source_lists:
-    format: npy
-    name_convention: "{ra_int:03d}/{inst_name}_{date}_{time}_{section_id}_{filter}_{im_type}_{prov_hash:.6s}"
-=======
-    name_convention: "{ra_int:03d}/{short_name}_{date}_{time}_{section_id}_{filter}_{prov_hash:.6s}"
+
 
 # ======================================================================
 # Pipeline components
@@ -69,5 +64,4 @@
 measurement:
   photometry_method: aperture
   aperture_radius: 3.0
-  real_bogus_version: null
->>>>>>> 314aa4ff
+  real_bogus_version: null