--- conflicted
+++ resolved
@@ -326,7 +326,6 @@
         """Get all data products that were created directly from this object (non-recursive)."""
         raise NotImplementedError('get_downstreams not implemented for this class')
 
-<<<<<<< HEAD
     def to_dict(self):
         """Translate all the SQLAlchemy columns into a dictionary.
 
@@ -536,9 +535,6 @@
                 shutil.copyfile(source_f, target_f)
 
         return output
-
-=======
->>>>>>> 4a2c4160
 
 Base = declarative_base(cls=SeeChangeBase)
 
@@ -1314,7 +1310,6 @@
             need_commit = False
             if info.persistent:
                 session.delete(self)
-<<<<<<< HEAD
                 need_commit = True
             elif info.detached:
                 session.execute(sa.delete(self.__class__).where(self.__class__.id == self.id))
@@ -1328,12 +1323,6 @@
 
 # load the default paths from the config
 FileOnDiskMixin.configure_paths()
-=======
-                if commit:
-                    session.commit()
-            elif self in session:
-                session.expunge(self)
->>>>>>> 4a2c4160
 
 
 def safe_mkdir(path):
