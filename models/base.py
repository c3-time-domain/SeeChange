--- conflicted
+++ resolved
@@ -233,10 +233,6 @@
         obj = safe_merge(session, self)
         done_list.add(obj)
 
-<<<<<<< HEAD
-        # only do the sub-properties if the object was already added to the session
-=======
->>>>>>> e283d804
         attributes = [
             'provenance',
             'code_version',
@@ -247,12 +243,7 @@
             'psf',
             'wcs',
             'zp',
-<<<<<<< HEAD
-            'products',
-            'upstream_products',
-=======
             'upstream_images',
->>>>>>> e283d804
         ]
 
         # recursively call this on the provenance and other parent objects
@@ -272,12 +263,11 @@
         return obj
 
     def get_upstreams(self, session=None):
-<<<<<<< HEAD
-        """Get all data products that were used to create this object."""
+        """Get all data products that were directly used to create this object (non-recursive)."""
         raise NotImplementedError('get_upstreams not implemented for this class')
 
     def get_downstreams(self, session=None):
-        """Get all data products that were created using this object."""
+        """Get all data products that were created directly from this object (non-recursive)."""
         raise NotImplementedError('get_downstreams not implemented for this class')
 
     def to_dict(self):
@@ -404,15 +394,6 @@
 
         return output
 
-=======
-        """Get all data products that were directly used to create this object (non-recursive)."""
-        raise NotImplementedError('get_upstreams not implemented for this class')
-
-    def get_downstreams(self, session=None):
-        """Get all data products that were created directly from this object (non-recursive)."""
-        raise NotImplementedError('get_downstreams not implemented for this class')
-
->>>>>>> e283d804
 
 Base = declarative_base(cls=SeeChangeBase)
 
@@ -1512,10 +1493,6 @@
         doc='Free text comment about this data product, e.g., why it is bad. '
     )
 
-<<<<<<< HEAD
-    def update_downstream_badness(self, session=None):
-        """Send a recursive command to update all downstream objects that have bitflags. """
-=======
     def update_downstream_badness(self, session=None, commit=True):
         """Send a recursive command to update all downstream objects that have bitflags.
 
@@ -1539,7 +1516,6 @@
         commit: bool (default True)
             Whether to commit the changes to the database.
         """
->>>>>>> e283d804
         # make sure this object is current:
         with SmartSession(session) as session:
             new_bitflag = 0  # start from scratch, in case some upstreams have lost badness
@@ -1554,14 +1530,10 @@
             # recursively do this for all the other objects
             for downstream in self.get_downstreams(session):
                 if hasattr(downstream, 'update_downstream_badness') and callable(downstream.update_downstream_badness):
-<<<<<<< HEAD
-                    downstream.update_downstream_badness(session)
-=======
                     downstream.update_downstream_badness(session=session, commit=False)
 
             if commit:
                 session.commit()
->>>>>>> e283d804
 
     def _get_inverse_badness(self):
         """Get a dict with the allowed values of badness that can be assigned to this object
