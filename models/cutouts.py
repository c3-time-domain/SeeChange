--- conflicted
+++ resolved
@@ -685,13 +685,8 @@
         """Get the detections SourceList that was used to make this cutout. """
         with SmartSession(session) as session:
             return session.scalars(sa.select(SourceList).where(SourceList.id == self.sources_id)).all()
-<<<<<<< HEAD
-
-    def get_downstreams(self, session=None):
-=======
-        
+
     def get_downstreams(self, session=None, siblings=False):
->>>>>>> 8b4a87c8
         """Get the downstream Measurements that were made from this Cutouts object. """
         from models.measurements import Measurements
 
