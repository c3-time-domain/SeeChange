--- conflicted
+++ resolved
@@ -9,14 +9,7 @@
 from astropy.io import fits
 from astropy.wcs import utils
 
-<<<<<<< HEAD
-from models.base import (Base, 
-                         AutoIDMixin,
-                         FileOnDiskMixin, 
-                         HasBitFlagBadness)
-=======
 from models.base import Base, SmartSession, AutoIDMixin, HasBitFlagBadness
->>>>>>> 7e3a7651
 from models.enums_and_bitflags import catalog_match_badness_inverse
 from models.source_list import SourceList
 
