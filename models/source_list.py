import os

import numpy as np
import pandas as pd

import sqlalchemy as sa
from sqlalchemy import orm
from sqlalchemy.ext.hybrid import hybrid_property
from sqlalchemy.ext.associationproxy import association_proxy

import astropy.table

from models.base import Base, SmartSession, AutoIDMixin, FileOnDiskMixin, SeeChangeBase, HasBitFlagBadness, _logger
from models.image import Image
from models.enums_and_bitflags import (
    SourceListFormatConverter,
    source_list_badness_inverse,
)
from util.util import ensure_file_does_not_exist
import util.ldac


class SourceList(Base, AutoIDMixin, FileOnDiskMixin, HasBitFlagBadness):
    """Encapsulates a source list.

    By default, uses SExtractor.

    Note that internal storage stores image coordinates using the numpy
    convention, i.e. 0-offset.  The load() and save() methods have code
    that converts to the standard sextractor 1-offset when reading and
    writing FITS files, so this should hopefully be handled
    transparently.

    """

    __tablename__ = 'source_lists'

    _format = sa.Column(
        sa.SMALLINT,
        nullable=False,
        default=SourceListFormatConverter.convert('sextrfits'),
        doc="Format of the file on disk. Should be sepnpy or sextrfits. "
            "Saved as integer but is converter to string when loaded. "
    )

    @hybrid_property
    def format(self):
        return SourceListFormatConverter.convert(self._format)

    @format.expression
    def format(cls):
        # ref: https://stackoverflow.com/a/25272425
        return sa.case(SourceListFormatConverter.dict, value=cls._format)

    @format.setter
    def format(self, value):
        self._format = SourceListFormatConverter.convert(value)

    image_id = sa.Column(
        sa.ForeignKey('images.id', ondelete='CASCADE', name='source_lists_image_id_fkey'),
        nullable=False,
        index=True,
        doc="ID of the image this source list was generated from. "
    )

    image = orm.relationship(
        'Image',
        lazy='selectin',
        cascade='save-update, merge, refresh-expire, expunge',
        passive_deletes=True,
        doc="The image this source list was generated from. "
    )

    is_sub = association_proxy('image', 'is_sub')

    is_coadd = association_proxy('image', 'is_coadd')

    @hybrid_property
    def is_coadd(self):
        """Whether this source list is from a coadd image (detections),
        or from a regular image (sources, the default).
        """
        if self.image is None:
            return None
        else:
            return self.image.is_coadd

    @is_coadd.expression
    def is_coadd(cls):
        return sa.select(Image.is_coadd).where(Image.id == cls.image_id).label('is_coadd')

    aper_rads = sa.Column(
        sa.ARRAY( sa.REAL ),
        nullable=True,
        default=None,
        index=False,
        doc="Radius of apertures used for aperture photometry in pixels."
    )

    _inf_aper_num = sa.Column(
        sa.SMALLINT,
        nullable=True,
        default=None,
        index=False,
        doc="Which element of aper_rads to use as the 'infinite' aperture; null = last one"
    )

    @property
    def inf_aper_num( self ):
        if self._inf_aper_num is None:
            if self.aper_rads is None:
                return None
            else:
                return len(self.aper_rads) - 1
        else:
            return self._inf_aper_num

    num_sources = sa.Column(
        sa.Integer,
        nullable=False,
        index=True,
        doc="Number of sources in this source list. "
    )

    provenance_id = sa.Column(
        sa.ForeignKey('provenances.id', ondelete="CASCADE", name='source_lists_provenance_id_fkey'),
        nullable=False,
        index=True,
        doc=(
            "ID of the provenance of this source list. "
            "The provenance will contain a record of the code version"
            "and the parameters used to produce this source list. "
        )
    )

    provenance = orm.relationship(
        'Provenance',
        cascade='save-update, merge, refresh-expire, expunge',
        lazy='selectin',
        doc=(
            "Provenance of this source list. "
            "The provenance will contain a record of the code version"
            "and the parameters used to produce this source list. "
        )
    )

    def _get_inverse_badness(self):
        """Get a dict with the allowed values of badness that can be assigned to this object"""
        return source_list_badness_inverse

    def __init__(self, *args, **kwargs):
        FileOnDiskMixin.__init__(self, *args, **kwargs)
        SeeChangeBase.__init__(self)  # don't pass kwargs as they could contain non-column key-values

        self._data = None
        self._bitflag = 0
        self._info = None

        # manually set all properties (columns or not)
        self.set_attributes_from_dict(kwargs)

    def __setattr__(self, key, value):
        if key == 'image' and value is not None:
            self._upstream_bitflag = value.bitflag
<<<<<<< HEAD
        # TODO: what happens if setting the image_id instead of the image?
=======
>>>>>>> 4a2c4160

        super().__setattr__(key, value)

    @orm.reconstructor
    def init_on_load(self):
        Base.init_on_load(self)
        FileOnDiskMixin.init_on_load(self)
        self._data = None
        self._info = None

    def __repr__(self):
        output = (
            f'<SourceList(id={self.id}, '
            f'format={self.format}, '
            f'image_id={self.image_id}, '
            f'is_sub={self.is_sub}), '
            f'num_sources= {self.num_sources}>'
        )

        return output

    @property
    def data(self):
        """The data in this source list. A table of sources and their properties."""
        if self._data is None and self.filepath is not None:
            self.load()
        return self._data

    @data.setter
    def data(self, value):
        # TODO: add astropy table?
        if isinstance(value, pd.DataFrame):
            value = value.to_records(index=False)

        if not isinstance(value, np.ndarray) or value.dtype.names is None:
            raise TypeError("data must be a pandas DataFrame or numpy recarray")

        self._data = value
        self.num_sources = len(value)

    @property
    def info(self):
        """Additional info associated with this source list.

        For example, for the sextrfits format, this would be the header
        records from HDU 1 of the output of SExtractor (stored as an
        astropy.io.fits.header.Header)

        """
        if ( self._info is None ) and ( self.filepath is not None ):
            self.load()
        return self._info

    @info.setter
    def info(self, value):
        """Set the info property.  Does no type checking."""
        self._info = value

    @property
    def x( self ):
        """A numpy array with 0-offset based x values of sources"""
        if self.format == 'sextrfits':
            return self.data['X_IMAGE']
        elif self.format == 'sepnpy':
            return self.data['x']
        else:
            raise ValueError( "Unknown format {self.format}" )

    @property
    def y( self ):
        """A numpy array with 0-0ffset based y values of sources"""
        if self.format == 'sextrfits':
            return self.data['Y_IMAGE']
        elif self.format == 'sepnpy':
            return self.data['x']
        else:
            raise ValueError( "Unknown format {self.format}" )

    @property
    def varx( self ):
        """A numpy array with variances on y position"""
        if self.format == 'sextrfits':
            return self.data['ERRY2_IMAGE']
        elif self.foramt == 'sepnpy':
            # The sep documentation says this is "Second Moment Errors",
            # which may not really be what we want.
            return self.data['erry2']
        else:
            raise ValueError( "Unknown format {self.format}" )

    @property
    def vary( self ):
        """A numpy array with variances on x position"""
        if self.format == 'sextrfits':
            return self.data['ERRX2_IMAGE']
        elif self.foramt == 'sepnpy':
            # The sep documentation says this is "Second Moment Errors",
            # which may not really be what we want.
            return self.data['errx2']
        else:
            raise ValueError( "Unknown format {self.format}" )

    @property
    def errx( self ):
        """A numpy array with uncertainties on x position"""
        return np.sqrt( self.varx )

    @property
    def erry( self ):
        """A numpy array with uncertainties on y position"""
        return np.sqrt( self.vary )

    @property
    def good( self ):
        """A numpy array of boolean with length num_sources.

        Each element of returned array corresponds to the corresponding
        element of the arrays returned by the x and y properties, the
        apfluxadu() function, etc.

        True means the object is "good"; False means it's "bad".  Bad
        usually means that there was a saturated pixel, there was as bad
        pixel within some defined area around the center, or there was
        some issue with the extraction (which could be deblending, too
        close to the edge, etc.).

        For sextractor, "bad" is anything that has FLAGS != 0, or that
        has IMAFLAGS_ISO & 0x7fff != 0 (the bitwise AND chosen because
        empirically many objects have bit 0x8000 set; this probably is
        an issue having to do with signed vs. unsigned integers, and
        saving and loading of the FITS files, and should be
        investigated).

        """

        if self.format != 'sextrfits':
            raise NotImplementedError( f"good not currently implemented for format {self.format}" )

        return ( self.data['IMAFLAGS_ISO'] & 0x7fff == 0 ) & ( self.data['FLAGS'] == 0 )

    @property
    def is_star( self ):
        """A numpy array of booleans with length num_sources.

        Each element of returned array corresponds to the corresponding
        element of the arrays returned by the x and y properties, the
        apfluxadu() function, etc.

        True means the object is likely a star, under the assumption
        that the image is clean... but see below.

        Notes for SExtractor:

        SExtrator has two different star/galaxy cateogorizers, CLASS_STAR and SPREAD_MODEL:

          https://sextractor.readthedocs.io/en/latest/Position.html#class-star-def
          https://sextractor.readthedocs.io/en/latest/Model.html#spread-model-def

        SPREAD_MODEL is the more reliable one (based on the
        documentation, and also based on experimentation with one test
        image); CLASS_STAR that test images misses most of the stars.
        However, SPREAD_MODEL takes a lot longer to run (see the
        documentation linked above for a description of what it does).
        Runtime on the test image goes from a few seconds to roughly a
        minute.

        Right now, the code doesn't run SPREAD_MODEL, and the
        classification below is based on CLASS_STAR.  As such, this
        classification should not be considered very reliable.

        """

        if hasattr( self, '_is_star' ) and ( self._is_star is not None ):
            return self._is_star

        if self.format != 'sextrfits':
            raise NotImplementedError( f'is_star is only implemented for format sextrfits' )

        # epsilon_2 = 5e-3 ** 2
        # kappa_2 = 4 ** 2
        # thresh = np.sqrt( epsilon_2 + kappa_2 * self.data['SPREADERR_MODEL']**2 )
        # self._is_star = self.data['SPREAD_MODEL'] < thresh

        self._is_star = self.data['CLASS_STAR'] > 0.8

        return self._is_star

    def apfluxadu( self, apnum=0, ap=None ):

        """Return two numpy arrays with aperture flux values and errors

        Parameters
        ----------
          apnum : int, default 0
            The number of the aperture in the list of apertures in
            aper_rads to use.  Ignroed if ap is not None.

          ap: float, default None
            If not None, look for an aperture that's within 0.01 pixels
            of this and return flux in apertures of that radius.  Raises
            an exception if such an aperture doesn't apear in aper_rads

        Returns
        -------
          flux, dflux : numpy arrays
        """

        if self.format != 'sextrfits':
            raise NotImplementedError( f"Not currently implemented for format {self.format}" )

        if ap is None:
            if ( self.aper_rads is None ) or ( apnum < 0 ) or ( apnum >= len(self.aper_rads) ):
                raise ValueError( f"Aperture radius number {apnum} doesn't exist." )
        else:
            w = np.where( np.abs( np.array( self.aper_rads) - ap ) < 0.01 )[0]
            if len(w) == 0:
                raise ValueError( f"Can't find an aperture of radius {ap} pixels; "
                                  f"available apertures = {self.aper_rads}" )
            if len(w) > 1:
                _logger.warning( "Multiple apertures match {ap}; choosing the first one in the list." )
            apnum = w[0]

        if len(self.aper_rads) == 1:
            # In this case, the table has a single value, so will be a 1d array
            return self.data['FLUX_APER'], self.data['FLUXERR_APER']
        else:
            return self.data['FLUX_APER'][:, apnum], self.data['FLUXERR_APER'][:, apnum]

    def psffluxadu( self ):
        """Return two numpy arrays with psf-weighted flux values and errors.

        Returns
        -------
          flux, dflux : numpy arrays

        """

        if self.format != 'sextrfits':
            raise NotImplementedError( f"Not currently implemented for format {self.format}" )
        if 'FLUX_PSF' not in self.data.dtype.names:
            raise ValueError( "Source list doesn't have PSF photometry" )
        return self.data['FLUX_PSF'], self.data['FLUXERR_PSF']

    def calc_aper_cor( self, aper_num=0, inf_aper_num=None, min_stars=20 ):
        """Calculate an aperture correction based on the photometry in this source list.

        The aperture correction apercor is defined so that for a star (or other point source):

           mag = -2.5*log10(fluxadu) + zeropoint + apercor

        where zeropoint is determined through photometric calibration.
        apercor will in general be negative because an aperture will
        have less than the total flux of a star.

        Parameters
        ----------
          aper_num: int, default 0
            The index into self.aper_rads to calculate the aperture correction for.

          inf_aper_num: int
            The index into self.aper_rads to use as the "infinite" aperture.  If None,
            will use self.inf_aper_num

          min_stars: int, default 20
            Must have at least this many stars to measure the aperture correction from.

        Returns
        -------
          apercor: float

        """

        if inf_aper_num is None:
            inf_aper_num = self.inf_aper_num
        if inf_aper_num is None:
            raise RuntimeError( f"Can't determine which aperture to use as the \"infinite\" aperture" )
        if ( inf_aper_num < 0 ) or ( inf_aper_num >= len(self.aper_rads) ):
            raise ValueError( f"inf_aper_num {inf_aper_num} is outside available list of {len(self.aper_rads)}" )

        bigflux, bigfluxerr = self.apfluxadu( apnum=inf_aper_num )
        smallflux, smallfluxerr = self.apfluxadu( apnum=aper_num )
        wgood = self.is_star & self.good & ( bigflux > 5.*bigfluxerr ) & ( smallflux > 5.*smallfluxerr )

        if wgood.sum() < min_stars:
            raise RuntimeError( f'Only {wgood.sum()} stars, less than the minimum of {min_stars} '
                                f'requested for measuring the aperture correction.' )

        bigflux = bigflux[wgood]
        bigfluxerr = bigfluxerr[wgood]
        smallflux = smallflux[wgood]
        smallfluxerr = smallfluxerr[wgood]

        rat = bigflux / smallflux
        ratvar = ( bigfluxerr / smallflux ) **2 + ( smallfluxerr * bigflux / (smallflux)**2 ) **2
        meanrat = ( rat / ratvar ).sum() / ( 1. / ratvar ).sum()

        return -2.5 * np.log10( meanrat )

    def load(self, filepath=None):

        """Load this source list from the file.

        Updates self._data and self._info.

        Will update self.aper_rads and self.num_sources if they are null;
        otherwise, will throw an exception if they are inconsistent with
        what is loaded.

        Parameters
        ----------
          filepath: str, Path, or None
             File to read.  Format of the file must match self.format.
             If None, will load the file retunred by self.get_fullpath()

        """

        if filepath is None:
            filepath = self.get_fullpath()

        if self.format == 'sepnpy':
            if self.aper_rads is not None:
                raise ValueError( f"self.aper_rads is not None for a sepnpy format file" )
            self._info = []
            data = np.load( filepath )
            if self.num_sources is None:
                self.num_sources = len( data )
            else:
                if self.num_sources != len( data ):
                    raise ValueError( f"self.num_sources={self.num_sources} but len(self.data)={len(data)}" )
            self._data = data

        elif self.format == 'sextrfits':
            info, tbl = util.ldac.get_table_from_ldac( filepath, frame=1, imghdr_as_header=True )
            tbl = tbl.as_array()
            tbl = self._convert_from_sextractor_to_numpy( tbl )

            if self.num_sources is None:
                self.num_sources = len( tbl )
            else:
                if self.num_sources != len( tbl ):
                    raise ValueError( f"self.num_sources={self.num_sources} but the sextractor file "
                                      f"had {len(tbl)} sources" )

            aps = []
            for apn in range( 1, 5 ):
                kw = f'SEXAPED{apn}'
                if kw in info:
                    if info[kw] == 0.:
                        break
                    aps.append( info[kw] / 2. )

            if self.aper_rads is None:
                if ( len( tbl['FLUX_APER'].shape ) > 1 ) and ( tbl['FLUX_APER'].shape[1] > 4 ):
                    raise ValueError( f"Can't load sextractor file, has {tbl['FLUX_APER'].shape[1]} "
                                      f"apertures, but sextractor only saves the radii of the first four." )
                self.aper_rads = aps
            else:
                # SExtractor annoyingly only saves the radii of the first four apertures
                # it used.  So, we're just going to blindly trust that if there are more,
                # they're right.
                if len( self.aper_rads ) != ( tbl['FLUX_APER'].shape[1] if tbl['FLUX_APER'].ndim==2 else 1 ):
                    raise ValueError( f"self.aper_rads doesn't match the number of apertures "
                                      f"found in {filepath}" )
                if ( ( ( len(self.aper_rads) <= 4 ) and ( len( aps ) != len( self.aper_rads ) ) )
                     or
                     ( not ( np.abs( np.array( aps ) - np.array( self.aper_rads[:len(aps)] ) ) < 0.01 ).all() )
                    ):
                    raise ValueError( f"self.aper_rads {self.aper_rads} doesn't match sextractor file "
                                      f"aperture radii {aps}" )

            self._info = info
            self._data = tbl
        else:
            raise NotImplementedError( f"Don't know how to load source lists of format {self.format}" )

    def invent_filepath( self ):
        if self.image is None:
            raise RuntimeError( f"Can't invent a filepath for sources without an image" )

        filename = self.image.filepath
        if filename is None:
            filename = self.image.invent_filepath()

        if filename.endswith(('.fits', '.h5', '.hdf5')):
            filename = os.path.splitext(filename)[0]

        filename += '.sources'
        if self.format == 'sepnpy':
            filename += '.npy'
        elif self.format == 'sextrfits':
            filename += '.fits'
        else:
            raise TypeError( f"Unable to create a filepath for sources file of type {self.format}" )

        return filename

    def save(self, **kwargs):
        """Save the data table to a file on disk.

        Updates self.filepath (if it is None) and self.num_sources
        """

        if self.data is None:
            raise ValueError("Cannot save source list without data")

        if self.filepath is None:
            self.filepath = self.invent_filepath()

        fullname = os.path.join(self.local_path, self.filepath)
        self.safe_mkdir(os.path.dirname(fullname))

        if self.format == "sepnpy":
            np.save(fullname, self.data)
        elif self.format == 'sextrfits':
            data = self._convert_to_sextractor_for_saving( self.data )
            util.ldac.save_table_as_ldac( astropy.table.Table(data), fullname, imghdr=self.info, overwrite=True )
        else:
            raise NotImplementedError( f"Don't know how to save source lists of type {self.format}" )

        self.num_sources = len( self.data )
        super().save(fullname, **kwargs)

    @staticmethod
    def _convert_from_sextractor_to_numpy( arr, copy=False ):
        """Convert from 1-offset to 0-offset coordinates.

        Parameters
        ----------
          arr: numpy array with named records
          copy: if True, copy arr before modfying it

        Returns
        -------
        numpy array with named records

        """
        if copy:
            arr = np.copy( arr, subok=True )
        for col in arr.dtype.names:
            # I hope this is an exhaustive list of sextractor image position columns
            # (We *don't* want to modify the image error, or shape parameter, columns,
            # which is why we can't just search for *_IMAGE.)
            if col in [ 'XMIN_IMAGE', 'XMAX_IMAGE', 'YMIN_IMAGE', 'YMAX_IMAGE',
                        'X_IMAGE', 'Y_IMAGE', 'XPEAK_IMAGE', 'YPEAK_IMAGE',
                        'XWIN_IMAGE', 'YWIN_IMAGE' ]:
                arr[col] -=1
        return arr

    @staticmethod
    def _convert_to_sextractor_for_saving( arr ):
        """Convert array from 0-offset to 1-offset coordinates.

        Parmaeters
        ----------
          arr: numpy array with named records

        Returns
        -------
          numpy array with named records; will be a copy, arr is not touched
        """
        arr = np.copy( arr, subok=True )
        for col in arr.dtype.names:
            if col in [ 'XMIN_IMAGE', 'XMAX_IMAGE', 'YMIN_IMAGE', 'YMAX_IMAGE',
                        'X_IMAGE', 'Y_IMAGE', 'XPEAK_IMAGE', 'YPEAK_IMAGE',
                        'XWIN_IMAGE', 'YWIN_IMAGE' ]:
                arr[col] +=1
        return arr

    def ds9_regfile( self, regfile, color='green', radius=2, width=2, whichsources='all', clobber=True ):
        """Write a DS9 region file with circles on the sources.

        See https://ds9.si.edu/doc/ref/region.html for file format

        Parameters
        ----------
        regfile: str or Path
           The output region file

        color: str, default 'green'
           The color to use in the region file (using something standard to DS9)

        radius: float
           The radius of the circles in pixels

        width: float
           The width of the circle line (in whatever unigs DS9 uses)

        whichsources: str, one of 'all', 'stars', 'nonstars'
           Which objects to write regions for.  If 'all', all of them.
           If 'stars', only the ones for which self.is_star is True.  If
           'nonstar', only the ones for which self.is_star is False.

        clobber: bool, default True
           If the file exists, overwrite it

        """
        ensure_file_does_not_exist( regfile, delete=clobber )

        if whichsources == 'stars':
            which = self.is_star
        elif whichsources == 'nonstars':
            which = ~self.is_star
        elif whichsources == 'all':
            which = np.full( ( self.num_sources, ), True )
        else:
            raise ValueError( f'whichsources must be one of all, stars, or nonstars, not {whichsources}' )

        with open( regfile, "w" ) as ofp:
            for x, y, use in zip( self.x, self.y, which ):
                if use:
                    # +1 to go from C-coordinates to FITS-coordinates
                    ofp.write( f"image;circle({x+1},{y+1},{radius}) # color={color} width={width}\n" )

    def get_upstreams(self, session=None):
        """Get the image that was used to make this source list. """
        with SmartSession(session) as session:
            return session.scalars(sa.select(Image).where(Image.id == self.image_id)).all()

    def get_downstreams(self, session=None):
        """Get all the data products (WCSs and ZPs) that are made using this source list. """
        from models.world_coordinates import WorldCoordinates
        from models.zero_point import ZeroPoint
<<<<<<< HEAD
        # TODO: add Cutouts and Measurements?

        with SmartSession(session) as session:
            wcs = session.scalars(sa.select(WorldCoordinates).where(WorldCoordinates.sources_id == self.id)).all()
            zps = session.scalars(sa.select(ZeroPoint).where(ZeroPoint.sources_id == self.id)).all()
=======

        with SmartSession(session) as session:
            wcs = session.scalars(sa.select(WorldCoordinates).where(WorldCoordinates.source_list_id == self.id)).all()
            zps = session.scalars(sa.select(ZeroPoint).where(ZeroPoint.source_list_id == self.id)).all()
>>>>>>> 4a2c4160

        return wcs + zps


<<<<<<< HEAD
# TODO: replace these with association proxies?
=======
>>>>>>> 4a2c4160
# add "property" attributes to SourceList referencing the image for convenience
for att in [
    'section_id',
    'mjd',
    'filter',
    'filter_short',
    'telescope',
    'instrument',
    'instrument_object',
]:
    setattr(
        SourceList,
        att,
        property(fget=lambda self, att=att: getattr(self.image, att) if self.image is not None else None)
    )<|MERGE_RESOLUTION|>--- conflicted
+++ resolved
@@ -162,10 +162,7 @@
     def __setattr__(self, key, value):
         if key == 'image' and value is not None:
             self._upstream_bitflag = value.bitflag
-<<<<<<< HEAD
         # TODO: what happens if setting the image_id instead of the image?
-=======
->>>>>>> 4a2c4160
 
         super().__setattr__(key, value)
 
@@ -688,26 +685,16 @@
         """Get all the data products (WCSs and ZPs) that are made using this source list. """
         from models.world_coordinates import WorldCoordinates
         from models.zero_point import ZeroPoint
-<<<<<<< HEAD
+
         # TODO: add Cutouts and Measurements?
-
         with SmartSession(session) as session:
             wcs = session.scalars(sa.select(WorldCoordinates).where(WorldCoordinates.sources_id == self.id)).all()
             zps = session.scalars(sa.select(ZeroPoint).where(ZeroPoint.sources_id == self.id)).all()
-=======
-
-        with SmartSession(session) as session:
-            wcs = session.scalars(sa.select(WorldCoordinates).where(WorldCoordinates.source_list_id == self.id)).all()
-            zps = session.scalars(sa.select(ZeroPoint).where(ZeroPoint.source_list_id == self.id)).all()
->>>>>>> 4a2c4160
 
         return wcs + zps
 
 
-<<<<<<< HEAD
 # TODO: replace these with association proxies?
-=======
->>>>>>> 4a2c4160
 # add "property" attributes to SourceList referencing the image for convenience
 for att in [
     'section_id',
