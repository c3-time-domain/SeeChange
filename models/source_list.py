import os
import pathlib

from functools import partial

import numpy as np
import pandas as pd

import sqlalchemy as sa
from sqlalchemy import orm
from sqlalchemy.ext.hybrid import hybrid_property
from sqlalchemy.sql.functions import coalesce

import astropy.table
from astropy.io import fits

from models.base import Base, AutoIDMixin, FileOnDiskMixin, SeeChangeBase, _logger
from models.image import Image
from models.enums_and_bitflags import (
    SourceListFormatConverter,
    bitflag_to_string,
    string_to_bitflag,
    data_badness_dict,
    source_list_badness_inverse,
)
from util.util import ensure_file_does_not_exist
import util.ldac

class SourceList(Base, AutoIDMixin, FileOnDiskMixin):
    """Encapsulates a source list.

    By default, uses SExtractor.

    Note that internal storage stores image coordinates using the numpy
    convention, i.e. 0-offset.  The load() and save() methods have code
    that converts to the standard sextractor 1-offset when reading and
    writing FITS files, so this should hopefully be handled
    transparently.

    """

    __tablename__ = 'source_lists'

    _format = sa.Column(
        sa.SMALLINT,
        nullable=False,
        default=SourceListFormatConverter.convert('sextrfits'),
        doc="Format of the file on disk. Should be sepnpy or sextrfits. "
            "Saved as integer but is converter to string when loaded. "
    )

    @hybrid_property
    def format(self):
        return SourceListFormatConverter.convert(self._format)

    @format.expression
    def format(cls):
        # ref: https://stackoverflow.com/a/25272425
        return sa.case(SourceListFormatConverter.dict, value=cls._format)

    @format.setter
    def format(self, value):
        self._format = SourceListFormatConverter.convert(value)

    image_id = sa.Column(
        sa.ForeignKey('images.id', name='source_lists_image_id_fkey'),
        nullable=False,
        index=True,
        doc="ID of the image this source list was generated from. "
    )

    image = orm.relationship(
        'Image',
        lazy='selectin',
        doc="The image this source list was generated from. "
    )

    @hybrid_property
    def is_sub(self):
        """Whether this source list is from a subtraction image (detections),
        or from a regular image (sources, the default).
        """
        if self.image is None:
            return None
        else:
            return self.image.is_sub

    @is_sub.expression
    def is_sub(cls):
        return sa.select(Image.is_sub).where(Image.id == cls.image_id).label('is_sub')

    aper_rads = sa.Column(
        sa.ARRAY( sa.REAL ),
        nullable=True,
        default=None,
        index=False,
        doc="Radius of apertures used for aperture photometry in pixels."
    )

<<<<<<< HEAD
    inf_aper_num = sa.Column(
        sa.SMALLINT
=======
    _inf_aper_num = sa.Column(
        sa.SMALLINT,
>>>>>>> bf0ae4e1
        nullable=True,
        default=None,
        index=False,
        doc="Which element of aper_rads to use as the 'infinite' aperture; null = last one"
    )
<<<<<<< HEAD
    
=======

    @property
    def inf_aper_num( self ):
        if self._inf_aper_num is None:
            if self.aper_rads is None:
                return None
            else:
                return len(self.aper_rads) - 1
        else:
            return self._inf_aper_num

>>>>>>> bf0ae4e1
    num_sources = sa.Column(
        sa.Integer,
        nullable=False,
        index=True,
        doc="Number of sources in this source list. "
    )

    provenance_id = sa.Column(
        sa.ForeignKey('provenances.id', ondelete="CASCADE", name='source_lists_provenance_id_fkey'),
        nullable=False,
        index=True,
        doc=(
            "ID of the provenance of this source list. "
            "The provenance will contain a record of the code version"
            "and the parameters used to produce this source list. "
        )
    )

    provenance = orm.relationship(
        'Provenance',
        cascade='save-update, merge, refresh-expire, expunge',
        lazy='selectin',
        doc=(
            "Provenance of this source list. "
            "The provenance will contain a record of the code version"
            "and the parameters used to produce this source list. "
        )
    )

    _bitflag = sa.Column(
        sa.BIGINT,
        nullable=False,
        default=0,
        index=True,
        doc='Bitflag for this source list. Good source lists have a bitflag of 0. '
            'Bad source list are each bad in their own way (i.e., have different bits set). '
            'Will include all the bits from data used to make this source list '
            '(e.g., the exposure it is based on). '
    )

    @hybrid_property
    def bitflag(self):
        return self._bitflag | self.image.bitflag

    @bitflag.inplace.expression
    @classmethod
    def bitflag(cls):
        stmt = sa.select(coalesce(cls._bitflag, 0).op('|')(Image.bitflag))
        stmt = stmt.where(cls.image_id == Image.id)
        stmt = stmt.scalar_subquery()
        return stmt

    @bitflag.setter
    def bitflag(self, value):
        self._bitflag = value

    @property
    def badness(self):
        """
        A comma separated string of keywords describing
        why this data is not good, based on the bitflag.
        This includes all the reasons this data is bad,
        including the parent data models that were used
        to create this data (e.g., the Exposure underlying
        the Image).
        """
        return bitflag_to_string(self.bitflag, data_badness_dict)

    @badness.setter
    def badness(self, value):
        """Set the badness for this image using a comma separated string. """
        self.bitflag = string_to_bitflag(value, source_list_badness_inverse)

    def append_badness(self, value):
        """Add some keywords (in a comma separated string)
        describing what is bad about this image.
        The keywords will be added to the list "badness"
        and the bitflag for this image will be updated accordingly.
        """
        self.bitflag |= string_to_bitflag(value, source_list_badness_inverse)

    description = sa.Column(
        sa.Text,
        nullable=True,
        doc='Free text comment about this source list, e.g., why it is bad. '
    )

    def __init__(self, *args, **kwargs):
        FileOnDiskMixin.__init__(self, *args, **kwargs)
        SeeChangeBase.__init__(self)  # don't pass kwargs as they could contain non-column key-values

        self._data = None
        self._bitflag = 0
        self._info = None

        # manually set all properties (columns or not)
        for key, value in kwargs.items():
            if hasattr(self, key):
                setattr(self, key, value)

    @orm.reconstructor
    def init_on_load(self):
        Base.init_on_load(self)
        FileOnDiskMixin.init_on_load(self)
        self._data = None
        self._info = None

    def __repr__(self):
        output = (
            f'<SourceList(id={self.id}, '
            f'format={self.format}, '
            f'image_id={self.image_id}, '
            f'is_sub={self.is_sub}), '
            f'num_sources= {self.num_sources}>'
        )

        return output

    @property
    def data(self):
        """The data in this source list. A table of sources and their properties."""
        if self._data is None and self.filepath is not None:
            self.load()
        return self._data

    @data.setter
    def data(self, value):
        # TODO: add astropy table?
        if isinstance(value, pd.DataFrame):
            value = value.to_records(index=False)

        if not isinstance(value, np.ndarray) or value.dtype.names is None:
            raise TypeError("data must be a pandas DataFrame or numpy recarray")

        self._data = value
        self.num_sources = len(value)

    @property
    def info(self):
        """Additional info associated with this source list.

        For example, for the sextrfits format, this would be the header
        records from HDU 1 of the output of SExtractor (stored as an
        astropy.io.fits.header.Header)

        """
        if ( self._info is None ) and ( self.filepath is not None ):
            self.load()
        return self._info

    @info.setter
    def info(self, value):
        """Set the info property.  Does no type checking."""
        self._info = value

    @property
    def x( self ):
        """A numpy array with 0-offset based x values of sources"""
        if self.format == 'sextrfits':
            return self.data['X_IMAGE']
        elif self.format == 'sepnpy':
            return self.data['x']
        else:
            raise ValueError( "Unknown format {self.format}" )

    @property
    def y( self ):
        """A numpy array with 0-0ffset based y values of sources"""
        if self.format == 'sextrfits':
            return self.data['Y_IMAGE']
        elif self.format == 'sepnpy':
            return self.data['x']
        else:
            raise ValueError( "Unknown format {self.format}" )

    @property
    def good( self ):
        """A numpy array of boolean with length num_sources.

        Each element of returned array corresponds to the corresponding
        element of the arrays returned by the x and y properties, the
        apfluxadu() function, etc.

        True means the object is "good"; False means it's "bad".  Bad
        usually means that there was a saturated pixel, there was as bad
        pixel within some defined area around the center, or there was
        some issue with the extraction (which could be deblending, too
        close to the edge, etc.).

        For sextractor, "bad" is anything that has FLAGS != 0, or that
<<<<<<< HEAD
        has IMAFLGAS_ISO & 0x7fff != 0 (the bitwise AND chosen because
=======
        has IMAFLAGS_ISO & 0x7fff != 0 (the bitwise AND chosen because
>>>>>>> bf0ae4e1
        empirically many objects have bit 0x8000 set; this probably is
        an issue having to do with signed vs. unsigned integers, and
        saving and loading of the FITS files, and should be
        investigated).
<<<<<<< HEAD

        """

        if self.format != 'sextrfits':
            raise NotImplementedError( f"good not currently implemented for format {self.format}" )

        return ( self.data['IMAFLAGS_ISO'] & 0x7fff == 0 ) & ( self.data['FLAGS'] == 0 )
=======

        """

        if self.format != 'sextrfits':
            raise NotImplementedError( f"good not currently implemented for format {self.format}" )

        return ( self.data['IMAFLAGS_ISO'] & 0x7fff == 0 ) & ( self.data['FLAGS'] == 0 )

    @property
    def is_star( self ):
        """A numpy array of booleans with length num_sources.

        Each element of returned array corresponds to the corresponding
        element of the arrays returned by the x and y properties, the
        apfluxadu() function, etc.

        True means the object is likely a star, under the assumption
        that the image is clean.

        Don't expect this to be perfect, or even that good.  For
        SExtractor, it uses the CLASS_STAR parameter.  On at least one
        test image, this only produces a ~1/4 subset of the stars
        identified using the SPREAD_MODEL parameter.  However, adding
        SPREAD_MODEL to the list of parameters produced increases
        SExtractor runtime from several seconds to a minute or more.
        Currently, we're hoping that CLASS_STAR is good enough for our
        purposes.  This should be evaluated.

        See
          https://sextractor.readthedocs.io/en/latest/Position.html#class-star-def
          https://sextractor.readthedocs.io/en/latest/Model.html#spread-model-def

        """

        if hasattr( self, '_is_star' ) and ( self._is_star is not None ):
            return self._is_star

        if self.format != 'sextrfits':
            raise NotImplementedError( f'is_star is only implemented for format sextrfits' )

        # epsilon_2 = 5e-3 ** 2
        # kappa_2 = 4 ** 2
        # thresh = np.sqrt( epsilon_2 + kappa_2 * self.data['SPREADERR_MODEL']**2 )
        # self._is_star = self.data['SPREAD_MODEL'] < thresh

        self._is_star = self.data['CLASS_STAR'] > 0.8

        return self._is_star

>>>>>>> bf0ae4e1

    def apfluxadu( self, apnum=0, ap=None ):

        """Return two numpy arrays with aperture flux values and errors

        Parameters
        ----------
          apnum : int, default 0
            The number of the aperture in the list of apertures in
            aper_rads to use.  Ignroed if ap is not None.

          ap: float, default None
            If not None, look for an aperture that's within 0.01 pixels
            of this and return flux in apertures of that radius.  Raises
            an exception if such an aperture doesn't apear in aper_rads

        Returns
        -------
          flux, dflux : numpy arrays
        """

        if self.format != 'sextrfits':
            raise NotImplementedError( f"Not currently implemented for format {self.format}" )

        if ap is None:
            if ( self.aper_rads is None ) or ( apnum < 0 ) or ( apnum >= len(self.aper_rads) ):
                raise ValueError( f"Aperture radius number {apnum} doesn't exist." )
        else:
            w = np.where( np.abs( np.array( self.aper_rads) - ap ) < 0.01 )[0]
            if len(w) == 0:
                raise ValueError( f"Can't find an aperture of radius {ap} pixels; "
                                  f"available apertures = {self.aper_rads}" )
            if len(w) > 1:
                _logger.warning( "Multiple apertures match {ap}; choosing the first one in the list." )
            apnum = w[0]

        if len(self.aper_rads) == 1:
            # In this case, the table has a single value, so will be a 1d array
            return self.data['FLUX_APER'], self.data['FLUXERR_APER']
        else:
            return self.data['FLUX_APER'][:, apnum], self.data['FLUXERR_APER'][:, apnum]


    def psffluxadu( self ):
        """Return two numpy arrays with psf-weighted flux values and errors.

        Returns
        -------
          flux, dflux : numpy arrays

        """

        if self.format != 'sextrfits':
            raise NotImplementedError( f"Not currently implemented for format {self.format}" )
        if 'FLUX_PSF' not in self.data.dtype.names:
            raise ValueError( "Source list doesn't have PSF photometry" )
        return self.data['FLUX_PSF'], self.data['FLUXERR_PSF']

<<<<<<< HEAD
=======
    def calc_aper_cor( self, aper_num=0, inf_aper_num=None, min_stars=20 ):
        """Calculate an aperture correction based on the photometry in this source list.

        The aperture correction apercor is defined so that for a star (or other point source):

           mag = -2.5*log10(fluxadu) + zeropoint + apercor

        where zeropoint is determined through photometric calibration.
        apercor will in general be negative because an aperture will
        have less than the total flux of a star.

        Parameters
        ----------
          aper_num: int, default 0
            The index into self.aper_rads to calculate the aperture correction for.

          inf_aper_num: int
            The index into self.aper_rads to use as the "infinite" aperture.  If None,
            will use self.inf_aper_num

          min_stars: int, default 20
            Must have at least this many stars to measure the aperture correction from.

        Returns
        -------
          apercor: float

        """

        if inf_aper_num is None:
            inf_aper_num = self.inf_aper_num
        if inf_aper_num is None:
            raise RuntimeError( f"Can't determine which aperture to use as the \"infinite\" aperture" )
        if ( inf_aper_num < 0 ) or ( inf_aper_num >= len(self.aper_rads) ):
            raise ValueError( f"inf_aper_num {inf_aper_num} is outside available list of {len(self.aper_rads)}" )

        bigflux, bigfluxerr = self.apfluxadu( apnum=inf_aper_num )
        smallflux, smallfluxerr = self.apfluxadu( apnum=aper_num )
        wgood = self.is_star & self.good & ( bigflux > 5.*bigfluxerr ) & ( smallflux > 5.*smallfluxerr )

        if wgood.sum() < min_stars:
            raise RuntimeError( f'Only {wgood.sum()} stars, less than the minimum of {min_stars} '
                                f'requested for measuring the aperture correction.' )

        bigflux = bigflux[wgood]
        bigfluxerr = bigfluxerr[wgood]
        smallflux = smallflux[wgood]
        smallfluxerr = smallfluxerr[wgood]

        rat = bigflux / smallflux
        ratvar = ( bigfluxerr / smallflux ) **2 + ( smallfluxerr * bigflux / (smallflux)**2 ) **2
        meanrat = ( rat / ratvar ).sum() / ( 1. / ratvar ).sum()

        return -2.5 * np.log10( meanrat )

>>>>>>> bf0ae4e1
    def load(self, filepath=None):

        """Load this source list from the file.

        Updates self._data and self._info.

        Will update self.aper_rads and self.num_sources if they are null;
        otherwise, will throw an exception if they are inconsistent with
        what is loaded.

        Parameters
        ----------
          filepath: str, Path, or None
             File to read.  Format of the file must match self.format.
             If None, will load the file retunred by self.get_fullpath()

        """

        if filepath is None:
            filepath = self.get_fullpath()

        if self.format == 'sepnpy':
            if self.aper_rads is not None:
                raise ValueError( f"self.aper_rads is not None for a sepnpy format file" )
            self._info = []
            data = np.load( filepath )
            if self.num_sources is None:
                self.num_sources = len( data )
            else:
                if self.num_sources != len( data ):
                    raise ValueError( f"self.num_sources={self.num_sources} but len(self.data)={len(data)}" )
            self._data = data

        elif self.format == 'sextrfits':
            info, tbl = util.ldac.get_table_from_ldac( filepath, frame=1, imghdr_as_header=True )
            tbl = tbl.as_array()
            tbl = self._convert_from_sextractor_to_numpy( tbl )

            if self.num_sources is None:
                self.num_sources = len( tbl )
            else:
                if self.num_sources != len( tbl ):
                    raise ValueError( f"self.num_sources={self.num_sources} but the sextractor file "
                                      f"had {len(tbl)} sources" )

            aps = []
            for apn in range( 1, 5 ):
                kw = f'SEXAPED{apn}'
                if kw in info:
                    if info[kw] == 0.:
                        break
                    aps.append( info[kw] / 2. )

            if self.aper_rads is None:
                if ( len( tbl['FLUX_APER'].shape ) > 1 ) and ( tbl['FLUX_APER'].shape[1] > 4 ):
                    raise ValueError( f"Can't load sextractor file, has {tbl['FLUX_APER'].shape[1]} "
                                      f"apertures, but sextractor only saves the radii of the first four." )
                self.aper_rads = aps
            else:
                # SExtractor annoyingly only saves the radii of the first four apertures
                # it used.  So, we're just going to blindly trust that if there are more,
                # they're right.
                if len( self.aper_rads ) != ( tbl['FLUX_APER'].shape[1] if tbl['FLUX_APER'].ndim==2 else 1 ):
                    raise ValueError( f"self.aper_rads doesn't match the number of apertures "
                                      f"found in {filepath}" )
                if ( ( ( len(self.aper_rads) <= 4 ) and ( len( aps ) != len( self.aper_rads ) ) )
                     or
                     ( not ( np.abs( np.array( aps ) - np.array( self.aper_rads[:len(aps)] ) ) < 0.01 ).all() )
                    ):
                    raise ValueError( f"self.aper_rads {self.aper_rads} doesn't match sextractor file "
                                      f"aperture radii {aps}" )

            self._info = info
            self._data = tbl
        else:
            raise NotImplementedError( f"Don't know how to load source lists of format {self.format}" )

    def invent_filepath( self ):
        if self.image is None:
            raise RuntimeError( f"Can't invent a filepath for sources without an image" )

        filename = self.image.filepath
        if filename is None:
            filename = self.image.invent_filepath()

        if filename.endswith(('.fits', '.h5', '.hdf5')):
            filename = os.path.splitext(filename)[0]

        filename += '.sources'
        if self.format == 'sepnpy':
            filename += '.npy'
        elif self.format == 'sextrfits':
            filename += '.fits'
        else:
            raise TypeError( f"Unable to create a filepath for sources file of type {self.format}" )

        return filename

    def save(self, **kwargs):
        """Save the data table to a file on disk.

        Updates self.filepath (if it is None) and self.num_sources
        """

        if self.data is None:
            raise ValueError("Cannot save source list without data")

        if self.filepath is None:
            self.filepath = self.invent_filepath()

        fullname = os.path.join(self.local_path, self.filepath)
        self.safe_mkdir(os.path.dirname(fullname))

        if self.format == "sepnpy":
            np.save(fullname, self.data)
        elif self.format == 'sextrfits':
            data = self._convert_to_sextractor_for_saving( self.data )
            util.ldac.save_table_as_ldac( astropy.table.Table(data), fullname, imghdr=self.info, overwrite=True )
        else:
            raise NotImplementedError( f"Don't know how to save source lists of type {self.format}" )

        self.num_sources = len( self.data )
        super().save(fullname, **kwargs)

    @staticmethod
    def _convert_from_sextractor_to_numpy( arr, copy=False ):
        """Convert from 1-offset to 0-offset coordinates.

        Parameters
        ----------
          arr: numpy array with named records
          copy: if True, copy arr before modfying it

        Returns
        -------
        numpy array with named records

        """
        if copy:
            arr = np.copy( arr, subok=True )
        for col in arr.dtype.names:
            # I hope this is an exhaustive list of sextractor image position columns
            # (We *don't* want to modify the image error, or shape parameter, columns,
            # which is why we can't just search for *_IMAGE.)
            if col in [ 'XMIN_IMAGE', 'XMAX_IMAGE', 'YMIN_IMAGE', 'YMAX_IMAGE',
                        'X_IMAGE', 'Y_IMAGE', 'XPEAK_IMAGE', 'YPEAK_IMAGE',
                        'XWIN_IMAGE', 'YWIN_IMAGE' ]:
                arr[col] -=1
        return arr

    @staticmethod
    def _convert_to_sextractor_for_saving( arr ):
        """Convert array from 0-offset to 1-offset coordinates.

        Parmaeters
        ----------
          arr: numpy array with named records

        Returns
        -------
          numpy array with named records; will be a copy, arr is not touched
        """
        arr = np.copy( arr, subok=True )
        for col in arr.dtype.names:
            if col in [ 'XMIN_IMAGE', 'XMAX_IMAGE', 'YMIN_IMAGE', 'YMAX_IMAGE',
                        'X_IMAGE', 'Y_IMAGE', 'XPEAK_IMAGE', 'YPEAK_IMAGE',
                        'XWIN_IMAGE', 'YWIN_IMAGE' ]:
                arr[col] +=1
        return arr


    def ds9_regfile( self, regfile, color='green', radius=2, width=2, whichsources='all', clobber=True ):
        """Write a DS9 region file with circles on the sources.

        See https://ds9.si.edu/doc/ref/region.html for file format

        Parameters
        ----------
        regfile: str or Path
           The output region file

        color: str, default 'green'
           The color to use in the region file (using something standard to DS9)

        radius: float
           The radius of the circles in pixels

        width: float
           The width of the circle line (in whatever unigs DS9 uses)

        whichsources: str, one of 'all', 'stars', 'nonstars'
           Which objects to write regions for.  If 'all', all of them.
           If 'stars', only the ones for which self.is_star is True.  If
           'nonstar', only the ones for which self.is_star is False.

        clobber: bool, default True
           If the file exists, overwrite it

        """
        ensure_file_does_not_exist( regfile, delete=clobber )

        if whichsources == 'stars':
            which = self.is_star
        elif whichsources == 'nonstars':
            which = ~self.is_star
        elif whichsources == 'all':
            which = np.full( ( self.num_sources, ), True )
        else:
            raise ValueError( f'whichsources must be one of all, stars, or nonstars, not {whichsources}' )

        with open( regfile, "w" ) as ofp:
            for x, y, use in zip( self.x, self.y, which ):
                if use:
                    # +1 to go from C-coordinates to FITS-coordinates
                    ofp.write( f"image;circle({x+1},{y+1},{radius}) # color={color} width={width}\n" )

# add "property" attributes to SourceList referencing the image for convenience
for att in [
    'section_id',
    'mjd',
    'filter',
    'filter_short',
    'telescope',
    'instrument',
    'instrument_object',
]:
    setattr(SourceList, att, property(fget=lambda self, att=att: getattr(self.image, att) if self.image is not None else None))<|MERGE_RESOLUTION|>--- conflicted
+++ resolved
@@ -97,21 +97,13 @@
         doc="Radius of apertures used for aperture photometry in pixels."
     )
 
-<<<<<<< HEAD
     inf_aper_num = sa.Column(
         sa.SMALLINT
-=======
-    _inf_aper_num = sa.Column(
-        sa.SMALLINT,
->>>>>>> bf0ae4e1
         nullable=True,
         default=None,
         index=False,
         doc="Which element of aper_rads to use as the 'infinite' aperture; null = last one"
     )
-<<<<<<< HEAD
-    
-=======
 
     @property
     def inf_aper_num( self ):
@@ -123,7 +115,6 @@
         else:
             return self._inf_aper_num
 
->>>>>>> bf0ae4e1
     num_sources = sa.Column(
         sa.Integer,
         nullable=False,
@@ -314,24 +305,11 @@
         close to the edge, etc.).
 
         For sextractor, "bad" is anything that has FLAGS != 0, or that
-<<<<<<< HEAD
-        has IMAFLGAS_ISO & 0x7fff != 0 (the bitwise AND chosen because
-=======
         has IMAFLAGS_ISO & 0x7fff != 0 (the bitwise AND chosen because
->>>>>>> bf0ae4e1
         empirically many objects have bit 0x8000 set; this probably is
         an issue having to do with signed vs. unsigned integers, and
         saving and loading of the FITS files, and should be
         investigated).
-<<<<<<< HEAD
-
-        """
-
-        if self.format != 'sextrfits':
-            raise NotImplementedError( f"good not currently implemented for format {self.format}" )
-
-        return ( self.data['IMAFLAGS_ISO'] & 0x7fff == 0 ) & ( self.data['FLAGS'] == 0 )
-=======
 
         """
 
@@ -381,7 +359,6 @@
 
         return self._is_star
 
->>>>>>> bf0ae4e1
 
     def apfluxadu( self, apnum=0, ap=None ):
 
@@ -440,8 +417,6 @@
             raise ValueError( "Source list doesn't have PSF photometry" )
         return self.data['FLUX_PSF'], self.data['FLUXERR_PSF']
 
-<<<<<<< HEAD
-=======
     def calc_aper_cor( self, aper_num=0, inf_aper_num=None, min_stars=20 ):
         """Calculate an aperture correction based on the photometry in this source list.
 
@@ -497,7 +472,6 @@
 
         return -2.5 * np.log10( meanrat )
 
->>>>>>> bf0ae4e1
     def load(self, filepath=None):
 
         """Load this source list from the file.
