"""
Here we put all the dictionaries and conversion functions for getting/setting enums and bitflags.
"""

from util.classproperty import classproperty


class EnumConverter:
    """Base class for creating an (effective) enum that is saved to the database as an int.

    This avoids the pain of dealing with Postgres enums and migrations.

    To use this:

    1. Create a subclass of EnumConverter (called <class> here).

    2. Define the _dict property of that subclass to have the mapping from integer to string.

    3. If not all the strings in the _dict are allowed formats for
       this class, define a property _allowed_values with a list of
       values (strings) that are allowed.  (See, for example,
       ImageFormatConverter.)  If they are all allowed formats, you can
       instead just define _allowed_values as None.  (See, for example,
       ImageTypeConverter.)

    4. Make sure that every class has its own initialized values of
       _dict_filtered and _dict_inverse, both initialized to None.
       (This is necessary because we're using these two class variables
       as mutable variables, so we have to make sure that inheritance
       doesn't confuse the different classes with each other.)

    5. In the database model that uses the enum, create fields and properties like:

       _format = sa.Column( sa.SMALLINT, nullable=False, default=<class>.convert('<default_value>' )

       @hybrid_property
       def format(self):
           return <class>.convert( self._format )

       @format.expression
       def format(cls):
           return sa.case( <class>.dict, value=cls._format )

       @format.setter
       def format( self, value ):
           self._format = <class>.convert( value )

    6. Anywhere in code where you want to convert between the string and
       the corresponding integer key (in either direction), just call
       <class>.convert( value )

    """

    _dict = {}
    _allowed_values = None
    _dict_filtered = None
    _dict_inverse = None

    @classmethod
    def c( cls, keyword ):
        """Convert the key to something more compatible. """
        return keyword.lower().replace(' ', '').replace('_', '')

    @classproperty
    def dict( cls ):
        if cls._dict_filtered is None:
            if cls._allowed_values is None:
                cls._dict_filtered = cls._dict
            else:
                cls._dict_filtered = { k: v for k, v in cls._dict.items() if v in cls._allowed_values }
        return cls._dict_filtered

    @classproperty
    def dict_inverse( cls ):
        if cls._dict_inverse is None:
            cls._dict_inverse = { cls.c(v): k for k, v in cls._dict.items() }
        return cls._dict_inverse

    @classmethod
    def convert( cls, value ):
        """Convert between a string and corresponding integer key.

        If given a string, will return the integer key.  If given an
        integer key, will return the corresponding string.  String
        identification is case-insensitive and ignores spaces.

        If given None, will return None.

        """
        if isinstance(value, str):
            if cls.c(value) not in cls.dict_inverse:
                raise ValueError(f'{cls.__name__} must be one of {cls.dict_inverse.keys()}, not {value}')
            return cls.dict_inverse[cls.c(value)]
        elif isinstance(value, (int, float)):
            if value not in cls.dict:
                raise ValueError(f'{cls.__name__} integer key must be one of {cls.dict.keys()}, not {value}')
            return cls.dict[value]
        elif value is None:
            return None
        else:
            raise ValueError(f'{cls.__name__} must be integer/float key or string value, not {type(value)}')

    @classmethod
<<<<<<< HEAD
    def numeric( cls, value ):
        """Return the numeric value corresponding to either a string or integer key.

        If given None, will return None.

        """
        if value is None:
            return None
        return value if isinstance( value, int ) else cls.convert( value )
=======
    def to_int(cls, value):
        if isinstance(value, int):
            return value
        else:
            return cls.convert(value)

    @classmethod
    def to_string(cls, value):
        if isinstance(value, str):
            return value
        else:
            return cls.convert(value)

>>>>>>> 02db2996

class FormatConverter( EnumConverter ):
    # This is the master format dictionary, that contains all file types for
    # all data models. Each model will get a subset of this dictionary.
    _dict = {
        1: 'fits',
        2: 'hdf5',
        3: 'csv',
        4: 'json',
        5: 'yaml',
        6: 'xml',
        7: 'pickle',
        8: 'parquet',
        9: 'npy',
        10: 'npz',
        11: 'avro',
        12: 'netcdf',
        13: 'jpg',
        14: 'png',
        15: 'pdf',
        16: 'fitsldac',
    }
    _allowed_values = None
    _dict_filtered = None
    _dict_inverse = None


class ImageFormatConverter( FormatConverter ):
    _allowed_values = ['fits', 'hdf5']
    _dict_filtered = None
    _dict_inverse = None


class CutoutsFormatConverter( FormatConverter ):
    _dict = ImageFormatConverter._dict
    _allowed_values = ['fits', 'hdf5', 'jpg', 'png']
    _dict_filtered = None
    _dict_inverse = None


class SourceListFormatConverter( EnumConverter ):
    _dict = {
        1: 'sepnpy',
        2: 'sextrfits',
        3: 'filter',  # when manually constructing a source table from a matched-filter image (e.g., on the subtraction)
    }
    _allowed_values = None
    _dict_filtered = None
    _dict_inverse = None


class ImageTypeConverter( EnumConverter ):
    _dict = {
        1: 'Sci',
        2: 'ComSci',
        3: 'Diff',
        4: 'ComDiff',
        5: 'Bias',
        6: 'ComBias',
        7: 'Dark',
        8: 'ComDark',
        9: 'DomeFlat',
        10: 'ComDomeFlat',
        11: 'SkyFlat',
        12: 'ComSkyFlat',
        13: 'TwiFlat',
        14: 'ComTwiFlat',
        15: 'Fringe',
        16: 'Warped',
        17: 'ComWarped',
    }
    _allowed_values = None
    _dict_filtered = None
    _dict_inverse = None


class CatalogExcerptFormatConverter( FormatConverter ):
    _allowed_values = [ 'fitsldac' ]
    _dict_filtered = None
    _dict_inverse = None


class CatalogExcerptOriginConverter( EnumConverter ):
    _dict = {
        0: 'unknown',
        1: 'gaia_dr3'
    }
    _allowed_values = None
    _dict_filtered = None
    _dict_inverse = None


class CalibratorTypeConverter( EnumConverter ):
    _dict = {
        0: 'unknown',
        1: 'zero',
        2: 'dark',
        3: 'flat',
        4: 'fringe',
        5: 'illumination',
        6: 'linearity',
    }
    _allowed_values = None
    _dict_filtered = None
    _dict_inverse = None


class CalibratorSetConverter( EnumConverter ):
    _dict = {
        0: 'unknown',
        1: 'externally_supplied',
        2: 'general',             # A calib file you built yourself and use for a long time
        3: 'nightly'              # A calib built each night (or for a very limited mjd range)
    }


class FlatTypeConverter( EnumConverter ):
    _dict = {
        0: 'unknown',
        1: 'externally_supplied',
        2: 'sky',
        3: 'twilight',
        4: 'dome'
    }
    _allowed_values = None
    _dict_filtered = None
    _dict_inverse = None


class PSFFormatConverter( EnumConverter ):
    _dict = {
        0: 'unknown',
        1: 'psfex'
    }
    _allowed_values = None
    _dict_filtered = None
    _dict_inverse = None


class BackgroundFormatConverter( EnumConverter ):
    _dict = {
        0: 'scalar',
        1: 'map',
        2: 'polynomial',
    }
    _allowed_values = None
    _dict_filtered = None
    _dict_inverse = None


class BackgroundMethodConverter( EnumConverter ):
    _dict = {
        0: 'zero',
        1: 'sep',
    }
    _allowed_values = None
    _dict_filtered = None
    _dict_inverse = None


def bitflag_to_string(value, dictionary):

    """
    Takes a 64-bit integer bit-flag and converts it to a comma separated string,
    using the given dictionary.
    If any of the bits are not recognized, will raise a ValueError.

    To use this function, you must first define a dictionary with the bit-flag values as keys,
    and the corresponding strings as values. This should include all the possible bits that could
    be encountered. For example, the badness bitflag will include the general data badness dictionary,
    as that bitflag is usually a combination of the badness of all the data models.

    If given None, will return None.

    Parameters
    ----------
    value: int or None.
        64-bit integer bit-flag.
    dictionary: dict
        Dictionary with the bit-flag values as keys, and the corresponding strings as values.

    Returns
    -------
    output: str or None
        Comma separated string with all the different ways the data is bad.
        If given None, will return None.
        If given zero, will return an empty string.
    """
    if value is None:
        return None
    elif value == 0:
        return ''
    elif isinstance(value, (int, float)):
        output = []
        for i in range(64):
            if value >> i & 1:
                if i not in dictionary:
                    raise ValueError(f'Bitflag {i} not recognized in dictionary')
                output.append(dictionary[i])
        return ', '.join(output)
    else:
        raise ValueError(f'Bitflag must be integer/float, not {type(value)}')


def string_to_bitflag(value, dictionary):
    """
    Takes a comma separated string, and converts it to a 64-bit integer bit-flag,
    using the given dictionary (the inverse dictionary).
    If any of the keywords are not recognized, will raise a ValueError.

    To use this function, you must first define a dictionary with the keywords as keys,
    and the corresponding bit-flag values as values. This should include all the possible keywords that could
    be appended to this specific data model. For example, the badness bitflag for cutouts will not include
    the keywords for images, as those will be set on the image model, not on the cutouts model.

    If given an empty string, will return zero.
    If given None, will return None.

    Parameters
    ----------
    value: str or None
        Comma separated string with all the different ways the data is bad.
    dictionary: dict
        Dictionary with the keywords as keys, and the corresponding bit-flag values as values.

    Returns
    -------
    output: int or None
        64-bit integer bit-flag.
        If given None, will return None.
        If given zero, will return an empty string.
    """

    if isinstance(value, str):
        if value == '':
            return 0
        output = 0
        for keyword in value.split(','):
            original_keyword = keyword
            keyword = EnumConverter.c(keyword)
            if keyword not in dictionary:
                raise ValueError(f'Keyword "{original_keyword.strip()}" not recognized in dictionary')
            output += 2 ** dictionary[keyword]
        return output


# bitflag for image preprocessing steps that have been done
image_preprocessing_dict = {
    0: 'overscan',
    1: 'zero',
    2: 'dark',
    3: 'linearity',
    4: 'flat',
    5: 'fringe',
    6: 'illumination'
}
image_preprocessing_inverse = {EnumConverter.c(v):k for k, v in image_preprocessing_dict.items()}


# these are the ways an Image or Exposure are allowed to be bad
image_badness_dict = {
    1: 'banding',
    2: 'shaking',
    3: 'saturation',
    4: 'bad subtraction',
    5: 'bright sky',
}
image_badness_inverse = {EnumConverter.c(v): k for k, v in image_badness_dict.items()}


# these are all the ways a PSF object is allowed to be bad
psf_badness_dict = {
    11: 'psf fit failed',
}
psf_badness_inverse = {EnumConverter.c(v): k for k, v in psf_badness_dict.items()}


# these are the ways a SourceList object is allowed to be bad
source_list_badness_dict = {
    16: 'few sources',
    17: 'many sources',
}
source_list_badness_inverse = {EnumConverter.c(v): k for k, v in source_list_badness_dict.items()}


# these are the ways a Background object is allowed to be bad
background_badness_dict = {

}


# these are the ways a WorldCoordinates/ZeroPoint object is allowed to be bad
# mostly due to bad matches to the catalog
catalog_match_badness_dict = {
    21: 'no catalog',
    22: 'x-match failed',
    23: 'big residuals',
}
catalog_match_badness_inverse = {EnumConverter.c(v): k for k, v in catalog_match_badness_dict.items()}


# TODO: need to consider what kinds of bad backgrounds we really might have
# TODO: make sure we are not repeating the same keywords in other badness dictionaries
bg_badness_dict = {
    31: 'too dense',
    32: 'bad fit',
}
bg_badness_inverse = {EnumConverter.c(v): k for k, v in bg_badness_dict.items()}


# these are the ways a Measurements object is allowed to be bad
measurements_badness_dict = {
    41: 'cosmic ray',
    42: 'ghost',
    43: 'satellite',
    44: 'offset',
    45: 'bad pixel',
    46: 'bleed trail',
}
measurements_badness_inverse = {EnumConverter.c(v): k for k, v in measurements_badness_dict.items()}


# join the badness:
data_badness_dict = {}
data_badness_dict.update(image_badness_dict)
data_badness_dict.update(measurements_badness_dict)
data_badness_dict.update(source_list_badness_dict)
data_badness_dict.update(psf_badness_dict)
data_badness_dict.update(bg_badness_dict)
data_badness_dict.update(catalog_match_badness_dict)
data_badness_dict.update(bg_badness_dict)
data_badness_inverse = {EnumConverter.c(v): k for k, v in data_badness_dict.items()}
if 0 in data_badness_inverse:
    raise ValueError('Cannot have a badness bitflag of zero. This is reserved for good data.')


class BadnessConverter( EnumConverter ):
    _dict = data_badness_dict
    _allowed_values = data_badness_dict
    _dict_filtered = None
    _dict_inverse = None


# bitflag for image preprocessing steps that have been done
image_preprocessing_dict = {
    0: 'overscan',
    1: 'zero',
    2: 'dark',
    3: 'linearity',
    4: 'flat',
    5: 'fringe',
    6: 'illumination'
}
image_preprocessing_inverse = {EnumConverter.c(v):k for k, v in image_preprocessing_dict.items()}


# bitflag used in flag images
flag_image_bits = {
    0: 'bad pixel',        # Bad pixel flagged by the instrument
    1: 'zero weight',
    2: 'saturated',
    3: 'out of bounds',     # caused by alignment (swarp etc)
}
flag_image_bits_inverse = { EnumConverter.c(v):k for k, v in flag_image_bits.items() }


class BitFlagConverter( EnumConverter ):
    _dict = flag_image_bits
    _allowed_values = flag_image_bits
    _dict_filtered = None
    _dict_inverse = None


# the list of possible processing steps from a section of an exposure up to measurements, r/b scores, and report
process_steps_dict = {
    1: 'preprocessing',  # creates an Image from a section of the Exposure
    2: 'extraction',     # creates a SourceList, PSF, Background, WorldCoordinates, and ZeroPoint from an Image
    5: 'subtraction',    # creates a subtraction Image
    6: 'detection',      # creates a SourceList from a subtraction Image
    7: 'cutting',        # creates Cutouts from a subtraction Image
    8: 'measuring',      # creates Measurements from Cutouts
    # TODO: add R/B scores and maybe an extra step for finalizing a report
}
process_steps_inverse = {EnumConverter.c(v): k for k, v in process_steps_dict.items()}


# the list of objects that could be loaded to a datastore after running the pipeline
pipeline_products_dict = {
    1: 'image',
    2: 'sources',
    3: 'psf',
    4: 'bg',
    5: 'wcs',
    6: 'zp',
    7: 'sub_image',
    8: 'detections',
    9: 'cutouts',
    10: 'measurements',
    # 11: 'rb_scores',
}

pipeline_products_inverse = {EnumConverter.c(v): k for k, v in pipeline_products_dict.items()}<|MERGE_RESOLUTION|>--- conflicted
+++ resolved
@@ -101,17 +101,6 @@
             raise ValueError(f'{cls.__name__} must be integer/float key or string value, not {type(value)}')
 
     @classmethod
-<<<<<<< HEAD
-    def numeric( cls, value ):
-        """Return the numeric value corresponding to either a string or integer key.
-
-        If given None, will return None.
-
-        """
-        if value is None:
-            return None
-        return value if isinstance( value, int ) else cls.convert( value )
-=======
     def to_int(cls, value):
         if isinstance(value, int):
             return value
@@ -124,8 +113,6 @@
             return value
         else:
             return cls.convert(value)
-
->>>>>>> 02db2996
 
 class FormatConverter( EnumConverter ):
     # This is the master format dictionary, that contains all file types for
