--- conflicted
+++ resolved
@@ -421,11 +421,7 @@
                     cvid = rows[0][0]
                 else:
                     cvid = uuid.uuid4()
-<<<<<<< HEAD
-                    cursor.execute( "INSERT INTO code_version(_id,process,version_major,version_minor,version_patch) "
-=======
                     cursor.execute( "INSERT INTO code_versions(_id,process,version_major,version_minor,version_patch) "
->>>>>>> 88471e71
                                     "VALUES (%(id)s,%(proc)s,%(maj)s,%(min)s,%(pat)s)",
                                     { 'id': str(cvid),
                                       'proc': process,
