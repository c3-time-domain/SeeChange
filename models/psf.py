import re
import pathlib

import numpy as np

import sqlalchemy as sa
import sqlalchemy.orm as orm
from sqlalchemy.ext.hybrid import hybrid_property
from sqlalchemy.schema import UniqueConstraint

from astropy.io import fits

from models.base import Base, SeeChangeBase, AutoIDMixin, FileOnDiskMixin, HasBitFlagBadness, _logger
from models.enums_and_bitflags import PSFFormatConverter, psf_badness_inverse

# NOTE.  As of this writing, the only format for PSFs we were
# considering was the output of PSFEx.  As such, some stuff here may not
# be as general as we want (in case we ever have another way of
# generating PSFs).  In particular, the structure of "header/data/info"
# is tuned to the output of PSFEx, where it's a FITS file (in HDU 1)
# with a header and data, and there's an XML file that can be read into
# a votable (which goes in info here).
#
# This may take some refactoring if we ever want to support anything
# else.  Hopefully the database structure will still work, but any
# details of looking into header and info will need different versions
# for different formats.


class PSF(Base, AutoIDMixin, FileOnDiskMixin, HasBitFlagBadness):
    __tablename__ = 'psfs'

    __table_args__ = (
        UniqueConstraint('image_id', 'provenance_id', name='_psf_image_provenance_uc'),
    )

    _format = sa.Column(
        sa.SMALLINT,
        nullable=False,
        default=PSFFormatConverter.convert('psfex'),
        doc='Format of the PSF file.  Currently only supports psfex.'
    )

    @hybrid_property
    def format(self):
        return PSFFormatConverter.convert( self._format )

    @format.inplace.expression
    @classmethod
    def format(cls):
        return sa.case( PSFFormatConverter.dict, value=cls._format )

    @format.inplace.setter
    def format( self, value ):
        self._format = PSFFormatConverter.convert( value )

    image_id = sa.Column(
        sa.ForeignKey( 'images.id', ondelete='CASCADE', name='psfs_image_id_fkey' ),
        nullable=False,
        index=True,
        doc="ID of the image for which this is the PSF."
    )

    image = orm.relationship(
        'Image',
        cascade='save-update, merge, refresh-expire, expunge',
        passive_deletes=True,
        doc="Image for which this is the PSF."
    )

    fwhm_pixels = sa.Column(
        sa.REAL,
        nullable=False,
        index=False,
        doc="Approximate FWHM of seeing in pixels; use for a broad estimate, doesn't capture spatial variation."
    )

    provenance_id = sa.Column(
        sa.ForeignKey('provenances.id', ondelete="CASCADE", name='psfs_provenance_id_fkey'),
        nullable=False,
        index=True,
        doc=(
            "ID of the provenance of this PSF. "
            "The provenance will contain a record of the code version"
            "and the parameters used to produce this PSF."
        )
    )

    provenance = orm.relationship(
        'Provenance',
        cascade='save-update, merge, refresh-expire, expunge',
        lazy='selectin',
        doc=(
            "Provenance of this PSF. "
            "The provenance will contain a record of the code version"
            "and the parameters used to produce this PSF."
        )
    )

    __table_args__ = (
        sa.Index( 'psfs_image_id_provenance_index', 'image_id', 'provenance_id', unique=True ),
    )

    @property
    def data( self ):
        """The data for this PSF.  It's nature will depend on the format of the psf.

        For PSFEx formatted files, this is what's in the HDU 1 data of
        the output of psfex, a 3-dimensional numpy array with the basis
        images used in reconstructing the position-variable PSF at any
        point along the image.  (The code in get_clip performs this
        reconstruction.)

        """
        if self._data is None and self.filepath is not None:
            self.load()
        return self._data

    @data.setter
    def data( self, value ):
        self._data = value

    @property
    def header( self ):
        """Any header information associated with the psf; an astropy.io.fits.header.Header object.

        For PSFEx, this is the header from the .psf FITS file written by PSFex.

        """
        if self._header is None and self.filepath is not None:
            self.load()
        return self._header

    @header.setter
    def header( self, value ):
        self._header = value

    # Right now, this may be PSF specific, in that it assumes
    # there's a header and data from a FITS file, and a votable
    # from the xml file
    @property
    def info( self ):
        """Associated info for this PSF; something opaque.

         For PSFEx, this is the contents of the xml file produced when
         psfex ran.  (It can be parsed into a votable with
         astropy.io.votable.parse.)

        """
        if self._info is None and self.filepath is not None:
            self.load()
        return self._info

    @info.setter
    def info( self, value ):
        self._info = value

    @property
    def image_shape(self):
        """The shape of the image this PSF is for."""
        return self.header['IMAXIS2'], self.header['IMAXIS1']

    def _get_inverse_badness(self):
        """Get a dict with the allowed values of badness that can be assigned to this object"""
        return psf_badness_inverse

    def __init__( self, *args, **kwargs ):
        FileOnDiskMixin.__init__( self, **kwargs )
        SeeChangeBase.__init__( self )
        self._header = None
        self._data = None
        self._table = None
        self._info = None

        # Manually set all properties ( columns or not )
        for key, value in kwargs.items():
            if hasattr( self, key ):
                setattr( self, key, value )

    @sa.orm.reconstructor
    def init_on_load( self ):
        Base.init_on_load( self )
        FileOnDiskMixin.init_on_load( self )
        self._header = None
        self._data = None
        self._table = None
        self._info = None

    def save( self, filename=None, **kwargs ):
        """Write the PSF to disk.

        May or may not upload to the archive and update the
        FileOnDiskMixin-included fields of this object based on the
        additional arguments that are forwarded to FileOnDiskMixin.save.

        For psfex-format psfs, this saves two files: the .psf file (the
        FITS file with the data), and the .psf.xml file (the XML file
        created by PSFex.)

        Parameters
        ----------
          filename: str or path
             The path to the file to write, relative to the local store
             root.  Do not include the extension (e.g. '.psf') at the
             end of the name; that will be added automatically for all
             extensions.  If None, will call image.invent_filepath() to get a
             filestore-standard filename and directory.

          Additional arguments are passed on to FileOnDiskMixin.save

        """
        if self.format != 'psfex':
            raise NotImplementedError( "Only know how to save psfex PSF files" )

        if ( self.data is None ) or ( self.header is None ) or ( self.info is None ):
            raise RuntimeError( "data, header, and info must all be non-None" )

        if filename is not None:
            if not filename.endswith('.psf'):
                filename += '.psf'
            self.filepath = filename
        else:
            if self.image.filepath is not None:
                self.filepath = self.image.filepath
            else:
                self.filepath = self.image.invent_filepath()
            self.filepath += f'.psf_{self.provenance.id[:6]}'

        psfpath = pathlib.Path( self.local_path ) / f'{self.filepath}.fits'
        psfxmlpath = pathlib.Path( self.local_path ) / f'{self.filepath}.xml'

        header0 = fits.Header( [ fits.Card( 'SIMPLE', 'T', 'This is a FITS file' ),
                                 fits.Card( 'BITPIX', 8 ),
                                 fits.Card( 'NAXIS', 0 ),
                                 fits.Card( 'EXTEND', 'T', 'This file may contain FITS extensions' ),
                                ] )
        hdu0 = fits.PrimaryHDU( header=header0 )
        # The PSFEx format is a bit byzantine
        fitsshape = list( self._data.shape )
        fitsshape.reverse()
        fitsshape = str( tuple( fitsshape ) )
        format = f'{np.prod(self._data.shape)}E'
<<<<<<< HEAD
        fitscol = fits.Column(name='PSF_MASK', format=format, dim=fitsshape, array=[self._data])
=======
        fitscol = fits.Column( name='PSF_MASK', format=format, dim=fitsshape, array=[ self._data ] )
>>>>>>> c2e08819
        fitsrec = fits.FITS_rec.from_columns( fits.ColDefs( [ fitscol ] ) )
        hdu = fits.BinTableHDU( fitsrec, self._header )
        hdu.writeto( psfpath, overwrite=( 'overwrite' in kwargs and kwargs['overwrite'] ) )

        with open( psfxmlpath, "w" ) as ofp:
            ofp.write( self._info )

        # Save the file to the archive and update the database record
        # (From what we did above, the files are already in the right place in the local filestore.)
        FileOnDiskMixin.save( self, psfpath, '.fits', **kwargs )
        FileOnDiskMixin.save( self, psfxmlpath, '.xml', **kwargs )

    def load( self, download=True, always_verify_md5=False, psfpath=None, psfxmlpath=None ):
        """Load the data from the files into the _data, _header, and _info fields.

        Parameters
        ----------
          download : Bool, default True
            If True, download the files from the archive if they're not
            found in local storage.  Ignored if psfpath is not None.

          always_verify_md5 : Bool, default False
            If the file is found locally, verify the md5 of the file; if
            it doesn't match, re-get the file from the archive.  Ignored
            if psfpath is not None.

          psfpath : str or Path, default None
            If None, files will be read using the get_fullpath() method
            to get the right files form the local store and/or archive
            given the databse fields.  If not None, read _header and
            _data from this file.  (This exists so that this method may
            be used to load the data with a psf that's not yet in the
            database, without having to play games with the filepath
            field.)

          psfxmlpath : str or Path, default None
            Must be non-None if psfpath is non-None; the name of the
            .psf.xml file to read _info from.

        """

        if self.format != 'psfex':
            raise NotImplementedError( "Only know how to load psfex PSF files" )

        if ( psfpath is None ) != ( psfxmlpath is None ):
            raise ValueError( "Either both or neither of psfpath and psfxmlpath must be None" )

        if psfpath is None:
            if self.filepath_extensions != [ '.fits', '.xml' ]:
                raise ValueError( f"Can't load psfex file; filepath_extensions is {self.filepath_extensions}, "
                                  f"but expected ['.fits', '.xml']." )
            psfpath, psfxmlpath = self.get_fullpath( download=download, always_verify_md5=always_verify_md5 )

        with fits.open( psfpath, memmap=False ) as hdul:
            self._header = hdul[1].header
            self._data = hdul[1].data[0][0]
        with open( psfxmlpath ) as ifp:
            self._info = ifp.read()

    def get_resampled_psf( self, x, y, dtype=np.float64 ):
        """Return an image fragment with the PSF at the underlying sampling of the PSF model.

        This is usually not what you want; usually you want to call get_clip

        Parameters
        ----------
          x: float
            x-coordinate on the image the PSF was extracted for (0-offset)

          y: float
            y-coordinate of the image the PSF was extracted from (0-offset)

          dtype: type, default numpy.float64
            Type of the returned array; usually either numpy.float64 or numpy.float32

        Returns
        -------
           A 2d numpy array

        """

        if self.format != 'psfex':
            raise NotImplementedError( "Only know how to get resampled psf for psfex PSF files" )

        psforder = int( self.header['POLDEG1'] )
        x0 = float( self.header['POLZERO1'] ) - 1
        xsc = float( self.header['POLSCAL1'] )
        y0 = float( self.header['POLZERO2'] ) - 1
        ysc = float( self.header['POLSCAL2'] )

        psfbase = np.zeros_like( self.data[0,:,:], dtype=dtype )
        off = 0
        for j in range( psforder+1 ) :
            for i in range( psforder+1-j ):
                psfbase += self.data[off] * (
                    ( (x - x0) / xsc )**i *
                    ( (y - y0) / ysc )**j
                )
                off += 1

        return psfbase

    def _get_clip_info( self ):
        psfwid = self.data.shape[1]
        if ( psfwid % 2 ) == 0:
            raise ValueError( f"Even psf width {psfwid}; should be odd.  This error should never happen." )
        if self.data.shape[2] != psfwid:
            raise ValueError( f"Non-square psf ({self.psfwid} × {self.psfdata.shape[2]}); it needs to be square." )
        psfsamp = self.header['PSF_SAMP']
        stampwid = int( np.floor( psfsamp * psfwid ) + 0.5 )
        if ( stampwid % 2 ) == 0:
            # _logger.warning( f'PSF stamp width came out even ({stampwid}), subtracting 1' )
            stampwid -= 1
        psfdex1d = np.arange( -(psfwid//2), psfwid//2+1, dtype=int )

        return psfwid, psfsamp, stampwid, psfdex1d

    def get_clip( self, x=None, y=None, flux=1.0, norm=True, noisy=False, gain=1., rng=None, dtype=np.float64 ):
        """Get an image clip with the psf.

        The clip will have the same pixel scale as the image.

        Parameters
        ----------
          x: float
            x-coordinate on the image the PSF was extracted for (0-offset)
            If None (default) will use the center of the image.
          y: float
            y-coordinate of the image the PSF was extracted from (0-offset)
            If None (default) will use the center of the image.
          flux: float
            Sum of the psf flux values over all pixels.
          norm: bool, default True
            Normalize the psf to 1.0, before adding noise if any.  (This
            seems to be necessary with PSFEx.)
          noisy: bool, default False
            If True, will also scatter the pixel values using
            Poisson statistics, assuming gain e-/adu.
          gain: float, default 1.
            Assumed e-/adu gain for calculating Poisson statistics if
            noisy is true.
          rng: numpy.random.Generator, default None
            If not None, will use this (already-seeded) random number
            generator (produced, for example, with numpy.default_rng) to
            generate the noise.  Pass this if you want reproducible
            noise for testing purposes.  If None, will use
            numpy.random.default_rng() (i.e. seeded from system entropy).
          dtype: type, default numpy.float64
            Type of the returned array; usually either numpy.float64 or numpy.float32

        Returns
        -------
          2d numpy array

        """

        if self.format != 'psfex':
            raise NotImplementedError( "Only know how to get clip for psfex PSF files" )

        if x is None:
            x = self.image_shape[1] / 2.
        if y is None:
            y = self.image_shape[0] / 2.

        psfbase = self.get_resampled_psf( x, y, dtype=np.float64 )

        psfwid, psfsamp, stampwid, psfdex1d = self._get_clip_info()

        xc = int( np.floor(x + 0.5) )
        yc = int( np.floor(y + 0.5) )

        # See Chapter 5, "How PSFEx Works", of the PSFEx manual
        #   https://psfex.readthedocs.io/en/latest/Working.html

        clip = np.empty( ( stampwid, stampwid ), dtype=dtype )
        xmin = xc - stampwid // 2
        xmax = xc + stampwid // 2 + 1
        ymin = yc - stampwid // 2
        ymax = yc + stampwid // 2 + 1
        for xi in range( xmin, xmax ):
            for yi in range( ymin, ymax ):
                xsincarg = psfdex1d - (xi-x) / psfsamp
                xsincvals = np.sinc( xsincarg ) * np.sinc( xsincarg/4. )
                xsincvals[ ( xsincarg > 4 ) | ( xsincarg < -4 ) ] = 0
                ysincarg = psfdex1d - (yi-y) / psfsamp
                ysincvals = np.sinc( ysincarg ) * np.sinc( ysincarg/4. )
                ysincvals[ ( ysincarg > 4 ) | ( ysincarg < -4 ) ] = 0
                clip[ yi-ymin, xi-xmin ] = ( xsincvals[np.newaxis, :]
                                             * ysincvals[:, np.newaxis]
                                             * psfbase ).sum()

        if norm:
            clip /= clip.sum()

        clip *= flux

        if noisy:
            if rng is None:
                rng = np.random.default_rng()
            sig = np.zeros_like( clip )
            sig[ clip > 0 ] = np.sqrt( clip[ clip > 0 ] / gain )
            clip = rng.normal( clip, sig )

        return clip

    def add_psf_to_image( self, image, x, y, flux, norm=True, noisy=False, weight=None, gain=1., rng=None ):
        """Add a psf with indicated flux to the 2d image.

        image : a 2d numpy array

        x, y : position of the PSF

        flux : flux of the PSF in ADU

        weight : a 2d numpy array with inverse variances.  If
           noisy=True, then shot noise will be added to this image,
           assuming that if adding flux f to one pixel, the uncertainty
           is sqrt(f/gain)

        shape of image should match the shape of image the psf was extracted from

        For documentation on x, y, noisy, gain, and rng see PSFExReader.clip

        """

        if self.format != 'psfex':
            raise NotImplementedError( "Only know how to add psf to image for psfex PSF files" )

        if ( x < 0 ) or ( x >= image.shape[1] ) or ( y < 0 ) or ( y >= image.shape[0] ):
            _logger.warn( "Center of psf to be added to image is off of edge of image" )

        xc = int( np.floor(x + 0.5) )
        yc = int( np.floor(y + 0.5) )
        clip = self.get_clip( x, y, flux, norm=norm, noisy=noisy, gain=gain, rng=rng )
        stampwid = clip.shape[1]

        xmin = xc - stampwid // 2
        x0 = 0
        if xmin < 0:
            x0 = -xmin
            xmin = 0
        xmax = xc + stampwid // 2 + 1
        x1 = stampwid
        if xmax > image.shape[1]:
            x1 -= xmax - image.shape[1]
            xmax = image.shape[1]
        ymin = yc - stampwid // 2
        y0 = 0
        if ymin < 0:
            y0 = -ymin
            ymin = 0
        ymax = yc + stampwid // 2 + 1
        y1 = stampwid
        if ymax > image.shape[0]:
            y1 -= ymax - image.shape[0]
            ymax = image.shape[0]

        image[ ymin:ymax, xmin:xmax ] += clip[ y0:y1, x0:x1 ]
        if noisy and weight is not None:
            weight[ ymin:ymax, xmin:xmax ] = ( 1. / ( ( 1. / weight[ ymin:ymax, xmin:xmax  ] ) +
                                                      ( clip[ y0:y1, x0:x1 ] / gain )
                                                     )
                                              )
<|MERGE_RESOLUTION|>--- conflicted
+++ resolved
@@ -240,11 +240,7 @@
         fitsshape.reverse()
         fitsshape = str( tuple( fitsshape ) )
         format = f'{np.prod(self._data.shape)}E'
-<<<<<<< HEAD
         fitscol = fits.Column(name='PSF_MASK', format=format, dim=fitsshape, array=[self._data])
-=======
-        fitscol = fits.Column( name='PSF_MASK', format=format, dim=fitsshape, array=[ self._data ] )
->>>>>>> c2e08819
         fitsrec = fits.FITS_rec.from_columns( fits.ColDefs( [ fitscol ] ) )
         hdu = fits.BinTableHDU( fitsrec, self._header )
         hdu.writeto( psfpath, overwrite=( 'overwrite' in kwargs and kwargs['overwrite'] ) )
