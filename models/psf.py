--- conflicted
+++ resolved
@@ -26,11 +26,7 @@
 # for different formats.
 
 
-<<<<<<< HEAD
 class PSF(Base, AutoIDMixin, FileOnDiskMixin, HasBitFlagBadness):
-=======
-class PSF( Base, AutoIDMixin, FileOnDiskMixin ):
->>>>>>> 26ea9bfa
     __tablename__ = 'psfs'
 
     _format = sa.Column(
