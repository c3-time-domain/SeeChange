--- conflicted
+++ resolved
@@ -626,17 +626,11 @@
 
         ras = []
         decs = []
-<<<<<<< HEAD
-        # Is this really what we want?  Or should we prefer data?
-        # (Look at preprocessing. When it trims, does it modify raw_data?)
-        data = self.raw_data if self.raw_data is not None else self.data
-=======
         # Note: this used to prefer raw_data; changed it to prefer
         #  data, because we believe that's what we want to prefer,
         #  but left this note here in case things go haywire.
         # data = self.raw_data if self.raw_data is not None else self.data
         data = self.data if self.data is not None else self.raw_data
->>>>>>> efab173f
         width = data.shape[1]
         height = data.shape[0]
         xs = [ 0., width-1., 0., width-1. ]
@@ -751,23 +745,6 @@
             new.set_corners_from_header_wcs( setradec=True )
         except:
             # If the WCS didn't work, and there was no special instrument method, then try other things
-<<<<<<< HEAD
-
-            # try to get the RA/Dec from the section header
-            if new.ra is None or new.dec is None:
-                new.ra = header_info.pop('ra', None)
-                new.dec = header_info.pop('dec', None)
-
-            # if we still ahve nothing, just use the RA/Dec of the global exposure
-            # (Ideally, new.instrument_object.get_ra_dec_for_section will
-            #  have used known chip offsets, so it will never come to this.)
-            if new.ra is None or new.dec is None:
-                new.ra = exposure.ra
-                new.dec = exposure.dec
-
-            new.calculate_coordinates()  # galactic and ecliptic coordinates
-
-=======
 
             # try to get the RA/Dec from the section header
             if new.ra is None or new.dec is None:
@@ -783,7 +760,6 @@
 
             new.calculate_coordinates()  # galactic and ecliptic coordinates
 
->>>>>>> efab173f
             # Set the corners
             halfwid = new.instrument_object.pixel_scale * width / 2. / np.cos( new.dec * np.pi / 180. ) / 3600.
             halfhei = new.instrument_object.pixel_scale * height / 2. / 3600.
