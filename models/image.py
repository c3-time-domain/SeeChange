--- conflicted
+++ resolved
@@ -1468,14 +1468,8 @@
              psfflux, psffluxerr, nandata, and nanscore.
 
         """
-<<<<<<< HEAD
-        allfree = { 'raw_data', 'data', 'weight', 'flags', 'background',
-                    'score', 'psfflux', 'psffluxerr',
-                    'nandata', 'nanscore' }
-=======
         allfree = set( Image.saved_extensions )
         allfree.add( "raw_data" )
->>>>>>> 1264b7af
         tofree = set( only_free ) if only_free is not None else allfree
 
         for prop in tofree:
