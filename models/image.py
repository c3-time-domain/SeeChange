--- conflicted
+++ resolved
@@ -5,7 +5,6 @@
 from sqlalchemy.dialects.postgresql import JSONB
 from sqlalchemy.ext.hybrid import hybrid_property
 from sqlalchemy.schema import CheckConstraint
-from sqlalchemy.ext.associationproxy import association_proxy
 
 from astropy.time import Time
 from astropy.wcs import WCS
@@ -36,23 +35,6 @@
 
 import util.config as config
 
-<<<<<<< HEAD
-
-# this links each ImageProducts to an Image that has this ImageProducts as an upstream
-# (many images can use the same products object as upstreams)
-# the ImageProduct.image_id is for the one image this product is for
-# (there could be many ImageProducts based on the same Image).
-image_products_association_table = sa.Table(
-    'image_products_association',
-    Base.metadata,
-    sa.Column('prod_id',
-              sa.Integer,
-              sa.ForeignKey('image_products.id', ondelete="CASCADE", name='image_products_association_prod_id_fkey'),
-              primary_key=True),
-    sa.Column('image_id',
-              sa.Integer,
-              sa.ForeignKey('images.id', ondelete="CASCADE", name='image_products_association_image_id_fkey'),
-=======
 # links many-to-many Image to all the Images used to create it
 image_upstreams_association_table = sa.Table(
     'image_upstreams_association',
@@ -64,144 +46,10 @@
     sa.Column('downstream_id',
               sa.Integer,
               sa.ForeignKey('images.id', ondelete="CASCADE", name='image_upstreams_association_downstream_id_fkey'),
->>>>>>> e283d804
               primary_key=True),
 )
 
 
-<<<<<<< HEAD
-class ImageProducts(Base, AutoIDMixin):
-
-    __tablename__ = 'image_products'
-
-    image_id = sa.Column(
-        sa.ForeignKey('images.id', ondelete='CASCADE', name='image_products_image_id_fkey'),
-        nullable=False,
-        index=True,
-        doc="ID of the image that these products are associated with. "
-    )
-
-    image = orm.relationship(
-        'Image',
-        foreign_keys=[image_id],
-        cascade='save-update, merge, refresh-expire, expunge',
-        lazy='selectin',
-        doc="The image that these products are associated with. "
-    )
-
-    psf_id = sa.Column(
-        sa.ForeignKey('psfs.id', name='image_products_psf_id_fkey'),
-        nullable=True,
-        index=True,
-        doc="ID of the PSF object associated with this image. "
-    )
-
-    psf = orm.relationship(
-        'PSF',
-        cascade='save-update, merge, refresh-expire, expunge',
-        lazy='selectin',
-        doc="The PSF object associated with this image. "
-    )
-
-    sources_id = sa.Column(
-        sa.ForeignKey('source_lists.id', name='image_products_source_list_id_fkey'),
-        nullable=True,
-        index=True,
-        doc="ID of the source list associated with this image. "
-    )
-
-    sources = orm.relationship(
-        'SourceList',
-        cascade='save-update, merge, refresh-expire, expunge',
-        lazy='selectin',
-        doc="The source list associated with this image. "
-    )
-
-    wcs_id = sa.Column(
-        sa.ForeignKey('world_coordinates.id', name='image_products_wcs_id_fkey'),
-        nullable=True,
-        index=True,
-        doc="ID of the WCS object associated with this image. "
-    )
-
-    wcs = orm.relationship(
-        'WorldCoordinates',
-        cascade='save-update, merge, refresh-expire, expunge',
-        lazy='selectin',
-        doc="The WCS object associated with this image. "
-    )
-
-    zp_id = sa.Column(
-        sa.ForeignKey('zero_points.id', name='image_products_zp_id_fkey'),
-        nullable=True,
-        index=True,
-        doc="ID of the zero point object associated with this image. "
-    )
-
-    zp = orm.relationship(
-        'ZeroPoint',
-        cascade='save-update, merge, refresh-expire, expunge',
-        lazy='selectin',
-        doc="The zero point object associated with this image. "
-    )
-
-    # might need this to sort the loaded objects
-    mjd = sa.Column(
-        sa.Float,
-        nullable=False,
-        index=True,
-        doc="Modified Julian date of the image. "
-    )
-
-    def remove_data_from_disk(self, remove_folders=True):
-        """Call remove_data_from_disk on all the associated objects that are FileOnDiskMixin objects."""
-        if self.image is not None:
-            self.image.remove_data_from_disk(remove_folders=remove_folders)
-        if self.psf is not None:
-            self.psf.remove_data_from_disk(remove_folders=remove_folders)
-        if self.sources is not None:
-            self.sources.remove_data_from_disk(remove_folders=remove_folders)
-
-    def delete_from_disk_and_database(self, session=None, commit=True, remove_folders=True):
-        """Call delete_from_disk_and_database on all the associated objects that are FileOnDiskMixin objects.
-        Objects that are not FileOnDiskMixin objects are just deleted from the database.
-        """
-        if session is None and not commit:
-            raise RuntimeError("When session=None, commit must be True!")
-
-        with SmartSession(session) as session:
-            if self.image is not None:
-                self.image.delete_from_disk_and_database(session=session, commit=False, remove_folders=remove_folders)
-            if self.psf is not None:
-                self.psf.delete_from_disk_and_database(session=session, commit=False, remove_folders=remove_folders)
-            if self.sources is not None:
-                self.sources.delete_from_disk_and_database(session=session, commit=False, remove_folders=remove_folders)
-            if self.wcs is not None and self.wcs.id is not None:
-                session.delete(self.wcs)
-            if self.zp is not None and self.zp.id is not None:
-                session.delete(self.zp)
-            session.delete(self)
-            if commit:
-                session.commit()
-
-    def __getattr__(self, key):
-        value = super().__getattribute__(key)
-        if key == 'image' and value is not None:
-            value._products = self  # attach itself to the image object before giving it out
-        return value
-
-    def __setattr__(self, key, value):
-        if key == 'image':
-            if value is not None:
-                self.mjd = value.mjd
-            else:
-                self.mjd = None
-
-        super().__setattr__(key, value)
-
-
-=======
->>>>>>> e283d804
 class Image(Base, AutoIDMixin, FileOnDiskMixin, SpatiallyIndexed, FourCorners, HasBitFlagBadness):
 
     __tablename__ = 'images'
@@ -246,22 +94,6 @@
         )
     )
 
-<<<<<<< HEAD
-    upstream_products = orm.relationship(
-        'ImageProducts',
-        secondary=image_products_association_table,
-        cascade='save-update, merge, refresh-expire, expunge',
-        passive_deletes=True,
-        lazy='selectin',
-        order_by='ImageProducts.mjd',
-        doc=(
-            "ImageProduct for all images that were used to make this image. "
-        )
-    )
-
-    ref_products_id = sa.Column(
-        sa.ForeignKey('image_products.id', ondelete='SET NULL', name='images_ref_image_products_id_fkey'),
-=======
     upstream_images = orm.relationship(
         'Image',
         secondary=image_upstreams_association_table,
@@ -276,54 +108,8 @@
 
     ref_image_index = sa.Column(
         sa.Integer,
->>>>>>> e283d804
         nullable=True,
         doc=(
-<<<<<<< HEAD
-            "ID of the reference image products used to produce a this image. "
-            "This is the image that other images are warped and scaled to match. "
-        )
-    )
-
-    ref_products = orm.relationship(
-        'ImageProducts',
-        foreign_keys=[ref_products_id],
-        cascade='save-update, merge, refresh-expire, expunge',
-        lazy='selectin',
-        doc=(
-            "ImageProduct for the reference image used to produce this image. "
-            "This is the image that other images are warped and scaled to match. "
-        )
-    )
-
-    @property
-    def ref_image(self):
-        if self.ref_products is None:
-            return None
-        else:
-            return self.ref_products.image
-
-    new_products_id = sa.Column(
-        sa.ForeignKey('image_products.id', ondelete='SET NULL', name='images_new_image_products_id_fkey'),
-        nullable=True,
-        index=True,
-        doc=(
-            "ID of the new entry used to produce a difference image. "
-            "When making a warped or difference image, this will refer to the new (science) image. "
-            "For coadded images this will be None. "
-        )
-    )
-
-    new_products = orm.relationship(
-        'ImageProducts',
-        foreign_keys=[new_products_id],
-        cascade='save-update, merge, refresh-expire, expunge',
-        lazy='selectin',
-        doc=(
-            "ImageProduct for the new (science) image used to produce a difference image. "
-            "When making a warped or difference image, this will refer to the new (science) image. "
-            "For coadded images this will be None. "
-=======
             "Index of the reference image used to produce this image, in the upstream_images list. "
         )
     )
@@ -355,18 +141,11 @@
         nullable=True,
         doc=(
             "Index of the new image used to produce a difference image, in the upstream_images list. "
->>>>>>> e283d804
         )
     )
 
     @property
     def new_image(self):
-<<<<<<< HEAD
-        if self.new_products is None:
-            return None
-        else:
-            return self.new_products.image
-=======
         if self.new_image_index is None:
             return None
         if len(self.upstream_images) <= self.new_image_index:
@@ -386,7 +165,6 @@
             # make sure the upstream_images list is sorted by mjd:
             self.upstream_images.sort(key=lambda x: x.mjd)
             self.new_image_index = self.upstream_images.index(value)
->>>>>>> e283d804
 
     is_sub = sa.Column(
         sa.Boolean,
@@ -395,7 +173,6 @@
         index=True,
         doc='Is this a subtraction image.'
     )
-<<<<<<< HEAD
 
     is_coadd = sa.Column(
         sa.Boolean,
@@ -403,22 +180,6 @@
         default=False,
         index=True,
         doc='Is this image made by stacking multiple images.'
-    )
-
-    is_warped = sa.Column(
-=======
-
-    is_coadd = sa.Column(
->>>>>>> e283d804
-        sa.Boolean,
-        nullable=False,
-        default=False,
-        index=True,
-<<<<<<< HEAD
-        doc='Has this image been warped to align with a reference.'
-=======
-        doc='Is this image made by stacking multiple images.'
->>>>>>> e283d804
     )
 
     _type = sa.Column(
@@ -606,7 +367,6 @@
             'from the first time the image was processed.'
         )
     )
-<<<<<<< HEAD
 
     zero_point_estimate = sa.Column(
         sa.Float,
@@ -618,19 +378,6 @@
         )
     )
 
-=======
-
-    zero_point_estimate = sa.Column(
-        sa.Float,
-        nullable=True,
-        index=True,
-        doc=(
-            'Zero point estimate for the image, '
-            'from the first time the image was processed.'
-        )
-    )
-
->>>>>>> e283d804
     lim_mag_estimate = sa.Column(
         sa.Float,
         nullable=True,
@@ -687,10 +434,6 @@
         self.psf = None  # the point-spread-function object (optionally loaded)
         self.wcs = None  # the WorldCoordinates object (optionally loaded)
         self.zp = None  # the zero-point object (optionally loaded)
-<<<<<<< HEAD
-        self._products = None  # cache the ImageProducts object so not to regenerate it each time
-=======
->>>>>>> e283d804
 
         self._instrument_object = None
         self._bitflag = 0
@@ -725,10 +468,6 @@
         self.psf = None
         self.wcs = None
         self.zp = None
-<<<<<<< HEAD
-        self._products = None
-=======
->>>>>>> e283d804
 
         self._instrument_object = None
         this_object_session = orm.Session.object_session(self)
@@ -761,33 +500,6 @@
         self.dec_corner_10 = decs[2]
         self.dec_corner_11 = decs[3]
 
-<<<<<<< HEAD
-    def make_image_products(self):
-        """Generate an ImageProducts object from this image and any loaded PSF, SourceList, WorldCoordinates, etc."""
-        # use the cached value if possible
-        prod = self._products
-
-        # cache must match the current values
-        if (
-            prod is not None and
-            (self.psf != prod.psf or self.sources != prod.sources or self.wcs != prod.wcs or self.zp != prod.zp)
-        ):
-            prod = None
-
-        # if no matching cache is found, recreate it
-        if prod is None:
-            prod = ImageProducts()
-            prod.image = self
-            prod.psf = self.psf
-            prod.sources = self.sources
-            prod.wcs = self.wcs
-            prod.zp = self.zp
-
-        self._products = prod
-        return prod
-
-=======
->>>>>>> e283d804
     @classmethod
     def from_exposure(cls, exposure, section_id):
         """
@@ -963,12 +675,6 @@
 
         # use the first image to apply these attributes (some must be uniform across images)
         for att in ['section_id', 'instrument', 'telescope', 'type', 'filter', 'project', 'target']:
-<<<<<<< HEAD
-            values = set([str(getattr(image, att)) for image in images])
-            if len(values) != 1:
-                raise ValueError(f"Cannot combine images with different {att} values: {values}")
-            output.__setattr__(att, values.pop())
-=======
             # TODO: should replace this condition with a check that RA and Dec are overlapping?
             #  in that case: what do we consider close enough? how much overlap is reasonable?
             #  another issue: what happens if the section_id is different, what would be the
@@ -980,7 +686,6 @@
                     raise ValueError(f"Cannot combine images with different {att} values: {values}")
             setattr(output, att, getattr(images[0], att))
 
->>>>>>> e283d804
         # TODO: should RA and Dec also be exactly the same??
         output.ra = images[0].ra
         output.dec = images[0].dec
@@ -1008,20 +713,10 @@
         if not base_type.startswith('Com'):
             output.type = 'Com' + base_type
 
-<<<<<<< HEAD
-        # make sure to make the image product objects
-        for im in images:
-            prod = im.make_image_products()
-            output.upstream_products.append(prod)
-
-        # mark the first image as the reference (this can be overriden later when actually warping into one image)
-        output.ref_products_id = output.upstream_products[0].id
-=======
         output.upstream_images = images
 
         # mark the first image as the reference (this can be overriden later when actually warping into one image)
         output.ref_image_index = 0
->>>>>>> e283d804
 
         output._upstream_bitflag = 0
         for im in images:
@@ -1031,19 +726,11 @@
         return output
 
     @classmethod
-<<<<<<< HEAD
-    def from_ref_and_new(cls, ref_image, new_image, im_type=None):
-        return cls.from_new_and_ref(new_image, ref_image, im_type=im_type)
-
-    @classmethod
-    def from_new_and_ref(cls, new_image, ref_image, im_type=None):
-=======
     def from_ref_and_new(cls, ref_image, new_image):
         return cls.from_new_and_ref(new_image, ref_image)
 
     @classmethod
     def from_new_and_ref(cls, new_image, ref_image):
->>>>>>> e283d804
         """
         Create a new Image object from a reference Image object and a new Image object.
         This is the first step in making a difference image.
@@ -1067,15 +754,7 @@
             The new image to use.
         ref_image: Image object
             The reference image to use.
-<<<<<<< HEAD
-        im_type: str (optional)
-            If given, will also set the output image's type.
-            Use "diff" or "warped", which will be prepended
-            with "Com" if the new image is a "Com..." type image
-            Note that if not given, the output type will remain as "Sci".
-=======
-
->>>>>>> e283d804
+
         Returns
         -------
         output: Image
@@ -1097,14 +776,11 @@
                 ref_value = str(ref_value)
                 new_value = str(new_value)
 
-<<<<<<< HEAD
-=======
             # TODO: should replace this condition with a check that RA and Dec are overlapping?
             #  in that case: what do we consider close enough? how much overlap is reasonable?
             #  another issue: what happens if the section_id is different, what would be the
             #  value for the subtracted image? can it live without a value entirely?
             #  the same goes for target. what about coadded images? can they have no section_id??
->>>>>>> e283d804
             if att in ['section_id', 'filter', 'target'] and ref_value != new_value:
                 raise ValueError(
                     f"Cannot combine images with different {att} values: "
@@ -1112,24 +788,11 @@
                 )
 
             # assign the values from the new image
-<<<<<<< HEAD
-            output.__setattr__(att, new_value)
-        # TODO: should RA and Dec also be exactly the same??
-=======
             setattr(output, att, new_value)
 
         output.upstream_images = [ref_image, new_image]
         output.ref_image_index = 0
         output.new_image_index = 1
-
-        output._upstream_bitflag = 0
-        output._upstream_bitflag |= ref_image.bitflag
-        output._upstream_bitflag |= new_image.bitflag
->>>>>>> e283d804
-
-        output.upstream_products = [ref_image.make_image_products(), new_image.make_image_products()]
-        output.ref_products = output.upstream_products[0]
-        output.new_products = output.upstream_products[1]
 
         output._upstream_bitflag = 0
         output._upstream_bitflag |= ref_image.bitflag
@@ -1141,17 +804,7 @@
                     'dec_corner_00', 'dec_corner_01', 'dec_corner_10', 'dec_corner_11' ]:
             output.__setattr__(att, getattr(new_image, att))
 
-<<<<<<< HEAD
-        if im_type is not None:
-            if im_type.lower == 'diff':
-                output.type = 'Diff'
-            elif im_type.lower == 'warped':
-                output.type = 'Warped'
-            else:
-                raise ValueError(f"im_type must be 'diff' or 'warped'. Got {im_type} instead.")
-=======
         output.type = 'Diff'
->>>>>>> e283d804
         if new_image.type.startswith('Com'):
             output.type = 'ComDiff'
 
@@ -1452,12 +1105,6 @@
                 if not ( gotim and gotweight and gotflags ):
                     raise FileNotFoundError( "Failed to load at least one of image, weight, flags" )
 
-<<<<<<< HEAD
-    def get_upstreams(self, session=None):
-        """
-        Get the upstream images that were used to make this image.
-        This includes the reference image, new image, and source images.
-=======
     def get_upstream_provenances(self):
         """Collect the provenances for all upstream objects.
 
@@ -1651,16 +1298,11 @@
         This includes the reference/new image (for subtractions) or the set of images
         used to build a coadd.  Each image will have some products that were generated
         from it (source lists, PSFs, etc.) that also count as upstreams to this image.
->>>>>>> e283d804
 
         Parameters
         ----------
         session: SQLAlchemy session (optional)
-<<<<<<< HEAD
-            The session to use to query the database. If not provided,
-=======
             The session to use to query the database.  If not provided,
->>>>>>> e283d804
             will open a new session that automatically closes at
             the end of the function.
 
@@ -1670,10 +1312,7 @@
             The upstream images.
         """
         with SmartSession(session) as session:
-<<<<<<< HEAD
-=======
             self.load_upstream_products(session)
->>>>>>> e283d804
             upstreams = []
             # get the exposure
             try:
@@ -1686,20 +1325,6 @@
             if exposure is not None:
                 upstreams.append(exposure)
 
-<<<<<<< HEAD
-            # get the reference entry
-            for prod in self.upstream_products:
-                if prod.image is not None:
-                    upstreams.append(prod.image)
-                if prod.psf is not None:
-                    upstreams.append(prod.psf)
-                if prod.sources is not None:
-                    upstreams.append(prod.sources)
-                if prod.wcs is not None:
-                    upstreams.append(prod.wcs)
-                if prod.zp is not None:
-                    upstreams.append(prod.zp)
-=======
             # get the upstream images and associated products
             for im in self.upstream_images:
                 upstreams.append(im)
@@ -1711,7 +1336,6 @@
                     upstreams.append(im.wcs)
                 if im.zp is not None:
                     upstreams.append(im.zp)
->>>>>>> e283d804
 
         return upstreams
 
@@ -1720,11 +1344,8 @@
         # avoids circular import
         from models.source_list import SourceList
         from models.psf import PSF
-<<<<<<< HEAD
-=======
         from models.world_coordinates import WorldCoordinates
         from models.zero_point import ZeroPoint
->>>>>>> e283d804
 
         downstreams = []
         with SmartSession(session) as session:
@@ -1740,17 +1361,6 @@
             ).all()
             downstreams += sources
 
-<<<<<<< HEAD
-            # note that the WCS and ZP are downstream of the source list, not the image
-
-            # now look for other images that were created based on this one
-            images = session.scalars(
-                sa.select(Image).where(ImageProducts.image_id == self.id).select_from(
-                    Image
-                ).join(image_products_association_table).where(
-                    Image.id == image_products_association_table.c.image_id,
-                    ImageProducts.id == image_products_association_table.c.prod_id,
-=======
             wcses = []
             zps = []
             for s in sources:
@@ -1770,7 +1380,6 @@
                         image_upstreams_association_table.c.upstream_id == self.id,
                         image_upstreams_association_table.c.downstream_id == Image.id,
                     )
->>>>>>> e283d804
                 ).order_by(Image.mjd).distinct()
             ).all()
             downstreams += images
