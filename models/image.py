import os
import sqlalchemy as sa
from sqlalchemy import orm
from sqlalchemy.types import Enum
from sqlalchemy.dialects.postgresql import JSONB
from sqlalchemy.orm.exc import DetachedInstanceError
from sqlalchemy.ext.hybrid import hybrid_property

from astropy.time import Time
from astropy.wcs import WCS
import astropy.units as u

from pipeline.utils import read_fits_image, save_fits_image_file

from models.base import SeeChangeBase, Base, FileOnDiskMixin, SpatiallyIndexed
<<<<<<< HEAD
from models.exposure import Exposure, im_type_enum, get_short_image_type
=======
from models.exposure import Exposure, im_type_enum, im_format_enum
>>>>>>> 905f6c12
from models.instrument import get_instrument_instance
from models.provenance import Provenance

import util.config as config

image_source_self_association_table = sa.Table(
    'image_sources',
    Base.metadata,
    sa.Column('source_id', sa.Integer, sa.ForeignKey('images.id', ondelete="CASCADE"), primary_key=True),
    sa.Column('combined_id', sa.Integer, sa.ForeignKey('images.id', ondelete="CASCADE"), primary_key=True),
)

class Image(Base, FileOnDiskMixin, SpatiallyIndexed):

    __tablename__ = 'images'

    format = sa.Column(
        im_format_enum,
        nullable=False,
        default='fits',
        doc="Format of the image on disk. Should be fits or hdf5. "
    )

    exposure_id = sa.Column(
        sa.ForeignKey('exposures.id', ondelete='SET NULL'),
        nullable=True,
        index=True,
        doc=(
            "ID of the exposure from which this image was derived. "
            "Only set for single-image objects."
        )
    )

    exposure = orm.relationship(
        'Exposure',
        cascade='save-update, merge, refresh-expire, expunge',
        doc=(
            "Exposure from which this image was derived. "
            "Only set for single-image objects."
        )
    )

    source_images = orm.relationship(
        "Image",
        secondary=image_source_self_association_table,
        primaryjoin='images.c.id == image_sources.c.combined_id',
        secondaryjoin='images.c.id == image_sources.c.source_id',
        passive_deletes=True,
        lazy='selectin',  # should be able to get source_images without a session!
        order_by='images.c.mjd',  # in chronological order (of the exposure beginnings)
        doc=(
            "Images used to produce a multi-image object "
            "(e.g., an images stack, reference, difference, super-flat, etc)."
        )
    )

    ref_image_id = sa.Column(
        sa.ForeignKey('images.id', ondelete="CASCADE"),
        nullable=True,
        index=True,
        doc=(
            "ID of the reference image used to produce a difference image. "
            "Only set for difference images. This usually refers to a coadd image. "
        )
    )

    ref_image = orm.relationship(
        'Image',
        cascade='save-update, merge, refresh-expire, expunge',
        primaryjoin='images.c.ref_image_id == images.c.id',
        uselist=False,
        remote_side='Image.id',
        doc=(
            "Reference image used to produce a difference image. "
            "Only set for difference images. This usually refers to a coadd image. "
        )
    )

    new_image_id = sa.Column(
        sa.ForeignKey('images.id', ondelete="CASCADE"),
        nullable=True,
        index=True,
        doc=(
            "ID of the new image used to produce a difference image. "
            "Only set for difference images. This usually refers to a regular image. "
        )
    )

    new_image = orm.relationship(
        'Image',
        cascade='save-update, merge, refresh-expire, expunge',
        primaryjoin='images.c.new_image_id == images.c.id',
        uselist=False,
        remote_side='Image.id',
        doc=(
            "New image used to produce a difference image. "
            "Only set for difference images. This usually refers to a regular image. "
        )
    )

    @property
    def is_coadd(self):
        try:
            if self.source_images is not None and len(self.source_images) > 0:
                return True
        except DetachedInstanceError:
            if not self.is_sub and self.exposure_id is None:
                return True

        return False

    @hybrid_property
    def is_sub(self):
        try:
            if self.ref_image is not None and self.new_image is not None:
                return True
        except DetachedInstanceError:
            if self.ref_image_id is not None and self.new_image_id is not None:
                return True

        return False

    @is_sub.expression
    def is_sub(cls):
        return cls.ref_image_id.isnot(None) & cls.new_image_id.isnot(None)

    type = sa.Column(
        im_type_enum,  # defined in models/exposure.py
        nullable=False,
        default="science",
        index=True,
        doc=(
            "Type of image. One of: science, reference, difference, bias, dark, flat. "
        )
    )

    provenance_id = sa.Column(
        sa.ForeignKey('provenances.id', ondelete="CASCADE"),
        nullable=False,
        index=True,
        doc=(
            "ID of the provenance of this image. "
            "The provenance will contain a record of the code version"
            "and the parameters used to produce this image. "
        )
    )

    provenance = orm.relationship(
        'Provenance',
        cascade='save-update, merge, refresh-expire, expunge',
        lazy='selectin',
        doc=(
            "Provenance of this image. "
            "The provenance will contain a record of the code version"
            "and the parameters used to produce this image. "
        )
    )

    header = sa.Column(
        JSONB,
        nullable=False,
        default={},
        doc=(
            "Header of the specific image for one section of the instrument. "
            "Only keep a subset of the keywords, "
            "and re-key them to be more consistent. "
        )
    )

    mjd = sa.Column(
        sa.Double,
        nullable=False,
        index=True,
        doc=(
            "Modified Julian date of the exposure (MJD=JD-2400000.5). "
            "Multi-exposure images will have the MJD of the first exposure."
        )
    )

    @property
    def observation_time(self):
        """Translation of the MJD column to datetime object."""
        if self.mjd is None:
            return None
        else:
            return Time(self.mjd, format='mjd').datetime

    @property
    def start_mjd(self):
        """Time of the beginning of the exposure, or set of exposures (equal to mjd). """
        return self.mjd

    @property
    def mid_mjd(self):
        """
        Time of the middle of the exposures.
        For multiple, coadded exposures (e.g., references), this would
        be the middle between the start_mjd and end_mjd, regarless of
        how the exposures are spaced.
        """
        if self.start_mjd is None or self.end_mjd is None:
            return None
        return (self.start_mjd + self.end_mjd) / 2.0

    end_mjd = sa.Column(
        sa.Double,
        nullable=False,
        index=True,
        doc=(
            "Modified Julian date of the end of the exposure. "
            "Multi-image object will have the end_mjd of the last exposure."
        )
    )

    exp_time = sa.Column(
        sa.Float,
        nullable=False,
        index=True,
        doc="Exposure time in seconds. Multi-exposure images will have the total exposure time."
    )

    instrument = sa.Column(
        sa.Text,
        nullable=False,
        index=True,
        doc="Name of the instrument used to create this image. "
    )

    telescope = sa.Column(
        sa.Text,
        nullable=False,
        index=True,
        doc="Name of the telescope used to create this image. "
    )

    filter = sa.Column(sa.Text, nullable=False, index=True, doc="Name of the filter used to make this image. ")

    section_id = sa.Column(
        sa.Text,
        nullable=False,
        index=True,
        doc='Section ID of the image, possibly inside a larger mosiaced exposure. '
    )

    project = sa.Column(
        sa.Text,
        nullable=False,
        index=True,
        doc='Name of the project (could also be a proposal ID). '
    )

    target = sa.Column(
        sa.Text,
        nullable=False,
        index=True,
        doc='Name of the target object or field id. '
    )

    def __init__(self, *args, **kwargs):
        FileOnDiskMixin.__init__(self, *args, **kwargs)
        SeeChangeBase.__init__(self)  # don't pass kwargs as they could contain non-column key-values

        self.raw_data = None  # the raw exposure pixels (2D float or uint16 or whatever) not saved to disk!
        self._raw_header = None  # the header data taken directly from the FITS file
        self._data = None  # the underlying pixel data array (2D float array)
        self._flags = None  # the bit-flag array (2D int array)
        self._weight = None  # the inverse-variance array (2D float array)
        self._background = None  # an estimate for the background flux (2D float array)
        self._score = None  # the image after filtering with the PSF and normalizing to S/N units (2D float array)
        self._psf = None  # a small point-spread-function image (2D float array)

        self._instrument_object = None

        # manually set all properties (columns or not)
        for key, value in kwargs.items():
            if hasattr(self, key):
                setattr(self, key, value)

        if self.ra is not None and self.dec is not None:
            self.calculate_coordinates()  # galactic and ecliptic coordinates

    @orm.reconstructor
    def init_on_load(self):
        Base.init_on_load(self)
        FileOnDiskMixin.init_on_load(self)
        self.raw_data = None
        self._raw_header = None
        self._data = None
        self._flags = None
        self._weight = None
        self._background = None
        self._score = None
        self._psf = None

        self._instrument_object = None

    @classmethod
    def from_exposure(cls, exposure, section_id):
        """
        Copy the raw pixel values and relevant metadata from a section of an Exposure.

        Parameters
        ----------
        exposure: Exposure
            The exposure object to copy data from.
        section_id: int or str
            The part of the sensor to use when making this image.
            For single section instruments this is usually set to 0.

        Returns
        -------
        image: Image
            The new Image object. It would not have any data variables
            except for raw_data (and all the metadata values).
            To fill out data, flags, weight, etc., the application must
            apply the proper preprocessing tools (e.g., bias, flat, etc).

        """
        if not isinstance(exposure, Exposure):
            raise ValueError(f"The exposure must be an Exposure object. Got {type(exposure)} instead.")

        new = cls()

        same_columns = [
            'type',
            'mjd',
            'end_mjd',
            'exp_time',
            'instrument',
            'telescope',
            'filter',
            'project',
            'target'
        ]

        # copy all the columns that are the same
        for column in same_columns:
            setattr(new, column, getattr(exposure, column))

        if exposure.filter_array is not None:
            idx = exposure.instrument_object.get_section_filter_array_index(section_id)
            new.filter = exposure.filter_array[idx]

        new.section_id = section_id
        new.raw_data = exposure.data[section_id]
        new.instrument_object = exposure.instrument_object

        # read the header from the exposure file's individual section data
        new._raw_header = exposure.section_headers[section_id]

        names = ['ra', 'dec'] + new.instrument_object.get_auxiliary_exposure_header_keys()
        header_info = new.instrument_object.extract_header_info(new._raw_header, names)
        # TODO: get the important keywords translated into the searchable header column

        # figure out the RA/Dec of each image

        # first see if this instrument has a special method of figuring out the RA/Dec
        new.ra, new.dec = new.instrument_object.get_ra_dec_for_section(exposure, section_id)

        # if that fails (which is true for most instruments!), get the RA/Dec from the section header
        if new.ra is None or new.dec is None:
            new.ra = header_info.pop('ra', None)
            new.dec = header_info.pop('dec', None)

        # if that doesn't work, maybe we can read the WCS from the header:
        try:
            wcs = WCS(new._raw_header)
            sc = wcs.pixel_to_world(new._raw_header['NAXIS2'] // 2, new._raw_header['NAXIS1'] // 2)
            new.ra = sc.ra.to(u.deg).value
            new.dec = sc.dec.to(u.deg).value
        except:
            pass  # can't do it, just leave RA/Dec as None

        # just use the RA/Dec of the global exposure
        if new.ra is None or new.dec is None:
            new.ra = exposure.ra
            new.dec = exposure.dec

        new.header = header_info  # save any additional header keys into a JSONB column

        # the exposure_id will be set automatically at commit time
        new.exposure = exposure

        return new

    @classmethod
    def from_images(cls, images):
        """
        Create a new Image object from a list of other Image objects.
        This is the first step in making a multi-image (usually a coadd).
        The output image doesn't have any data, and is created with
        nofile=True. It is up to the calling application to fill in the
        data, flags, weight, etc. using the appropriate preprocessing tools.
        After that, the data needs to be saved to file, and only then
        can the new Image be added to the database.

        Parameters
        ----------
        images: list of Image objects
            The images to combine into a new Image object.

        Returns
        -------
        output: Image
            The new Image object. It would not have any data variables or filepath.
        """
        if len(images) < 1:
            raise ValueError("Must provide at least one image to combine.")

        output = Image(nofile=True)

        # for each attribute, check that all the images have the same value
        for att in ['section_id', 'instrument', 'telescope', 'type', 'filter', 'project', 'target']:
            values = set([getattr(image, att) for image in images])
            if len(values) != 1:
                raise ValueError(f"Cannot combine images with different {att} values: {values}")
            output.__setattr__(att, values.pop())
        # TODO: should RA and Dec also be exactly the same??
        output.ra = images[0].ra
        output.dec = images[0].dec

        # exposure time is usually added together
        output.exp_time = sum([image.exp_time for image in images])

        # start MJD and end MJD
        output.mjd = min([image.mjd for image in images])
        output.end_mjd = max([image.end_mjd for image in images])

        # TODO: what about the header? should we combine them somehow?
        output.header = images[0].header
        output.raw_header = images[0].raw_header

        output.source_images = images

        # Note that "data" is not filled by this method, also the provenance is empty!
        return output

    @classmethod
    def from_ref_and_new(cls, ref, new):
        """
        Create a new Image object from a reference Image object and a new Image object.
        This is the first step in making a difference image.
        The output image doesn't have any data, and is created with
        nofile=True. It is up to the calling application to fill in the
        data, flags, weight, etc. using the appropriate preprocessing tools.
        After that, the data needs to be saved to file, and only then
        can the new Image be added to the database.

        Parameters
        ----------
        ref: Image object
            The reference image to use.
        new: Image object
            The new image to use.

        Returns
        -------
        output: Image
            The new Image object. It would not have any data variables or filepath.
        """
        output = Image(nofile=True)

        # for each attribute, check the two images have the same value
        for att in ['section_id', 'instrument', 'telescope', 'type', 'filter', 'project', 'target']:
            ref_value = getattr(ref, att)
            new_value = getattr(new, att)

            if att == 'section_id':
                ref_value = str(ref_value)
                new_value = str(new_value)
            if ref_value != new_value:
                raise ValueError(
                    f"Cannot combine images with different {att} values: "
                    f"{ref_value} and {new_value}. "
                )
            output.__setattr__(att, new_value)
        # TODO: should RA and Dec also be exactly the same??

        # get some more attributes from the new image
        for att in ['exp_time', 'mjd', 'end_mjd', 'header', 'raw_header', 'ra', 'dec']:
            output.__setattr__(att, getattr(new, att))

        output.ref_image = ref
        output.new_image = new

        # Note that "data" is not filled by this method, also the provenance is empty!
        return output

    @property
    def instrument_object(self):
        if self.instrument is not None:
            if self._instrument_object is None or self._instrument_object.name != self.instrument:
                self._instrument_object = get_instrument_instance(self.instrument)

        return self._instrument_object

    @instrument_object.setter
    def instrument_object(self, value):
        self._instrument_object = value

    @property
    def filter_short(self):
        if self.filter is None:
            return None
        return self.instrument_object.get_short_filter_name(self.filter)

    def __repr__(self):

        type_str = self.type
        if self.is_coadd:
            type_str += " (coadd)"

        if self.is_sub:
            type_str += " (sub)"

        output = (
            f"Image(id: {self.id}, "
            f"type: {type_str}, "
            f"exp: {self.exp_time}s, "
            f"filt: {self.filter_short}, "
            f"from: {self.instrument}/{self.telescope}"
        )

        output += ")"

        return output

    def __str__(self):
        return self.__repr__()

    def invent_filename(self):
        """
        Create a filename for the object based on its metadata.
        This is used when saving the image to disk.
        Data products that depend on an image and are also
        saved to disk (e.g., SourceList) will just append
        another string to the Image filename.
        """
        prov_hash = inst_name = im_type = date = time = filter = ra = dec = dec_int_pm = ''
        ra_int = ra_int_h = ra_frac = dec_int = dec_frac = 0

        if self.provenance is not None:
            prov_hash = self.provenance.unique_hash
        if self.instrument_object is not None:
            inst_name = self.instrument_object.get_short_instrument_name()
        if self.type is not None:
            im_type = get_short_image_type(self.type)

        if self.mjd is not None:
            t = Time(self.mjd, format='mjd', scale='utc').datetime
            date = t.strftime('%Y%m%d')
            time = t.strftime('%H%M%S')

        if self.filter_short is not None:
            filter = self.filter_short

        if self.section_id is not None:
            section_id = str(self.section_id)
            try:
                section_id_int = int(self.section_id)
            except ValueError:
                section_id_int = 0

        if self.ra is not None:
            ra = self.ra
            ra_int, ra_frac = str(float(ra)).split('.')
            ra_int = int(ra_int)
            ra_int_h = ra_int // 15
            ra_frac = int(ra_frac)

        if self.dec is not None:
            dec = self.dec
            dec_int, dec_frac = str(float(dec)).split('.')
            dec_int = int(dec_int)
            dec_int_pm = f'p{dec_int:02d}' if dec_int >= 0 else f'm{dec_int:02d}'
            dec_frac = int(dec_frac)

        cfg = config.Config.get()
        default_convention = "{inst_name}_{date}_{time}_{section_id}_{filter}_{im_type}_{prov_hash:.6s}"
        name_convention = cfg.value('storage.images.name_convention', default=None)
        if name_convention is None:
            name_convention = default_convention

        filename = name_convention.format(
            inst_name=inst_name,
            im_type=im_type,
            date=date,
            time=time,
            filter=filter,
            ra=ra,
            ra_int=ra_int,
            ra_int_h=ra_int_h,
            ra_frac=ra_frac,
            dec=dec,
            dec_int=dec_int,
            dec_int_pm=dec_int_pm,
            dec_frac=dec_frac,
            section_id=section_id,
            section_id_int=section_id_int,
            prov_hash=prov_hash,
        )

        # TODO: which elements of the naming convention are really necessary?
        #  and what is a good way to make sure the filename actually depends on them?
        return filename

    def save(self, filename=None, **kwargs ):
        """Save the data (along with flags, weights, etc.) to disk.
        The format to save is determined by the config file.
        Use the filename to override the default naming convention.

        Parameters
        ----------
        filename: str (optional)
            The filename to use to save the data.
            If not provided, the default naming convention will be used.
        **kwargs: passed on to FileOnDiskMixin.save(), include:
            overwrite - bool, set to True if it's OK to overwrite exsiting files
            no_archive - bool, set to True to save only to local disk, otherwise also saves to the archive
            exists_ok, verify_md5 - complicated, see documentation on FileOnDiskMixin

        For images being saved to the database, you probably want to use
        overwrite=True, verify_md5=True, or perhaps overwrite=False,
        exists_ok=True, verify_md5=True.  For temporary images being
        saved as part of local processing, you probably want to use
        verify_md5=False and either overwrite=True (if you're modifying
        and writing the file multiple times), or overwrite=False,
        exists_ok=True (if you might call the save() method more than
        once on the same image, and you want to trust the filesystem to
        have saved it right).

        """
        if self.data is None:
            raise RuntimeError("The image data is not loaded. Cannot save.")

        if self.provenance is None:
            raise RuntimeError("The image provenance is not set. Cannot save.")

        self.filepath = filename if filename is not None else self.invent_filename()

        cfg = config.Config.get()
        single_file = cfg.value('storage.images.single_file', default=False)
        format = cfg.value('storage.images.format', default='fits')
        extensions = []
        files_written = {}
        
        full_path = os.path.join(self.local_path, self.filepath)

        if format == 'fits':
            # save the imaging data
            extensions.append('.image.fits')  # assume the primary extension has no name
            imgpath = save_fits_image_file(full_path, self.data, self.raw_header,
                                           extname='image', single_file=single_file)
            files_written['.image.fits'] = imgpath
            # TODO: we can have extensions at the end of the self.filepath (e.g., foo.fits.flags)
            #  or we can have the extension name carry the file extension (e.g., foo.flags.fits)
            #  this should be configurable and will affect how we make the self.filepath and extensions.

            # save the other extensions
            array_list = ['flags', 'weight', 'background', 'score', 'psf']
            for array_name in array_list:
                array = getattr(self, array_name)
                if array is not None:
                    extpath = save_fits_image_file(
                        full_path,
                        array,
                        self.raw_header,
                        extname=array_name,
                        single_file=single_file
                    )
                    array_name = '.' + array_name
                    if not array_name.endswith('.fits'):
                        array_name += '.fits'
                    extensions.append(array_name)
                    if not single_file:
                        files_written[array_name] = extpath

            if single_file:
                files_written = files_written['.image.fits']
                if not self.filepath.endswith('.fits'):
                    self.filepath += '.fits'

        elif format == 'hdf5':
            # TODO: consider writing a more generic utility to save_image_file that handles either fits or hdf5, etc.
            raise RuntimeError("HDF5 format is not yet supported.")
        else:
            raise ValueError(f"Unknown image format: {format}. Use 'fits' or 'hdf5'.")

        # Save the file to the archive and update the database record
        # (as well as self.filepath, self.filepath_extensions, self.md5sum, self.md5sum_extensions)
        # (From what we did above, it's already in the right place in the local filestore.)
        if single_file:
            super().save( files_written, **kwargs )
        else:
            for ext in extensions:
                super().save( files_written[ext], ext, **kwargs )
                          

    def load(self):
        """
        Load the image data from disk.
        This includes the _data property,
        but can also load the _flags, _weight,
        _background, _score, and _psf properties.

        """

        if self.filepath is None:
            raise ValueError("The filepath is not set. Cannot load the image.")

        cfg = config.Config.get()
        single_file = cfg.value('storage.images.single_file')

        if single_file:
            filename = self.get_fullpath()
            if not os.path.isfile(filename):
                raise FileNotFoundError(f"Could not find the image file: {filename}")
            self._data, self._raw_header = read_fits_image(filename, ext=0, output='both')
            # TODO: do we know what the extensions are for weight/flags/etc? are they ordered or named?
            # Rob: we should have standard names for them; there is already a standard set of names
            #   in save() above: ['flags', 'weight', 'background', 'score', 'psf']
            self._flags = read_fits_image(filename, ext=1)  # TODO: is the flags always extension 1??
            self._weight = read_fits_image(filename, ext=2)  # TODO: is the weight always extension 2??

        else:  # save each data array to a separate file
            # assumes there are filepath_extensions so get_fullpath() will return a list (as_list guarantees this)
            for filename in self.get_fullpath(as_list=True):
                if not os.path.isfile(filename):
                    raise FileNotFoundError(f"Could not find the image file: {filename}")

                self._data, self._raw_header = read_fits_image(filename, output='both')

    @property
    def data(self):
        """
        The underlying pixel data array (2D float array).
        """
        if self._data is None and self.filepath is not None:
            self.load()
        return self._data

    @data.setter
    def data(self, value):
        self._data = value

    @property
    def raw_header(self):
        if self._raw_header is None and self.filepath is not None:
            self.load()
        return self._raw_header

    @raw_header.setter
    def raw_header(self, value):
        self._raw_header = value

    @property
    def flags(self):
        """
        The bit-flag array (2D int array).
        """
        if self._data is None and self.filepath is not None:
            self.load()
        return self._flags

    @flags.setter
    def flags(self, value):
        self._flags = value

    @property
    def weight(self):
        """
        The inverse-variance array (2D float array).
        """
        if self._data is None and self.filepath is not None:
            self.load()
        return self._weight

    @weight.setter
    def weight(self, value):
        self._weight = value

    @property
    def background(self):
        """
        An estimate for the background flux (2D float array).
        """
        if self._data is None and self.filepath is not None:
            self.load()
        return self._background

    @background.setter
    def background(self, value):
        self._background = value

    @property
    def score(self):
        """
        The image after filtering with the PSF and normalizing to S/N units (2D float array).
        """
        if self._data is None and self.filepath is not None:
            self.load()
        return self._score

    @score.setter
    def score(self, value):
        self._score = value

    @property
    def psf(self):
        """
        A small point-spread-function image (2D float array).
        """
        if self._data is None and self.filepath is not None:
            self.load()
        return self._psf

    @psf.setter
    def psf(self, value):
        self._psf = value


if __name__ == '__main__':
    filename = '/home/guyn/Dropbox/python/SeeChange/data/DECam_examples/c4d_221104_074232_ori.fits.fz'
    e = Exposure(filename)
    im = Image.from_exposure(e, section_id=1)<|MERGE_RESOLUTION|>--- conflicted
+++ resolved
@@ -13,11 +13,8 @@
 from pipeline.utils import read_fits_image, save_fits_image_file
 
 from models.base import SeeChangeBase, Base, FileOnDiskMixin, SpatiallyIndexed
-<<<<<<< HEAD
-from models.exposure import Exposure, im_type_enum, get_short_image_type
-=======
+from models.exposure import Exposure, im_type_enum, im_format_enum, get_short_image_type
 from models.exposure import Exposure, im_type_enum, im_format_enum
->>>>>>> 905f6c12
 from models.instrument import get_instrument_instance
 from models.provenance import Provenance
 
@@ -29,6 +26,7 @@
     sa.Column('source_id', sa.Integer, sa.ForeignKey('images.id', ondelete="CASCADE"), primary_key=True),
     sa.Column('combined_id', sa.Integer, sa.ForeignKey('images.id', ondelete="CASCADE"), primary_key=True),
 )
+
 
 class Image(Base, FileOnDiskMixin, SpatiallyIndexed):
 
@@ -714,7 +712,6 @@
         else:
             for ext in extensions:
                 super().save( files_written[ext], ext, **kwargs )
-                          
 
     def load(self):
         """
