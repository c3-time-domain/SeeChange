--- conflicted
+++ resolved
@@ -318,7 +318,6 @@
     @classmethod
     def GaiaDR3_to_instrument_mag( cls, filter, catdata ):
         """Transform Gaia DR3 magnitudes to instrument magnitudes.
-<<<<<<< HEAD
 
         Uses a polynomial transformation from Gaia MAG_G to instrument magnitude.
 
@@ -344,33 +343,6 @@
             or a named structured numpy array, or even a dict
             with ndarray values).
 
-=======
-
-        Uses a polynomial transformation from Gaia MAG_G to instrument magnitude.
-
-        The array trns allows a conversion from Gaia MAG_G to
-        the magnitude through the desired filter using:
-
-          MAG_filter = Gaia_MAG_G - sum( trns[i] * ( Gaia_MAG _BP - Gaia_MAG_RP ) ** i )
-
-        (with i running from 0 to len(trns)-1).
-
-        Parameters
-        ----------
-        filter: str
-            The (short) filter name of the magnitudes we want.
-        catdata: dict or pandas.DataFrame or numpy.recarray or astropy.Table
-            A data structure that holds the relevant data,
-            that can be indexed on the following keys:
-            MAG_G, MAGERR_G, MAG_BP, MAGERR_BP, MAG_RP, MAGERR_RP
-            If a single magnitude is required, can pass a dict.
-            If an array of magnitudes is required, can be any
-            data structure that when indexed on those keys
-            returns a 1D numpy array (e.g., a pandas DataFrame,
-            or a named structured numpy array, or even a dict
-            with ndarray values).
-
->>>>>>> 26ea9bfa
         Returns
         -------
         trans_mag: float or numpy array
