import pathlib
import types
from collections import defaultdict

import sqlalchemy as sa
<<<<<<< HEAD
from sqlalchemy import orm
from sqlalchemy.types import Enum
=======
>>>>>>> 43537736
from sqlalchemy.dialects.postgresql import JSONB
from sqlalchemy.schema import CheckConstraint
from sqlalchemy.orm.session import object_session
from sqlalchemy.ext.hybrid import hybrid_property

from astropy.time import Time

from util.config import Config
from pipeline.utils import read_fits_image, parse_ra_hms_to_deg, parse_dec_dms_to_deg

from models.base import Base, SeeChangeBase, FileOnDiskMixin, SpatiallyIndexed, SmartSession
from models.instrument import Instrument, guess_instrument, get_instrument_instance
<<<<<<< HEAD
from models.provenance import Provenance

=======
from models.enums_and_bitflags import (
    image_format_converter,
    image_format_dict,
    image_type_converter,
    image_type_dict,
    image_badness_inverse,
    data_badness_dict,
    string_to_bitflag,
    bitflag_to_string,
)
>>>>>>> 43537736

# columns key names that must be loaded from the header for each Exposure
EXPOSURE_COLUMN_NAMES = [
    'ra',
    'dec',
    'mjd',
    'project',
    'target',
    'exp_time',
    'filter',
    'telescope',
    'instrument'
]

# these are header keywords that are not stored as columns of the Exposure table,
# but are still useful to keep around inside the "header" JSONB column.
EXPOSURE_HEADER_KEYS = []  # TODO: add more here


class SectionData:
    """
    A helper class that lazy loads the section data from the database.
    When requesting one of the section IDs it will fetch that data from
    disk and store it in memory.
    To clear the memory cache, call the clear_cache() method.
    """
    def __init__(self, filepath, instrument):
        """
        Must initialize this object with a filepath
        (or list of filepaths) and an instrument object.
        These two things will control how data is loaded
        from the disk.

        Parameters
        ----------
        filepath: str or list of str
            The filepath of the exposure to load.
            If each section is in a different file, then
            this should be a list of filepaths.
        instrument: Instrument
            The instrument object that describes the
            sections and how to load them from disk.

        """
        self.filepath = filepath
        self.instrument = instrument
        self._data = defaultdict(lambda: None)

    def __getitem__(self, section_id):
        if self._data[section_id] is None:
            self._data[section_id] = self.instrument.load_section_image(self.filepath, section_id)
        return self._data[section_id]

    def __setitem__(self, section_id, value):
        self._data[section_id] = value

    def clear_cache(self):
        self._data = defaultdict(lambda: None)


class SectionHeaders:
    """
    A helper class that lazy loads the section header from the database.
    When requesting one of the section IDs it will fetch the header
    for that section, load it from disk and store it in memory.
    To clear the memory cache, call the clear_cache() method.
    """
    def __init__(self, filepath, instrument):
        """
        Must initialize this object with a filepath
        (or list of filepaths) and an instrument object.
        These two things will control how data is loaded
        from the disk.

        Parameters
        ----------
        filepath: str or list of str
            The filepath of the exposure to load.
            If each section is in a different file, then
            this should be a list of filepaths.
        instrument: Instrument
            The instrument object that describes the
            sections and how to load them from disk.

        """
        self.filepath = filepath
        self.instrument = instrument
        self._header = defaultdict(lambda: None)

    def __getitem__(self, section_id):
        if self._header[section_id] is None:
            self._header[section_id] = self.instrument.read_header(self.filepath, section_id)
        return self._header[section_id]

    def __setitem__(self, section_id, value):
        self.header[section_id] = value

    def clear_cache(self):
        self._header = defaultdict(lambda: None)


class Exposure(Base, FileOnDiskMixin, SpatiallyIndexed):

    __tablename__ = "exposures"

    _type = sa.Column(
        sa.SMALLINT,
        nullable=False,
        default=image_type_converter('Sci'),
        index=True,
        doc=(
            "Type of image. One of: Sci, Diff, Bias, Dark, DomeFlat, SkyFlat, TwiFlat, "
            "or any of the above types prepended with 'Com' for combined "
            "(e.g., a ComSci image is a science image combined from multiple exposures)."
            "The value is saved as SMALLINT but translated to a string when read. "
        )
    )

    @hybrid_property
    def type(self):
        return image_type_converter(self._type)

    @type.expression
    def type(cls):
        return sa.case(image_type_dict, value=cls._type)

    @type.setter
    def type(self, value):
        self._type = image_type_converter(value)

    _format = sa.Column(
        sa.SMALLINT,
        nullable=False,
<<<<<<< HEAD
        default='fits',
        doc="Format of the file on disk. Should be fits (or hdf5, not yet implemented). "
    )

    provenance_id = sa.Column(
        sa.ForeignKey('provenances.id', ondelete='CASCADE'),
        nullable=False,
        index=True,
        doc=(
            "ID of the provenance of this exposure. "
            "The provenance will containe a record of the code version "
            "and the parameters used to obtain this exposure."
        )
    )

    provenance = orm.relationship(
        'Provenance',
        cascade='save-update, merge, refresh-expire, expunge',
        lazy='selectin',
        doc=(
            "Provenance of this exposure. "
            "The provenance will containe a record of the code version "
            "and the parameters used to obtain this exposure."
        )
=======
        default=image_format_converter('fits'),
        doc="Format of the file on disk. Should be fits or hdf5. "
            "The value is saved as SMALLINT but translated to a string when read. "
>>>>>>> 43537736
    )

    @hybrid_property
    def format(self):
        return image_format_converter(self._format)

    @format.expression
    def format(cls):
        # ref: https://stackoverflow.com/a/25272425
        return sa.case(image_format_dict, value=cls._format)

    @format.setter
    def format(self, value):
        self._format = image_format_converter(value)

    header = sa.Column(
        JSONB,
        nullable=False,
        default={},
        doc=(
            "Header of the raw exposure. "
            "Only keep a subset of the keywords, "
            "and re-key them to be more consistent. "
            "This will only include global values, "
            "not those associated with a specific section. "
        )
    )

    mjd = sa.Column(
        sa.Double,
        nullable=False,
        index=True,
        doc="Modified Julian date of the start of the exposure (MJD=JD-2400000.5)."
    )

    exp_time = sa.Column(sa.Float, nullable=False, index=True, doc="Exposure time in seconds. ")

    filter = sa.Column(sa.Text, nullable=True, index=True, doc="Name of the filter used to make this exposure. ")

    filter_array = sa.Column(
        sa.ARRAY(sa.Text),
        nullable=True,
        index=True,
        doc="Array of filter names, if multiple filters were used. "
    )

    __table_args__ = (
        CheckConstraint(
            sqltext='NOT(filter IS NULL AND filter_array IS NULL)',
            name='exposures_filter_or_array_check'
        ),
    )

    instrument = sa.Column(
        sa.Text,
        nullable=False,
        index=True,
        doc='Name of the instrument used to take the exposure. '
    )

    # Removing this ; telescope is uniquely determined by instrument
    # telescope = sa.Column(
    #     sa.Text,
    #     nullable=False,
    #     index=True,
    #     doc='Telescope used to take the exposure. '
    # )

    project = sa.Column(
        sa.Text,
        nullable=False,
        index=True,
        doc='Name of the project (could also be a proposal ID). '
    )

    target = sa.Column(
        sa.Text,
        nullable=False,
        index=True,
        doc='Name of the target object or field id. '
    )

<<<<<<< HEAD
    origin_identifier = sa.Column(
        sa.Text,
        nullable=True,
        index=True,
        doc='String used by each instrument to identify exposures where they are pulled from'
    )

    def __init__(self, current_file=None, invent_filepath=True, **kwargs):
        """Initialize the exposure object.

        If the filepath is given (as a keyword argument), it will parse the instrument name
        from the filename.  The header will be read out from the file.
=======
    _bitflag = sa.Column(
        sa.BIGINT,
        nullable=False,
        default=0,
        index=True,
        doc='Bitflag for this exposure. Good exposures have a bitflag of 0. '
            'Bad exposures are each bad in their own way (i.e., have different bits set). '
    )

    @hybrid_property
    def bitflag(self):
        return self._bitflag

    @bitflag.inplace.expression
    def bitflag(cls):
        return cls._bitflag

    @bitflag.inplace.setter
    def bitflag(self, value):
        allowed_bits = 0
        for i in image_badness_inverse.values():
            allowed_bits += 2 ** i
        if value & ~allowed_bits != 0:
            raise ValueError(f'Bitflag value {bin(value)} has bits set that are not allowed.')
        self._bitflag = value

    @property
    def badness(self):
        """
        A comma separated string of keywords describing
        why this data is not good, based on the bitflag.
        """
        return bitflag_to_string(self.bitflag, data_badness_dict)

    @badness.setter
    def badness(self, value):
        """Set the badness for this exposure using a comma separated string. """
        self.bitflag = string_to_bitflag(value, image_badness_inverse)

    def append_badness(self, value):
        """Add some keywords (in a comma separated string)
        describing what is bad about this exposure.
        The keywords will be added to the list "badness"
        and the bitflag for this exposure will be updated accordingly.
        """
        self.bitflag = self.bitflag | string_to_bitflag(value, image_badness_inverse)

    description = sa.Column(
        sa.Text,
        nullable=True,
        doc='Free text comment about this exposure, e.g., why it is bad. '
    )

    def __init__(self, *args, **kwargs):
        """
        Initialize the exposure object.
        Can give the filepath of the exposure
        as the single positional argument.
>>>>>>> 43537736

        Parameters
        ----------
        All the properties of Exposure (i.e. columns of the exposures table), plus:

        current_file: Path or str
           The path to the file where the exposure currently is (which
           may or may not be the same as the filepath it will have in
           the database).  If you don't specify this, then the file must
           exist at filepath (either the one you pass or the one that is
           determined automatically if invent_filepath is True).

        invent_filepath: bool
           Will be ignored if you specify a filepath as an argument.
           Otherwise, if this is True, call invent_filepath() to create
           the filepath for this Exposure, based on all the other
           properties.  If this is False, then you must specify filepath
           unless the global property Exposure.nofile is True (but you
           really shouldn't be playing around with that).

        """
        FileOnDiskMixin.__init__(self, **kwargs)
        SeeChangeBase.__init__(self)  # don't pass kwargs as they could contain non-column key-values

        self._data = None  # the underlying image data for each section
        self._section_headers = None  # the headers for individual sections, directly from the FITS file
        self._raw_header = None  # the global (exposure level) header, directly from the FITS file
        self.type = 'Sci'  # default, can override using kwargs

        # manually set all properties (columns or not, but don't
        # overwrite instance methods) Do this once here, because some of
        # the values are going to be needed by upcoming function calls.
        # (See "chicken and egg" comment below).  We will run this exact
        # code again later so that the keywords can override what's
        # detected from the header.
        for key, value in kwargs.items():
            if hasattr(self, key):
                if type( getattr( self, key ) ) != types.MethodType:
                    setattr(self, key, value)

        # a default provenance for exposures
        if self.provenance is None:
            codeversion = Provenance.get_code_version()
            self.provenance = Provenance.create_or_load( code_version=codeversion, process='load_exposure' )

        self._instrument_object = None

        # Bit of a chicken and egg problem here...
        # For filepath, invent_filepath tries to use the instrument
        # For instrument, guess_instrument tries to use the filepath
        # If we have neither, we're in trouble.
        if self.filepath is None:
            if self.instrument is None:
                raise ValueError( "Exposure.__init__: must give at least a filepath or an instrument" )
            else:
                if invent_filepath:
                    self.filepath = self.invent_filepath()
                elif not self.nofile:
                    raise ValueError("Exposure.__init__: must give a filepath to initialize an Exposure object. ")

        if self.instrument is None:
            self.instrument = guess_instrument(self.filepath)

<<<<<<< HEAD
=======
        self._instrument_object = None
        self._bitflag = 0

>>>>>>> 43537736
        # instrument_obj is lazy loaded when first getting it
        if current_file is None:
            current_file = pathlib.Path( FileOnDiskMixin.local_path ) / self.filepath
        if self.instrument_object is not None:
            self.use_instrument_to_read_header_data( fromfile=current_file )

        # Allow passed keywords to override what's detected from the header
        for key, value in kwargs.items():
            if hasattr(self, key):
                if type( getattr( self, key ) ) != types.MethodType:
                    setattr(self, key, value)

        if self.ra is not None and self.dec is not None:
            self.calculate_coordinates()  # galactic and ecliptic coordinates

    @sa.orm.reconstructor
    def init_on_load(self):
        Base.init_on_load(self)
        FileOnDiskMixin.init_on_load(self)
        self._data = None
        self._section_headers = None
        self._raw_header = None
        self._instrument_object = None
        session = object_session(self)
        if session is not None:
            self.update_instrument(session=session)

    def __setattr__(self, key, value):
        if key == 'ra' and isinstance(value, str):
            value = parse_ra_hms_to_deg(value)
        if key == 'dec' and isinstance(value, str):
            value = parse_dec_dms_to_deg(value)

        super().__setattr__(key, value)

    def use_instrument_to_read_header_data(self, fromfile=None):
        """
        Use the instrument object to read the header data from the file.
        This will set the column attributes from these values.
        Additional header values will be stored in the header JSONB column.
        """
        # if self.telescope is None:
        #     self.telescope = self.instrument_object.telescope

        # get the header from the file in its raw form as a dictionary
        if fromfile is None:
            fromfile = self.get_fullpath()
        raw_header_dictionary = self.instrument_object.read_header( fromfile )

        # read and rename/convert units for all the column attributes:
        critical_info = self.instrument_object.extract_header_info(
            header=raw_header_dictionary,
            names=EXPOSURE_COLUMN_NAMES,
        )

        # verify some attributes match, and besides set the column attributes from these values
        for k, v in critical_info.items():
            if k == 'instrument':
                if self.instrument != v:
                    raise ValueError(f"Header instrument {v} does not match Exposure instrument {self.instrument}")
            elif k == 'telescope':
                if self.telescope != v:
                    raise ValueError(
                        f"Header telescope {v} does not match Exposure telescope {self.telescope}"
                    )
            elif k == 'filter' and isinstance(v, list):
                self.filter_array = v
            elif k == 'filter' and isinstance(v, str):
                self.filter = v
            else:
                setattr(self, k, v)

        # these additional keys go into the header only
        auxiliary_names = EXPOSURE_HEADER_KEYS + self.instrument_object.get_auxiliary_exposure_header_keys()
        self.header = self.instrument_object.extract_header_info(
            header=raw_header_dictionary,
            names=auxiliary_names,
        )

    def check_required_attributes(self):
        """Check that this exposure has all the required attributes."""

        missing = []
        required = EXPOSURE_COLUMN_NAMES
        required.pop('filter')  # check this manually after the loop
        for name in required:
            if getattr(self, name) is None:
                missing.append(name)

        # one of these must be defined:
        if self.filter is None and self.filter_array is None:
            missing.append('filter')

        if len(missing) > 0:
            raise ValueError(f"Missing required attributes: {missing}")

    @property
    def instrument_object(self):
        if self.instrument is not None:
            if self._instrument_object is None or self._instrument_object.name != self.instrument:
                self._instrument_object = get_instrument_instance(self.instrument)

        return self._instrument_object

    @property
    def telescope(self):
        return self.instrument_object.telescope

    @instrument_object.setter
    def instrument_object(self, value):
        self._instrument_object = value

    @property
    def start_mjd(self):
        """Time of the beginning of the exposure (equal to mjd). """
        return self.mjd

    @property
    def mid_mjd(self):
        """Time of the middle of the exposure. """
        if self.mjd is None or self.exp_time is None:
            return None
        return (self.start_mjd + self.end_mjd) / 2.0

    @property
    def end_mjd(self):
        """The time when the exposure ended. """
        if self.mjd is None or self.exp_time is None:
            return None
        return self.mjd + self.exp_time / 86400.0

    def __repr__(self):

        filter_str = '--'
        if self.filter is not None:
            filter_str = self.filter
        if self.filter_array is not None:
            filter_str = f"[{', '.join(self.filter_array)}]"

        return (
            f"Exposure(id: {self.id}, "
            f"exp: {self.exp_time}s, "
            f"filt: {filter_str}, "
            f"from: {self.instrument}/{self.telescope})"
        )

    def __str__(self):
        return self.__repr__()

    def invent_filepath( self ):
        """Create a filepath (relative to data root) for the exposure based on metadata.

        This is used when saving the exposure to disk

        """

        # Much code redundancy with Image.invent_filepath; move to a mixin?

        if self.provenance is None:
            raise ValueError("Cannot invent filepath for exposure without provenance.")
        prov_hash = self.provenance.unique_hash

        t = Time(self.mjd, format='mjd', scale='utc').datetime
        date = t.strftime('%Y%m%d')
        time = t.strftime('%H%M%S')

        short_name = self.instrument_object.get_short_instrument_name()
        filter = self.instrument_object.get_short_filter_name(self.filter)

        ra = self.ra
        ra_int, ra_frac = str(float(ra)).split('.')
        ra_int = int(ra_int)
        ra_int_h = ra_int // 15
        ra_frac = int(ra_frac)

        dec = self.dec
        dec_int, dec_frac = str(float(dec)).split('.')
        dec_int = int(dec_int)
        dec_int_pm = f'p{dec_int:02d}' if dec_int >= 0 else f'm{dec_int:02d}'
        dec_frac = int(dec_frac)

        default_convention = "{short_name}_{date}_{time}_{filter}_{prov_hash:.6s}"
        cfg = Config.get()
        name_convention = cfg.value( 'storage.exposures.name_convention', default=None )
        if name_convention is None:
            name_convention = default_convention

        filepath = name_convention.format(
            short_name=short_name,
            date=date,
            time=time,
            filter=filter,
            ra=ra,
            ra_int=ra_int,
            ra_int_h=ra_int_h,
            ra_frac=ra_frac,
            dec=dec,
            dec_int=dec_int,
            dec_int_pm=dec_int_pm,
            dec_frac=dec_frac,
            prov_hash=prov_hash,
        )

        if self.format == 'fits':
            filepath += ".fits"
        else:
            raise ValueError( f"Unknown format for exposures: {self.format}" )

        return filepath

    def save( self, *args, **kwargs ):
        """Save an exposure to the local file store and the archive.

        One optional positional parameter is the data to save.  This can
        either be a binary blob, or a file path (str or pathlib.Path).
        This is passed as the first parameter to FileOnDiskMixin.save().
        If nothing is given, then we will assume that the exposure is
        already in the right place in the local filestore, and will use
        self.get_fullpath(nofile=True) to figure out where it is.  (In
        that case, the only real reason to call this is to make sure
        things get pushed to the archive.)

        Keyword parmeters are passed on to FileOnDiskMixin.save().

        """
        if len(args) > 0:
            data = args[0]
        else:
            # THOUGHT REQUIRED.
            #
            # (I think) the exposure is never full read into memory, just
            # sections are.  We're operating under the assumption that
            # exposures aren't modified from what we pull down from the
            # original sources, so the exposure will always be on disk.
            # We still do want to call FileOnDiskMixin.save() to make
            # sure that things are pushed to the archive as necessary.
            # (But, if the right thing is already on the archive, will
            # there be a call to something like get_fullpath() that will
            # cause it to be gratuitously pulled down?)
            data = self.get_fullpath( nofile=True )
        FileOnDiskMixin.save( self, data, **kwargs )

    def load(self, section_ids=None):
        # Thought required: if exposures are going to be on the archive,
        #  then we're going to need to call self.get_fullpath() to make
        #  sure the exposure has been downloaded from the archive to
        #  local storage.
        if section_ids is None:
            section_ids = self.instrument_object.get_section_ids()

        if not isinstance(section_ids, list):
            section_ids = [section_ids]

        if not all([isinstance(sec_id, (str, int)) for sec_id in section_ids]):
            raise ValueError("section_ids must be a list of integers. ")

        if self.filepath is not None:
            for i in section_ids:
                self.data[i]  # use the SectionData __getitem__ method to load the data
        else:
            raise ValueError("Cannot load data from database without a filepath! ")

    @property
    def data(self):
        if self._data is None:
            if self.instrument is None:
                raise ValueError("Cannot load data without an instrument! ")
            self._data = SectionData(self.get_fullpath(), self.instrument_object)
        return self._data

    @data.setter
    def data(self, value):
        if not isinstance(value, SectionData):
            raise ValueError(f"data must be a SectionData object. Got {type(value)} instead. ")
        self._data = value

    @property
    def section_headers(self):
        if self._section_headers is None:
            if self.instrument is None:
                raise ValueError("Cannot load headers without an instrument! ")
            self._section_headers = SectionHeaders(self.get_fullpath(), self.instrument_object)
        return self._section_headers

    @section_headers.setter
    def section_headers(self, value):
        if not isinstance(value, SectionHeaders):
            raise ValueError(f"data must be a SectionHeaders object. Got {type(value)} instead. ")
        self._section_headers = value

    @property
    def raw_header(self):
        if self._raw_header is None:
            self._raw_header = read_fits_image(self.get_fullpath(), ext=0, output='header')
        return self._raw_header

    def update_instrument(self, session=None):
        """
        Make sure the instrument object is up-to-date with the current database session.

        This will call the instrument's fetch_sections() method,
        using the given session and the exposure's MJD as dateobs.

        If there are SensorSections for this instrument on the DB,
        and if their validity range is consistent with this exposure's MJD,
        those sections will be loaded to the instrument.
        This must be called before loading any data.

        This function is called automatically when an exposure
        is loaded from the database.

        Parameters
        ----------
        session: sqlalchemy.orm.Session
            The database session to use.
            If None, will open a new session
            and close it at the end of the function.
        """
        with SmartSession(session) as session:
            self.instrument_object.fetch_sections(session=session, dateobs=self.mjd)

    @staticmethod
    def _do_not_require_file_to_exist():
        """
        By default, new Exposure objects are generated
        with nofile=False, which means the file must exist
        at the time the Exposure object is created.
        This is the opposite default from the base class
        FileOnDiskMixin behavior.
        """
        return False


if __name__ == '__main__':
    import os
    ROOT_FOLDER = os.path.dirname(os.path.dirname(os.path.abspath(__file__)))
    filepath = os.path.join(ROOT_FOLDER, 'data/DECam_examples/c4d_221104_074232_ori.fits.fz')
    e = Exposure(filepath)
    print(e)<|MERGE_RESOLUTION|>--- conflicted
+++ resolved
@@ -3,11 +3,7 @@
 from collections import defaultdict
 
 import sqlalchemy as sa
-<<<<<<< HEAD
 from sqlalchemy import orm
-from sqlalchemy.types import Enum
-=======
->>>>>>> 43537736
 from sqlalchemy.dialects.postgresql import JSONB
 from sqlalchemy.schema import CheckConstraint
 from sqlalchemy.orm.session import object_session
@@ -20,10 +16,8 @@
 
 from models.base import Base, SeeChangeBase, FileOnDiskMixin, SpatiallyIndexed, SmartSession
 from models.instrument import Instrument, guess_instrument, get_instrument_instance
-<<<<<<< HEAD
 from models.provenance import Provenance
 
-=======
 from models.enums_and_bitflags import (
     image_format_converter,
     image_format_dict,
@@ -34,7 +28,6 @@
     string_to_bitflag,
     bitflag_to_string,
 )
->>>>>>> 43537736
 
 # columns key names that must be loaded from the header for each Exposure
 EXPOSURE_COLUMN_NAMES = [
@@ -168,9 +161,9 @@
     _format = sa.Column(
         sa.SMALLINT,
         nullable=False,
-<<<<<<< HEAD
-        default='fits',
-        doc="Format of the file on disk. Should be fits (or hdf5, not yet implemented). "
+        default=image_format_converter('fits'),
+        doc="Format of the file on disk. Should be fits or hdf5. "
+            "The value is saved as SMALLINT but translated to a string when read. "
     )
 
     provenance_id = sa.Column(
@@ -193,11 +186,6 @@
             "The provenance will containe a record of the code version "
             "and the parameters used to obtain this exposure."
         )
-=======
-        default=image_format_converter('fits'),
-        doc="Format of the file on disk. Should be fits or hdf5. "
-            "The value is saved as SMALLINT but translated to a string when read. "
->>>>>>> 43537736
     )
 
     @hybrid_property
@@ -280,20 +268,6 @@
         doc='Name of the target object or field id. '
     )
 
-<<<<<<< HEAD
-    origin_identifier = sa.Column(
-        sa.Text,
-        nullable=True,
-        index=True,
-        doc='String used by each instrument to identify exposures where they are pulled from'
-    )
-
-    def __init__(self, current_file=None, invent_filepath=True, **kwargs):
-        """Initialize the exposure object.
-
-        If the filepath is given (as a keyword argument), it will parse the instrument name
-        from the filename.  The header will be read out from the file.
-=======
     _bitflag = sa.Column(
         sa.BIGINT,
         nullable=False,
@@ -347,12 +321,18 @@
         doc='Free text comment about this exposure, e.g., why it is bad. '
     )
 
-    def __init__(self, *args, **kwargs):
-        """
-        Initialize the exposure object.
-        Can give the filepath of the exposure
-        as the single positional argument.
->>>>>>> 43537736
+    origin_identifier = sa.Column(
+        sa.Text,
+        nullable=True,
+        index=True,
+        doc='String used by each instrument to identify exposures where they are pulled from'
+    )
+
+    def __init__(self, current_file=None, invent_filepath=True, **kwargs):
+        """Initialize the exposure object.
+
+        If the filepath is given (as a keyword argument), it will parse the instrument name
+        from the filename.  The header will be read out from the file.
 
         Parameters
         ----------
@@ -399,6 +379,7 @@
             self.provenance = Provenance.create_or_load( code_version=codeversion, process='load_exposure' )
 
         self._instrument_object = None
+        self._bitflag = 0
 
         # Bit of a chicken and egg problem here...
         # For filepath, invent_filepath tries to use the instrument
@@ -416,12 +397,6 @@
         if self.instrument is None:
             self.instrument = guess_instrument(self.filepath)
 
-<<<<<<< HEAD
-=======
-        self._instrument_object = None
-        self._bitflag = 0
-
->>>>>>> 43537736
         # instrument_obj is lazy loaded when first getting it
         if current_file is None:
             current_file = pathlib.Path( FileOnDiskMixin.local_path ) / self.filepath
