import numpy as np

from collections import defaultdict

import sqlalchemy as sa
from sqlalchemy import orm
from sqlalchemy.schema import UniqueConstraint
from sqlalchemy.dialects.postgresql import JSONB, ARRAY
from sqlalchemy.ext.associationproxy import association_proxy

from models.base import Base, SeeChangeBase, SmartSession, AutoIDMixin, SpatiallyIndexed
from models.cutouts import Cutouts


class Measurements(Base, AutoIDMixin, SpatiallyIndexed):

    __tablename__ = 'measurements'

    __table_args__ = (
        UniqueConstraint('cutouts_id', 'provenance_id', name='_measurements_cutouts_provenance_uc'),
        sa.Index("ix_measurements_scores_gin", "disqualifier_scores", postgresql_using="gin"),
    )

    cutouts_id = sa.Column(
        sa.ForeignKey('cutouts.id', ondelete="CASCADE", name='measurements_cutouts_id_fkey'),
        nullable=False,
        index=True,
        doc="ID of the cutouts object that this measurements object is associated with. "
    )

    cutouts = orm.relationship(
        Cutouts,
        cascade='save-update, merge, refresh-expire, expunge',
        passive_deletes=True,
        lazy='selectin',
        doc="The cutouts object that this measurements object is associated with. "
    )

    object_id = sa.Column(
        sa.ForeignKey('objects.id', ondelete="CASCADE", name='measurements_object_id_fkey'),
        nullable=False,  # every saved Measurements object must have an associated Object
        index=True,
        doc="ID of the object that this measurement is associated with. "
    )

    object = orm.relationship(
        'Object',
        cascade='save-update, merge, refresh-expire, expunge',
        passive_deletes=True,
        lazy='selectin',
        doc="The object that this measurement is associated with. "
    )

    provenance_id = sa.Column(
        sa.ForeignKey('provenances.id', ondelete="CASCADE", name='measurements_provenance_id_fkey'),
        nullable=False,
        index=True,
        doc="ID of the provenance of this measurement. "
    )

    provenance = orm.relationship(
        'Provenance',
        cascade='save-update, merge, refresh-expire, expunge',
        lazy='selectin',
        doc="The provenance of this measurement. "
    )

    flux_psf = sa.Column(
        sa.REAL,
        nullable=False,
        doc="PSF flux of the measurement. "
            "This measurement has not had a background from a local annulus subtracted from it. "
    )

    flux_psf_err = sa.Column(
        sa.REAL,
        nullable=False,
        doc="PSF flux error of the measurement. "
    )

    flux_apertures = sa.Column(
        ARRAY(sa.REAL, zero_indexes=True),
        nullable=False,
        doc="Aperture fluxes of the measurement. "
            "This measurement has not had a background from a local annulus subtracted from it. "
    )

    flux_apertures_err = sa.Column(
        ARRAY(sa.REAL, zero_indexes=True),
        nullable=False,
        doc="Aperture flux errors of the measurement. "
    )

    aper_radii = sa.Column(
        ARRAY(sa.REAL, zero_indexes=True),
        nullable=False,
        doc="Radii of the apertures used for calculating flux, in pixels. "
    )

    best_aperture = sa.Column(
        sa.SMALLINT,
        nullable=False,
        default=-1,
        doc="The index of the aperture that was chosen as the best aperture for this measurement. "
            "Set to -1 to select the PSF flux instead of one of the apertures. "
    )

    mjd = association_proxy('cutouts', 'sources.image.mjd')

    exp_time = association_proxy('cutouts', 'sources.image.exp_time')

    filter = association_proxy('cutouts', 'sources.image.filter')

    @property
    def mag_psf(self):
        return -2.5 * np.log10(self.flux_psf) + self.zp.zp  # what about aperture correction?

    @property
    def mag_psf_err(self):
        return np.sqrt( (2.5 / np.log(10) * self.flux_psf_err / self.flux_psf) ** 2 + self.zp.dzp ** 2)

    @property
    def mag_apertures(self):
        return [-2.5 * np.log10(f) + self.zp.zp + self.zp.aper_cors[i] for i, f in enumerate(self.flux_apertures)]

    @property
    def mag_apertures_err(self):
        return [
            np.sqrt( (2.5 / np.log(10) * ferr / f) ** 2 + self.zp.dzp ** 2)
            for f, ferr in zip(self.flux_apertures, self.flux_apertures_err)
        ]

    @property
    def magnitude(self):
        if self.best_aperture == -1:
            return self.mag_psf
        return self.mag_apertures[self.best_aperture]

    @property
    def magnitude_err(self):
        if self.best_aperture == -1:
            return self.mag_psf_err
        return self.mag_apertures_err[self.best_aperture]

    @property
    def lim_mag(self):
        return self.cutouts.sources.image.new_image.lim_mag_estimate  # TODO: improve this when done with issue #143

    @property
    def zp(self):
        return self.cutouts.sources.image.new_image.zp

    @property
    def fwhm_pixels(self):
        return self.cutouts.sources.image.get_psf().fwhm_pixels

    @property
    def psf(self):
        return self.cutouts.sources.image.get_psf().get_clip(x=self.cutouts.x, y=self.cutouts.y)

    @property
    def pixel_scale(self):
        return self.cutouts.sources.image.new_image.wcs.get_pixel_scale()

    @property
    def sources(self):
        if self.cutouts is None:
            return None
        return self.cutouts.sources

    @property
    def image(self):
        if self.cutouts is None or self.cutouts.sources is None:
            return None
        return self.cutouts.sources.image

    @property
    def instrument_object(self):
        if self.cutouts is None or self.cutouts.sources is None or self.cutouts.sources.image is None:
            return None
        return self.cutouts.sources.image.instrument_object

    background = sa.Column(
        sa.REAL,
        nullable=False,
        doc="Background of the measurement, from a local annulus. Given as counts per pixel. "
    )

    background_err = sa.Column(
        sa.REAL,
        nullable=False,
        doc="RMS error of the background measurement, from a local annulus. Given as counts per pixel. "
    )

    area_psf = sa.Column(
        sa.REAL,
        nullable=False,
        doc="Area of the PSF used for calculating flux. Remove a * background from the flux measurement. "
    )

    area_apertures = sa.Column(
        ARRAY(sa.REAL, zero_indexes=True),
        nullable=False,
        doc="Areas of the apertures used for calculating flux. Remove a * background from the flux measurement. "
    )

    offset_x = sa.Column(
        sa.REAL,
        nullable=False,
        doc="Offset in x from the center of the cutout. "
    )

    offset_y = sa.Column(
        sa.REAL,
        nullable=False,
        doc="Offset in y from the center of the cutout. "
    )

    width = sa.Column(
        sa.REAL,
        nullable=False,
        index=True,
        doc="Width of the source in the cutout. "
            "Given by the average of the 2nd moments of the distribution of counts in the aperture. "
    )

    elongation = sa.Column(
        sa.REAL,
        nullable=False,
        doc="Elongation of the source in the cutout. "
            "Given by the ratio of the 2nd moments of the distribution of counts in the aperture. "
            "Values close to 1 indicate a round source, while values close to 0 indicate an elongated source. "
    )

    position_angle = sa.Column(
        sa.REAL,
        nullable=False,
        doc="Position angle of the source in the cutout. "
            "Given by the angle of the major axis of the distribution of counts in the aperture. "
    )

    disqualifier_scores = sa.Column(
        JSONB,
        nullable=False,
        default={},
        index=True,
        doc="Values that may disqualify this object, and mark it as not a real source. "
            "This includes all sorts of analytical cuts defined by the provenance parameters. "
            "The higher the score, the more likely the measurement is to be an artefact. "
    )

    def __init__(self, **kwargs):
        SeeChangeBase.__init__(self)  # don't pass kwargs as they could contain non-column key-values
        self._cutouts_list_index = None  # helper (transient) attribute that helps find the right cutouts in a list

        # manually set all properties (columns or not)
        for key, value in kwargs.items():
            if hasattr(self, key):
                setattr(self, key, value)

        self.calculate_coordinates()

    def __repr__(self):
        return (
            f"<Measurements {self.id} "
            f"from SourceList {self.cutouts.sources_id} "
            f"(number {self.cutouts.index_in_sources}) "
            f"from Image {self.cutouts.sub_image_id} "
            f"at x,y= {self.cutouts.x}, {self.cutouts.y}>"
        )

    def __setattr__(self, key, value):
        if key in ['flux_apertures', 'flux_apertures_err', 'aper_radii']:
            value = np.array(value)

        if key == 'cutouts':
            super().__setattr__('cutouts_id', value.id)
            for att in ['ra', 'dec', 'gallon', 'gallat', 'ecllon', 'ecllat']:
                super().__setattr__(att, getattr(value, att))

        super().__setattr__(key, value)

    def get_filter_description(self, number=None):
        """Use the number of the filter in the filter bank to get a string describing it.

        The number is from the list of filters, and for a given measurement you can use the
        disqualifier_score['filter bank'] to get the number of the filter that got the best S/N
        (so that filter best describes the shape of the light in the cutout).
        This is the default value for number, if it is not given.
        """
        if number is None:
            number = self.disqualifier_scores.get('filter bank', None)

        if number is None:
            raise ValueError('No filter number given, and no filter bank score found. ')

        if number < 0:
            raise ValueError('Filter number must be non-negative.')
        if self.provenance is None:
            raise ValueError('No provenance for this measurement, cannot recover the parameters used. ')
        if self.cutouts is None or self.cutouts.sources is None or self.cutouts.sources.image is None:
            raise ValueError('No cutouts for this measurement, cannot recover the PSF width. ')

        mult = self.provenance.parameters['width_filter_multipliers']
        angles = np.arange(-90.0, 90.0, self.provenance.parameters['streak_filter_angle_step'])
        fwhm = self.cutouts.sources.image.get_psf().fwhm_pixels

        if number == 0:
            return f'PSF match (FWHM= 1.00 x {fwhm:.2f})'

        if number < len(mult) + 1:
            return f'PSF mismatch (FWHM= {mult[number - 1]:.2f} x {fwhm:.2f})'

        if number < len(mult) + 1 + len(angles):
            return f'Streaked (angle= {angles[number - len(mult) - 1]:.1f} deg)'

        raise ValueError('Filter number too high for the filter bank. ')

<<<<<<< HEAD
    def find_cutouts_in_list(self, cutouts_list):
        """Given a list of cutouts, find the one that matches this object. """
        # this is faster, and works without needing DB indices to be set
        if self._cutouts_list_index is not None:
            return cutouts_list[self._cutouts_list_index]

        # after loading from DB (or merging) we must use the cutouts_id to associate these
        if self.cutouts_id is not None:
            for i, cutouts in enumerate(cutouts_list):
                if cutouts.id == self.cutouts_id:
                    self._cutouts_list_index = i
                    return cutouts

        raise ValueError('Cutouts not found in the list. ')

    def passes(self):
        """check if there are disqualifiers above the threshold

        Note that if a threshold is missing or None, that disqualifier is not checked
        """
        for key, value in self.provenance.parameters['thresholds'].items():
            if value is not None and self.disqualifier_scores[key] >= value:
                return False
        return True

    def associate_object(self, session=None):
        """Find or create a new object and associate it with this measurement.

        Objects must have sufficiently close coordinates to be associated with this
        measurement (set by the provenance.parameters['association_radius'], in arcsec).

        If no Object is found, a new one is created, and its coordinates will be identical
        to those of this Measurements object.

        This should only be done for measurements that have passed all preliminary cuts,
        which mostly rules out obvious artefacts.
        """
        from models.objects import Object  # avoid circular import

        with SmartSession(session) as session:
            obj = session.scalars(sa.select(Object).where(
                Object.cone_search(
                    self.ra,
                    self.dec,
                    self.provenance.parameters['association_radius'],
                    radunit='arcsec',
                ),
                Object.is_test.is_(self.provenance.is_testing),  # keep testing sources separate
            )).first()

            if obj is None:  # no object exists, make one based on these measurements
                obj = Object(
                    ra=self.ra,
                    dec=self.dec,
                )
                obj.is_test = self.provenance.is_testing

            self.object = obj

=======
    def get_upstreams(self, session=None):
        """Get the image that was used to make this source list. """
        with SmartSession(session) as session:
            return session.scalars(sa.select(Cutouts).where(Cutouts.id == self.cutouts_id)).all()
        
    def get_downstreams(self, session=None):
        """Get the downstreams of this Measurements"""
        return []
            
>>>>>>> 1a547227
    @classmethod
    def delete_list(cls, measurements_list, session=None, commit=True):
        """
        Remove a list of Measurements objects from the database.

        Parameters
        ----------
        measurements_list: list of Measurements
            The list of Measurements objects to remove.
        session: Session, optional
            The database session to use. If not given, will create a new session.
        commit: bool
            If True, will commit the changes to the database.
            If False, will not commit the changes to the database.
            If session is not given, commit must be True.
        """
        if session is None and not commit:
            raise ValueError('If session is not given, commit must be True.')

        with SmartSession(session) as session:
            for m in measurements_list:
                m.delete_from_database(session=session, commit=False)
            if commit:
                session.commit()<|MERGE_RESOLUTION|>--- conflicted
+++ resolved
@@ -316,7 +316,6 @@
 
         raise ValueError('Filter number too high for the filter bank. ')
 
-<<<<<<< HEAD
     def find_cutouts_in_list(self, cutouts_list):
         """Given a list of cutouts, find the one that matches this object. """
         # this is faster, and works without needing DB indices to be set
@@ -376,7 +375,6 @@
 
             self.object = obj
 
-=======
     def get_upstreams(self, session=None):
         """Get the image that was used to make this source list. """
         with SmartSession(session) as session:
@@ -385,8 +383,7 @@
     def get_downstreams(self, session=None):
         """Get the downstreams of this Measurements"""
         return []
-            
->>>>>>> 1a547227
+
     @classmethod
     def delete_list(cls, measurements_list, session=None, commit=True):
         """
