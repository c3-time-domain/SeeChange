--- conflicted
+++ resolved
@@ -193,11 +193,7 @@
         sa.REAL,
         nullable=True,
         doc=( "Number of significantly negative / significantly positive pixels in a configurable "
-<<<<<<< HEAD
-              "square around (x,y).  Sqaure is the same as that for nbadpix; 'significant' usually=>2sigma" )
-=======
               "square around (x,y).  Square is the same as that for nbadpix; 'significant' usually=>2sigma" )
->>>>>>> d52167b6
     )
 
     negfluxfrac = sa.Column(
