import numpy as np

from collections import defaultdict

import sqlalchemy as sa
from sqlalchemy import orm
from sqlalchemy.schema import UniqueConstraint
from sqlalchemy.dialects.postgresql import JSONB, ARRAY
from sqlalchemy.ext.associationproxy import association_proxy

from models.base import Base, SeeChangeBase, SmartSession, AutoIDMixin, SpatiallyIndexed, HasBitFlagBadness
from models.cutouts import Cutouts

from improc.photometry import get_circle


class Measurements(Base, AutoIDMixin, SpatiallyIndexed, HasBitFlagBadness):

    __tablename__ = 'measurements'

    __table_args__ = (
        # At first I just removed this constraint, but I THINK
        # adding index_in_sources keeps the intent of uniqueness
        UniqueConstraint('cutouts_id', 'index_in_sources', 'provenance_id', name='_measurements_cutouts_provenance_uc'),
        sa.Index("ix_measurements_scores_gin", "disqualifier_scores", postgresql_using="gin"),
    )

    cutouts_id = sa.Column(
        sa.ForeignKey('cutouts.id', ondelete="CASCADE", name='measurements_cutouts_id_fkey'),
        nullable=False,
        index=True,
        doc="ID of the cutouts object that this measurements object is associated with. "
    )

    cutouts = orm.relationship(
        Cutouts,
        cascade='save-update, merge, refresh-expire, expunge',
        passive_deletes=True,
        lazy='selectin',
        doc="The cutouts object that this measurements object is associated with. "
    )

    index_in_sources = sa.Column(
        sa.Integer,
        nullable=False,
        doc="Index of this cutout in the source list (of detections in the difference image). "
    )

    object_id = sa.Column(
        sa.ForeignKey('objects.id', ondelete="CASCADE", name='measurements_object_id_fkey'),
        nullable=False,  # every saved Measurements object must have an associated Object
        index=True,
        doc="ID of the object that this measurement is associated with. "
    )

    object = orm.relationship(
        'Object',
        cascade='save-update, merge, refresh-expire, expunge',
        passive_deletes=True,
        lazy='selectin',
        doc="The object that this measurement is associated with. "
    )

    provenance_id = sa.Column(
        sa.ForeignKey('provenances.id', ondelete="CASCADE", name='measurements_provenance_id_fkey'),
        nullable=False,
        index=True,
        doc="ID of the provenance of this measurement. "
    )

    provenance = orm.relationship(
        'Provenance',
        cascade='save-update, merge, refresh-expire, expunge',
        lazy='selectin',
        doc="The provenance of this measurement. "
    )

    flux_psf = sa.Column(
        sa.REAL,
        nullable=False,
        doc="PSF flux of the measurement. "
            "This measurement has not had a background from a local annulus subtracted from it. "
    )

    flux_psf_err = sa.Column(
        sa.REAL,
        nullable=False,
        doc="PSF flux error of the measurement. "
    )

    flux_apertures = sa.Column(
        ARRAY(sa.REAL, zero_indexes=True),
        nullable=False,
        doc="Aperture fluxes of the measurement. "
            "This measurement has not had a background from a local annulus subtracted from it. "
    )

    flux_apertures_err = sa.Column(
        ARRAY(sa.REAL, zero_indexes=True),
        nullable=False,
        doc="Aperture flux errors of the measurement. "
    )

    aper_radii = sa.Column(
        ARRAY(sa.REAL, zero_indexes=True),
        nullable=False,
        doc="Radii of the apertures used for calculating flux, in pixels. "
    )

    best_aperture = sa.Column(
        sa.SMALLINT,
        nullable=False,
        default=-1,
        doc="The index of the aperture that was chosen as the best aperture for this measurement. "
            "Set to -1 to select the PSF flux instead of one of the apertures. "
    )

    mjd = association_proxy('cutouts', 'sources.image.mjd')

    exp_time = association_proxy('cutouts', 'sources.image.exp_time')

    filter = association_proxy('cutouts', 'sources.image.filter')

    @property
    def flux(self):
        """The background subtracted aperture flux in the "best" aperture. """
        if self.best_aperture == -1:
            return self.flux_psf - self.bkg_mean * self.area_psf
        else:
            return self.flux_apertures[self.best_aperture] - self.bkg_mean * self.area_apertures[self.best_aperture]

    @property
    def flux_err(self):
        """The error on the background subtracted aperture flux in the "best" aperture. """
        # we divide by the number of pixels of the background as that is how well we can estimate the b/g mean
        if self.best_aperture == -1:
            return np.sqrt(self.flux_psf_err ** 2 + self.bkg_std ** 2 / self.bkg_pix * self.area_psf)
        else:
            err = self.flux_apertures_err[self.best_aperture]
            err += self.bkg_std ** 2 / self.bkg_pix * self.area_apertures[self.best_aperture]
            return np.sqrt(err)

    @property
    def mag_psf(self):
        if self.flux_psf <= 0:
            return np.nan
        return -2.5 * np.log10(self.flux_psf) + self.zp.zp

    @property
    def mag_psf_err(self):
        if self.flux_psf <= 0:
            return np.nan
        return np.sqrt((2.5 / np.log(10) * self.flux_psf_err / self.flux_psf) ** 2 + self.zp.dzp ** 2)

    @property
    def mag_apertures(self):
        mags = []
        for flux, correction in zip(self.flux_apertures, self.zp.aper_cors):
            new_mag = -2.5 * np.log10(flux) + self.zp.zp + correction if flux > 0 else np.nan
            mags.append(new_mag)

        return mags

    @property
    def mag_apertures_err(self):
        errs = []
        for flux, flux_err in zip(self.flux_apertures, self.flux_apertures_err):
            if flux > 0:
                new_err = np.sqrt((2.5 / np.log(10) * flux_err / flux) ** 2 + self.zp.dzp ** 2)
            else:
                new_err = np.nan
            errs.append(new_err)
        return errs

    @property
    def magnitude(self):
        mag = -2.5 * np.log10(self.flux) + self.zp.zp
        if self.best_aperture == -1:
            return mag
        else:
            return mag + self.zp.aper_cors[self.best_aperture]

    @property
    def magnitude_err(self):
        return np.sqrt((2.5 / np.log(10) * self.flux_err / self.flux) ** 2 + self.zp.dzp ** 2)

    @property
    def lim_mag(self):
        return self.cutouts.sources.image.new_image.lim_mag_estimate  # TODO: improve this when done with issue #143

    @property
    def zp(self):
        return self.cutouts.sources.image.new_image.zp

    @property
    def fwhm_pixels(self):
        return self.cutouts.sources.image.get_psf().fwhm_pixels

    @property
    def psf(self):
        return self.cutouts.sources.image.get_psf().get_clip(x=self.x, y=self.y)

    @property
    def pixel_scale(self):
        return self.cutouts.sources.image.new_image.wcs.get_pixel_scale()

    @property
    def sources(self):
        if self.cutouts is None:
            return None
        return self.cutouts.sources

    @property
    def image(self):
        if self.cutouts is None or self.cutouts.sources is None:
            return None
        return self.cutouts.sources.image

    @property
    def instrument_object(self):
        if self.cutouts is None or self.cutouts.sources is None or self.cutouts.sources.image is None:
            return None
        return self.cutouts.sources.image.instrument_object

    bkg_mean = sa.Column(
        sa.REAL,
        nullable=False,
        doc="Background of the measurement, from a local annulus. Given as counts per pixel. "
    )

    bkg_std = sa.Column(
        sa.REAL,
        nullable=False,
        doc="RMS error of the background measurement, from a local annulus. Given as counts per pixel. "
    )

    bkg_pix = sa.Column(
        sa.REAL,
        nullable=False,
        doc="Annulus area (in pixels) used to calculate the mean/std of the background. "
            "An estimate of the error on the mean would be bkg_std / sqrt(bkg_pix)."
    )

    area_psf = sa.Column(
        sa.REAL,
        nullable=False,
        doc="Area of the PSF used for calculating flux. Remove a * background from the flux measurement. "
    )

    area_apertures = sa.Column(
        ARRAY(sa.REAL, zero_indexes=True),
        nullable=False,
        doc="Areas of the apertures used for calculating flux. Remove a * background from the flux measurement. "
    )

    x = sa.Column(
        sa.Integer,
        nullable=False,
        doc="X pixel coordinate of the center of the cutout. "
    )

    y = sa.Column(
        sa.Integer,
        nullable=False,
        doc="Y pixel coordinate of the center of the cutout. "
    )

    offset_x = sa.Column(
        sa.REAL,
        nullable=False,
        doc="Offset in x from the center of the cutout. "
    )

    offset_y = sa.Column(
        sa.REAL,
        nullable=False,
        doc="Offset in y from the center of the cutout. "
    )

    width = sa.Column(
        sa.REAL,
        nullable=False,
        index=True,
        doc="Width of the source in the cutout. "
            "Given by the average of the 2nd moments of the distribution of counts in the aperture. "
    )

    elongation = sa.Column(
        sa.REAL,
        nullable=False,
        doc="Elongation of the source in the cutout. "
            "Given by the ratio of the 2nd moments of the distribution of counts in the aperture. "
            "Values close to 1 indicate a round source, while values close to 0 indicate an elongated source. "
    )

    position_angle = sa.Column(
        sa.REAL,
        nullable=False,
        doc="Position angle of the source in the cutout. "
            "Given by the angle of the major axis of the distribution of counts in the aperture. "
    )

    is_bad = sa.Column(
        sa.Boolean,
        nullable=False,
        index=True,
        doc='Boolean flag to indicate if the measurement failed one or more threshold value comparisons. '
    )

    disqualifier_scores = sa.Column(
        JSONB,
        nullable=False,
        default={},
        index=True,
        doc="Values that may disqualify this object, and mark it as not a real source. "
            "This includes all sorts of analytical cuts defined by the provenance parameters. "
            "The higher the score, the more likely the measurement is to be an artefact. "
    )

    @property
    def sub_nandata(self):
        if self.sub_data is None or self.sub_flags is None:
            return None
        return np.where(self.sub_flags > 0, np.nan, self.sub_data)

    @property
    def ref_nandata(self):
        if self.ref_data is None or self.ref_flags is None:
            return None
        return np.where(self.ref_flags > 0, np.nan, self.ref_data)

    @property
    def new_nandata(self):
        if self.new_data is None or self.new_flags is None:
            return None
        return np.where(self.new_flags > 0, np.nan, self.new_data)

    def __init__(self, **kwargs):
        SeeChangeBase.__init__(self)  # don't pass kwargs as they could contain non-column key-values
<<<<<<< HEAD

        # replace this transient attribute with the real index once its moved to this obj
=======
        HasBitFlagBadness.__init__(self)
>>>>>>> 8b4a87c8
        self._cutouts_list_index = None  # helper (transient) attribute that helps find the right cutouts in a list

        self.index_in_sources = None

        self._sub_data = None
        self._sub_weight = None
        self._sub_flags = None
        self._sub_psfflux = None
        self._sub_psffluxerr = None

        self._ref_data = None
        self._ref_weight = None
        self._ref_flags = None

        self._new_data = None
        self._new_weight = None
        self._new_flags = None

        # manually set all properties (columns or not)
        for key, value in kwargs.items():
            if hasattr(self, key):
                setattr(self, key, value)

        self.calculate_coordinates()

    @orm.reconstructor
    def init_on_load(self):
        Base.init_on_load(self)

        # might kill this
        self._cutouts_list_index = None  # helper (transient) attribute that helps find the right cutouts in a list

        # self.index_in_sources = None # violates non-null

        self._sub_data = None
        self._sub_weight = None
        self._sub_flags = None
        self._sub_psfflux = None
        self._sub_psffluxerr = None

        self._ref_data = None
        self._ref_weight = None
        self._ref_flags = None

        self._new_data = None
        self._new_weight = None
        self._new_flags = None

        # self.calculate_coordinates()  # should already be loaded from a column I think?

        # does this reconstructor look okay?

    def __repr__(self):
        return (
            f"<Measurements {self.id} "
            f"from SourceList {self.cutouts.sources_id} "
            f"(number {self.index_in_sources}) "
            f"from Image {self.cutouts.sub_image_id} "
            f"at x,y= {self.x}, {self.y}>"
        )

    def __setattr__(self, key, value):
        if key in ['flux_apertures', 'flux_apertures_err', 'aper_radii']:
            value = np.array(value)

        super().__setattr__(key, value)

    # figure out if we need to include optional (probably yes)
    def get_data_from_cutouts(self):
        """Populates this object with the cutout data arrays used in
        calculations. This allows us to use, for example, self.sub_data
        without having to look constantly back into the related Cutouts.
        If that is not a concern, all such calls could instead refer back
        to the Cutouts data.
        """
        # # this should trigger a load of co_list if it isn't already in self.cutouts
        # co_data_dict = [co_dict for co_dict in self.cutouts.co_list
        #                 if co_dict['source_index'] == self.index_in_sources]
        # if len(co_data_dict) != 1:
        #     raise ValueError(f"Must be exactly 1 entry in Cutouts that matches"
        #                      f"source index {self.index_in_sources}. Got {len(co_data_dict)}")
        # co_data_dict = co_data_dict[0]

        groupname = f'source_index_{self.index_in_sources}'
        # self.cutouts.load_one_co_dict(groupname) # should have been done before thie method

        co_data_dict = self.cutouts.co_dict[groupname] # get just the subdict with data for this

        for att in Cutouts.get_data_dict_attributes():
            if att == "source_index":  # eventually remove source index maybe and this
                continue
            setattr(self, att, co_data_dict.get(att))


    def get_filter_description(self, number=None):
        """Use the number of the filter in the filter bank to get a string describing it.

        The number is from the list of filters, and for a given measurement you can use the
        disqualifier_score['filter bank'] to get the number of the filter that got the best S/N
        (so that filter best describes the shape of the light in the cutout).
        This is the default value for number, if it is not given.
        """
        if number is None:
            number = self.disqualifier_scores.get('filter bank', None)

        if number is None:
            raise ValueError('No filter number given, and no filter bank score found. ')

        if number < 0:
            raise ValueError('Filter number must be non-negative.')
        if self.provenance is None:
            raise ValueError('No provenance for this measurement, cannot recover the parameters used. ')
        if self.cutouts is None or self.cutouts.sources is None or self.cutouts.sources.image is None:
            raise ValueError('No cutouts for this measurement, cannot recover the PSF width. ')

        mult = self.provenance.parameters['width_filter_multipliers']
        angles = np.arange(-90.0, 90.0, self.provenance.parameters['streak_filter_angle_step'])
        fwhm = self.cutouts.sources.image.get_psf().fwhm_pixels

        if number == 0:
            return f'PSF match (FWHM= 1.00 x {fwhm:.2f})'

        if number < len(mult) + 1:
            return f'PSF mismatch (FWHM= {mult[number - 1]:.2f} x {fwhm:.2f})'

        if number < len(mult) + 1 + len(angles):
            return f'Streaked (angle= {angles[number - len(mult) - 1]:.1f} deg)'

        raise ValueError('Filter number too high for the filter bank. ')

    def associate_object(self, session=None):
        """Find or create a new object and associate it with this measurement.

        Objects must have sufficiently close coordinates to be associated with this
        measurement (set by the provenance.parameters['association_radius'], in arcsec).

        If no Object is found, a new one is created, and its coordinates will be identical
        to those of this Measurements object.

        This should only be done for measurements that have passed deletion_threshold 
        preliminary cuts, which mostly rules out obvious artefacts. However, measurements
        which passed the deletion_threshold cuts but failed the threshold cuts should still
        be allowed to use this method - in this case, they will create an object with
        attribute is_bad set to True so they are available to review in the db.
        
        """
        from models.object import Object  # avoid circular import

        with SmartSession(session) as session:
            obj = session.scalars(sa.select(Object).where(
                Object.cone_search(
                    self.ra,
                    self.dec,
                    self.provenance.parameters['association_radius'],
                    radunit='arcsec',
                ),
                Object.is_test.is_(self.provenance.is_testing),  # keep testing sources separate
                Object.is_bad.is_(self.is_bad),    # keep good objects with good measurements
            )).first()

            if obj is None:  # no object exists, make one based on these measurements
                obj = Object(
                    ra=self.ra,
                    dec=self.dec,
                    is_bad=self.is_bad
                )
                obj.is_test = self.provenance.is_testing

            self.object = obj

    def get_flux_at_point(self, ra, dec, aperture=None):
        """Use the given coordinates to find the flux, assuming it is inside the cutout.

        Parameters
        ----------
        ra: float
            The right ascension of the point in degrees.
        dec: float
            The declination of the point in degrees.
        aperture: int, optional
            Use this aperture index in the list of aperture radii to choose
            which aperture to use. Set -1 to get PSF photometry.
            Leave None to use the best_aperture.
            Can also specify "best" or "psf".

        Returns
        -------
        flux: float
            The flux in the aperture.
        fluxerr: float
            The error on the flux.
        area: float
            The area of the aperture.
        """
        if aperture is None:
            aperture = self.best_aperture
        if aperture == 'best':
            aperture = self.best_aperture
        if aperture == 'psf':
            aperture = -1

        im = self.sub_nandata  # the cutouts image we are working with (includes NaNs for bad pixels)

        wcs = self.cutouts.sources.image.new_image.wcs.wcs
        # these are the coordinates relative to the center of the cutouts
        image_pixel_x = wcs.world_to_pixel_values(ra, dec)[0]
        image_pixel_y = wcs.world_to_pixel_values(ra, dec)[1]

        offset_x = image_pixel_x - self.x
        offset_y = image_pixel_y - self.y

        if abs(offset_x) > im.shape[1] / 2 or abs(offset_y) > im.shape[0] / 2:
            return np.nan, np.nan, np.nan  # quietly return NaNs for large offsets, they will fail the cuts anyway...

        if np.isnan(image_pixel_x) or np.isnan(image_pixel_y):
            return np.nan, np.nan, np.nan  # if we can't use the WCS for some reason, need to fail gracefully

        if aperture == -1:
            # get the subtraction PSF or (if unavailable) the new image PSF
            psf = self.cutouts.sources.image.get_psf()
            psf_clip = psf.get_clip(x=image_pixel_x, y=image_pixel_y)
            offset_ix = int(np.round(offset_x))
            offset_iy = int(np.round(offset_y))
            # shift the psf_clip by the offset and multiply by the cutouts sub_flux
            # the corner offset between the pixel coordinates of the cutout to that of the psf_clip:
            dx = psf_clip.shape[1] // 2 - im.shape[1] // 2 - offset_ix
            dy = psf_clip.shape[0] // 2 - im.shape[0] // 2 - offset_iy
            start_x = max(0, -dx)  # where (in cutout coordinates) do we start counting the pixels
            end_x = min(im.shape[1], psf_clip.shape[1] - dx)  # where do we stop counting the pixels
            start_y = max(0, -dy)
            end_y = min(im.shape[0], psf_clip.shape[0] - dy)

            # make a mask the same size as the cutout, with the offset PSF and zeros where it is not overlapping
            # before clipping the non overlapping and removing bad pixels, the PSF clip was normalized to 1
            mask = np.zeros_like(im, dtype=float)
            mask[start_y:end_y, start_x:end_x] = psf_clip[start_y + dy:end_y + dy, start_x + dx:end_x + dx]
            mask[np.isnan(im)] = 0  # exclude bad pixels from the mask
            flux = np.nansum(im * mask) / np.nansum(mask ** 2)
            fluxerr = self.bkg_std / np.sqrt(np.nansum(mask ** 2))
            area = np.nansum(mask) / (np.nansum(mask ** 2))
        else:
            radius = self.aper_radii[aperture]
            # get the aperture mask
            mask = get_circle(radius=radius, imsize=im.shape[0], soft=True).get_image(offset_x, offset_y)
            # for aperture photometry we don't normalize, just assume the PSF is in the aperture
            flux = np.nansum(im * mask)
            fluxerr = self.bkg_std * np.sqrt(np.nansum(mask ** 2))
            area = np.nansum(mask)

        return flux, fluxerr, area

    def get_upstreams(self, session=None):
        """Get the image that was used to make this source list. """
        with SmartSession(session) as session:
            return session.scalars(sa.select(Cutouts).where(Cutouts.id == self.cutouts_id)).all()

    def get_downstreams(self, session=None, siblings=False):
        """Get the downstreams of this Measurements"""
        return []

    @classmethod
    def delete_list(cls, measurements_list, session=None, commit=True):
        """
        Remove a list of Measurements objects from the database.

        Parameters
        ----------
        measurements_list: list of Measurements
            The list of Measurements objects to remove.
        session: Session, optional
            The database session to use. If not given, will create a new session.
        commit: bool
            If True, will commit the changes to the database.
            If False, will not commit the changes to the database.
            If session is not given, commit must be True.
        """
        if session is None and not commit:
            raise ValueError('If session is not given, commit must be True.')

        with SmartSession(session) as session:
            for m in measurements_list:
                m.delete_from_database(session=session, commit=False)
            if commit:
                session.commit()

# need to rework to access just the data for this measurement
# use these two functions to quickly add the "property" accessor methods
def load_attribute(object, att):
    """Load the data for a given attribute of the object."""
    if not hasattr(object, f'_{att}'):
        raise AttributeError(f"The object {object} does not have the attribute {att}.")
    if getattr(object, f'_{att}') is None:
        if object.cutouts.get_co_dict_noload() == {} and object.cutouts.filepath is None:
            return None  # objects just now created and not saved cannot lazy load data!

        groupname = f'source_index_{object.index_in_sources}'
        if groupname not in object.cutouts.get_co_dict_noload().keys():
            # raise ValueError("No matching entry in co_dict of Cutouts for this measurement")
            # try and load the info for this measurement
            object.cutouts.load_one_co_dict(groupname)
        if groupname not in object.cutouts.get_co_dict_noload().keys():
            raise ValueError("This measurements not found in Cutouts data dict")
        if att not in object.cutouts.get_co_dict_noload()[groupname].keys():
            raise ValueError(f"No matching entry in dict for att {att}")
        object.get_data_from_cutouts()

    # after data is filled, should be able to just return it
    return getattr(object, f'_{att}')

def set_attribute(object, att, value):
    """Set the value of the attribute on the object. """
    setattr(object, f'_{att}', value)

# add "@property" functions to all the data attributes
for att in Cutouts.get_data_dict_attributes():
    if att == 'source_index':
        continue
    setattr(
        Measurements,
        att,
        property(
            fget=lambda self, att=att: load_attribute(self, att),
            fset=lambda self, value, att=att: set_attribute(self, att, value),
        )
    )<|MERGE_RESOLUTION|>--- conflicted
+++ resolved
@@ -337,12 +337,9 @@
 
     def __init__(self, **kwargs):
         SeeChangeBase.__init__(self)  # don't pass kwargs as they could contain non-column key-values
-<<<<<<< HEAD
-
+        HasBitFlagBadness.__init__(self)
+        
         # replace this transient attribute with the real index once its moved to this obj
-=======
-        HasBitFlagBadness.__init__(self)
->>>>>>> 8b4a87c8
         self._cutouts_list_index = None  # helper (transient) attribute that helps find the right cutouts in a list
 
         self.index_in_sources = None
