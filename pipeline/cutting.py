import time

from improc.tools import make_cutouts

from models.source_list import SourceList
from models.cutouts import Cutouts

from pipeline.parameters import Parameters
from pipeline.data_store import DataStore

from util.util import parse_session, parse_env


class ParsCutter(Parameters):
    def __init__(self, **kwargs):
        super().__init__()

        self.cutout_size = self.add_par(
            'cutout_size',
            20,
            int,
            'Size of the cutout in pixels. '
        )

        self._enforce_no_new_attrs = True

        self.override(kwargs)

    def get_process_name(self):
        return 'cutting'


class Cutter:
    def __init__(self, **kwargs):
        self.pars = ParsCutter(**kwargs)

        # this is useful for tests, where we can know if
        # the object did any work or just loaded from DB or datastore
        self.has_recalculated = False

    def run(self, *args, **kwargs):
        """
        Go over a list of sources and for each source position,
        cut out a postage stamp image from the new,
        reference and subtraction images.
        The results are saved in a Cutouts object for each source.

        Returns a DataStore object with the products of the processing.
        """
        self.has_recalculated = False
        try:  # first make sure we get back a datastore, even an empty one
            if isinstance(args[0], SourceList) and args[0].is_sub:  # most likely to get a SourceList detections object
                args, kwargs, session = parse_session(*args, **kwargs)
                ds = DataStore()
                ds.detections = args[0]
                ds.sub_image = args[0].image
                ds.image = args[0].image.new_image
            else:
                ds, session = DataStore.from_args(*args, **kwargs)
        except Exception as e:
            return DataStore.catch_failure_to_parse(e, *args)

        try:
            t_start = time.perf_counter()
            if parse_env('SEECHANGE_TRACEMALLOC'):
                import tracemalloc
                tracemalloc.reset_peak()  # start accounting for the peak memory usage from here

            self.pars.do_warning_exception_hangup_injection_here()

            # get the provenance for this step:
            prov = ds.get_provenance('cutting', self.pars.get_critical_pars(), session=session)

            # try to find some measurements in memory or in the database:
            cutout_list = ds.get_cutouts(prov, session=session)
            detections = ds.get_detections(session=session)

            if detections is None:
                raise ValueError(
                    f'Cannot find a detections source list corresponding to the datastore inputs: {ds.get_inputs()}'
                )

            if cutout_list is None or len(cutout_list) == 0:  # must create a new list of Cutouts
                self.has_recalculated = True
<<<<<<< HEAD
=======
                # use the latest source list in the data store,
                # or load using the provenance given in the
                # data store's upstream_provs, or just use
                # the most recent provenance for "detection"
                detections = ds.get_detections(session=session)

                if detections is None:
                    raise ValueError(
                        f'Cannot find a source list corresponding to the datastore inputs: {ds.get_inputs()}'
                    )
>>>>>>> 8b4a87c8

                cutout_list = []
                x = detections.x
                y = detections.y
                sz = self.pars.cutout_size
                sub_stamps_data = make_cutouts(ds.sub_image.data, x, y, sz)
                sub_stamps_weight = make_cutouts(ds.sub_image.weight, x, y, sz, fillvalue=0)
                sub_stamps_flags = make_cutouts(ds.sub_image.flags, x, y, sz, fillvalue=0)

                # TODO: figure out if we can actually use this flux (maybe renormalize it)
                # if ds.sub_image.psfflux is not None and ds.sub_image.psffluxerr is not None:
                #     sub_stamps_psfflux = make_cutouts(ds.sub_image.psfflux, x, y, sz, fillvalue=0)
                #     sub_stamps_psffluxerr = make_cutouts(ds.sub_image.psffluxerr, x, y, sz, fillvalue=0)
                # else:
                #     sub_stamps_psfflux = None
                #     sub_stamps_psffluxerr = None

                ref_stamps_data = make_cutouts(ds.sub_image.ref_aligned_image.data, x, y, sz)
                ref_stamps_weight = make_cutouts(ds.sub_image.ref_aligned_image.weight, x, y, sz, fillvalue=0)
                ref_stamps_flags = make_cutouts(ds.sub_image.ref_aligned_image.flags, x, y, sz, fillvalue=0)

                new_stamps_data = make_cutouts(ds.sub_image.new_aligned_image.data, x, y, sz)
                new_stamps_weight = make_cutouts(ds.sub_image.new_aligned_image.weight, x, y, sz, fillvalue=0)
                new_stamps_flags = make_cutouts(ds.sub_image.new_aligned_image.flags, x, y, sz, fillvalue=0)

                for i, source in enumerate(detections.data):
                    # get the cutouts
                    cutout = Cutouts.from_detections(detections, i, provenance=prov)
                    cutout.sub_data = sub_stamps_data[i]
                    cutout.sub_weight = sub_stamps_weight[i]
                    cutout.sub_flags = sub_stamps_flags[i]
                    # TODO: figure out if we can actually use this flux (maybe renormalize it)
                    # if sub_stamps_psfflux is not None and sub_stamps_psffluxerr is not None:
                    #     cutout.sub_psfflux = sub_stamps_psfflux[i]
                    #     cutout.sub_psffluxerr = sub_stamps_psffluxerr[i]

                    cutout.ref_data = ref_stamps_data[i]
                    cutout.ref_weight = ref_stamps_weight[i]
                    cutout.ref_flags = ref_stamps_flags[i]

                    cutout.new_data = new_stamps_data[i]
                    cutout.new_weight = new_stamps_weight[i]
                    cutout.new_flags = new_stamps_flags[i]

                    cutout_list.append(cutout)

            # add the resulting list to the data store
            for cutout in cutout_list:
                if cutout.provenance is None:
                    cutout.provenance = prov
                else:
                    if cutout.provenance.id != prov.id:
                        raise ValueError(
                            f'Provenance mismatch for cutout {cutout.provenance.id[:6]} '
                            f'and preset provenance {prov.id[:6]}!'
                        )

                # make sure to update the bitflag
                cutout._upstream_bitflag = 0
                cutout._upstream_bitflag |= detections.bitflag

            ds.cutouts = cutout_list

            ds.runtimes['cutting'] = time.perf_counter() - t_start
            if parse_env('SEECHANGE_TRACEMALLOC'):
                import tracemalloc
                ds.memory_usages['cutting'] = tracemalloc.get_traced_memory()[1] / 1024 ** 2  # in MB

        except Exception as e:
            ds.catch_exception(e)
        finally:  # make sure datastore is returned to be used in the next step
            return ds
<|MERGE_RESOLUTION|>--- conflicted
+++ resolved
@@ -82,20 +82,6 @@
 
             if cutout_list is None or len(cutout_list) == 0:  # must create a new list of Cutouts
                 self.has_recalculated = True
-<<<<<<< HEAD
-=======
-                # use the latest source list in the data store,
-                # or load using the provenance given in the
-                # data store's upstream_provs, or just use
-                # the most recent provenance for "detection"
-                detections = ds.get_detections(session=session)
-
-                if detections is None:
-                    raise ValueError(
-                        f'Cannot find a source list corresponding to the datastore inputs: {ds.get_inputs()}'
-                    )
->>>>>>> 8b4a87c8
-
                 cutout_list = []
                 x = detections.x
                 y = detections.y
