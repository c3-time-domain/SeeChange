import os
import time
import pathlib

import improc.scamp

from util.exceptions import CatalogNotFoundError, SubprocessFailure, BadMatchException
<<<<<<< HEAD
from util.logger import SCLogger
=======

from util.logger import SCLogger
from util.util import parse_bool

>>>>>>> efab173f
from models.catalog_excerpt import CatalogExcerpt
from models.world_coordinates import WorldCoordinates

from pipeline.parameters import Parameters
from pipeline.data_store import DataStore
from pipeline.catalog_tools import fetch_gaia_dr3_excerpt


class ParsAstroCalibrator(Parameters):
    def __init__(self, **kwargs):
        super().__init__()
        self.cross_match_catalog = self.add_par(
            'cross_match_catalog',
            'gaia_dr3',
            str,
            'Which catalog should be used for cross matching for astrometry. ',
            critical=True
        )
        self.add_alias('catalog', 'cross_match_catalog')

        self.solution_method = self.add_par(
            'solution_method',
            'scamp',
            str,
            'Method/algorithm to use to match the catalog to the image source list. ',
            critical=True
        )
        self.add_alias( 'method', 'solution_method' )

        self.max_catalog_mag = self.add_par(
            'max_catalog_mag',
            [22.],
            list,
            ( 'Maximum (dimmest) magnitudes to try requesting for the matching catalog (list of float).  It will '
              'try these in order until it gets a catalog excerpt with at least catalog_min_stars, '
              'and until it gets a succesful WCS solution.  (Cached catalog excerpts will be considered a match '
              'if their max mag is within 0.1 mag of the one specified here.) ' ),
            critical=True
        )
        self.add_alias( 'max_mag', 'max_catalog_mag' )

        self.mag_range_catalog = self.add_par(
            'mag_range_catalog',
            4.,
            ( float, None ),
            ( 'Range between maximum and minimum magnitudes to request for the catalog. '
              'Make this None to have no lower (bright) limit.' ),
            critical=True
        )
        self.add_alias( 'mag_range', 'mag_range_catalog' )

        self.min_catalog_stars = self.add_par(
            'min_catalog_stars',
            50,
            int,
            'Minimum number of stars the catalog must have',
            critical=True
        )
        self.add_alias( 'min_stars', 'min_catalog_stars' )

        self.max_arcsec_residual = self.add_par(
            'max_arcsec_residual',
            0.15,
            float,
            ( 'Maximum residual in arcseconds for a WCS solution to be considered succesful.  The exact '
              'meaning of this depends on the method, but it should be something reasonable.'
             ),
            critical=True
        )
        self.add_alias( 'max_resid', 'max_arcsec_residual' )

        self.crossid_radii = self.add_par(
            'crossid_radii',
            [2.0],
            list,
            'List of initial radius in arcsec for cross-identifications to match; this is a scamp-specific parameter, '
            'passed to scamp via -CROSSID_RADIUS.  Pass the ones to try in order; the algorithm will try '
            'these (inside the mag_range_catalog loop) until it gets a successful WCS solution.',
            critical=True
        )

        self.min_frac_matched = self.add_par(
            'min_frac_matched',
            0.1,
            float,
            ( 'At least this fraction of the smaller of (image source list length, catalog excerpt lenght) '
              'must have been matched between the two for a WCS solution to be considered successful.' ),
            critical=True
        )
        self.add_alias( 'min_frac', 'min_frac_matched' )

        self.min_matched_stars = self.add_par(
            'min_matched_stars',
            10,
            int,
            ( 'At least this many stars must be matched between the source list and the catalog excerpt. '
              'Set this to 0 to not use this criterion.  (Both this and min_frac_matched are checked.) ' ),
            critical=True
        )
        self.add_alias( 'min_matches', 'min_matched_stars' )

        self.max_sources_to_use = self.add_par(
            'max_sources_to_use',
            2000,
            ( int, list ),
            ( 'If there are more than this many sources on the source list, crop it down this many, '
              'keeping the brightest sources.' ),
            critical=True
        )

        self.scamp_timeout = self.add_par(
            'scamp_timeout',
            300,
            int,
            'Timeout in seconds for scamp to run',
            critical=True
        )

        self._enforce_no_new_attrs = True

        self.override(kwargs)

    def get_process_name(self):
        return 'astro_cal'


class AstroCalibrator:
    def __init__(self, **kwargs):
        self.pars = ParsAstroCalibrator(**kwargs)

        # this is useful for tests, where we can know if
        # the object did any work or just loaded from DB or datastore
        self.has_recalculated = False

    # ----------------------------------------------------------------------

    def _solve_wcs_scamp( self, image, sources, catexp, crossid_radius=2. ):
        """Solve for the WCS of image, updating image.header.

        If scamp does not succeed, will raise a SubprocessFailure
        exception (see utils/exceptions.py).

        Parameters
        ----------
          image: Image
            The image to solve the WCS for.  If the WCS solution
            succeeds, then the header field of the image will be
            updated with the keywords that define the new WCS.

          sources: SourceList
            Sources extracted from image

          catexp: CatalogExcerpt
            Astrometric calibration catalog excerpt that overlaps image.

          crossid_radius: float
            The radius in arcseconds for the initial scamp match (not the final solution).

        Returns
        -------
          astropy.wcs.WCS

        """

        if catexp.format != 'fitsldac':
            raise ValueError( f'_solve_wcs_scamp requires a fitsldac catalog excerpt, not {catexp.format}' )
        if sources.format != 'sextrfits':
            raise ValueError( f'_solve_wcs_scamp requires a sextrffits source list, not {sources.format}' )
        if catexp.origin != 'gaia_dr3':
            raise NotImplementedError( f"Don't know what magnitude key to choose for astrometric reference "
                                       f"{catexp.origin}; only gaia_dr3 is implemented." )

        if sources.filepath is None:
            sources.save()

        sourcefile = pathlib.Path( sources.get_fullpath() )
        catfile = pathlib.Path( catexp.get_fullpath() )

        wcs = improc.scamp.solve_wcs_scamp(
            sourcefile,
            catfile,
            crossid_radius=crossid_radius,
            max_sources_to_use=self.pars.max_sources_to_use,
            min_frac_matched=self.pars.min_frac_matched,
            min_matched=self.pars.min_matched_stars,
            max_arcsec_residual=self.pars.max_arcsec_residual,
            magkey='MAG_G', magerrkey='MAGERR_G',
            timeout=self.pars.scamp_timeout,
        )

        # Update image.header with the new wcs.  Process this
        # through astropy.wcs.WCS to make sure everything is copacetic.
        image.header.extend( wcs.to_header(), update=True )

        return wcs

    # ----------------------------------------------------------------------

    def _run_scamp( self, ds, prov, session=None ):
        """Do the work of run for the scamp matching method."""

        image = ds.get_image( session=session )

        # use the latest source list in the data store,
        # or load using the provenance given in the
        # data store's upstream_provs, or just use
        # the most recent provenance for "extraction"
        sources = ds.get_sources( session=session )
        if sources is None:
            raise ValueError(f'Cannot find a source list corresponding to the datastore inputs: {ds.get_inputs()}')

        success = False
        exceptions = []
        for maxmag in self.pars.max_catalog_mag:
            try:
                catexp = fetch_gaia_dr3_excerpt(
                    image=image,
                    minstars=self.pars.min_catalog_stars,
                    maxmags=maxmag,
                    magrange=self.pars.mag_range_catalog,
                    session=session,
                )
            except CatalogNotFoundError as ex:
                SCLogger.info( f"Failed to get a catalog excerpt with enough stars with maxmag {maxmag}, "
                               f"trying the next one." )
                exceptions.append(ex)
                continue

            for radius in self.pars.crossid_radii:
                try:
                    wcs = self._solve_wcs_scamp( image, sources, catexp, crossid_radius=radius )
                    success = True
                    break
                except SubprocessFailure as ex:
                    SCLogger.info( f"Scamp failed for maxmag {maxmag} and crossid_rad {radius}, "
                                   f"trying the next crossid_rad" )
                    exceptions.append(ex)
                    continue
                except BadMatchException as ex:
                    SCLogger.info( f"Scamp didn't produce a successful match for maxmag {maxmag} "
                                   f"and crossid_rad {radius}; trying the next crossid_rad" )
                    exceptions.append(ex)
                    continue

            if success:
                break
            else:
                SCLogger.info( f"Failed to solve for WCS with maxmag {maxmag}, trying the next one." )

        if not success:
            raise RuntimeError( f"_run_scamp failed to find a match. Exceptions that were raised: {exceptions}" )

        # Save these in case something outside wants to
        # probe them (e.g. tests)
        self.maxmag = maxmag
        self.crossid_radius = radius
        self.catexp = catexp

        ds.wcs = WorldCoordinates( sources=sources, provenance=prov )
        ds.wcs.wcs = wcs
        if session is not None:
            ds.wcs = session.merge( ds.wcs )

    # ----------------------------------------------------------------------

    def run(self, *args, **kwargs):
        """Extract sources and use their positions to calculate the astrometric solution.

        Arguments are parsed by the DataStore.parse_args() method.
        Returns a DataStore object with the products of the processing.
        """
        self.has_recalculated = False
<<<<<<< HEAD
        ds, session = DataStore.from_args(*args, **kwargs)

        # get the provenance for this step:
        prov = ds.get_provenance(self.pars.get_process_name(), self.pars.get_critical_pars(), session=session)

        # try to find the world coordinates in memory or in the database:
        wcs = ds.get_wcs(prov, session=session)

        if wcs is None:  # must create a new WorldCoordinate object
            self.has_recalculated = True
            image = ds.get_image(session=session)
            if image.astro_cal_done:
                SCLogger.warning( f"Failed to find a wcs for image {pathlib.Path( image.filepath ).name}, "
                                  f"but it has astro_cal_done=True" )

            if self.pars.solution_method == 'scamp':
                self._run_scamp( ds, prov, session=session )
            else:
                raise ValueError( f'Unknown solution method {self.pars.solution_method}' )

            # update the upstream bitflag
            sources = ds.get_sources( session=session )
            if sources is None:
                raise ValueError(f'Cannot find a source list corresponding to the datastore inputs: {ds.get_inputs()}')
            if ds.wcs._upstream_bitflag is None:
                ds.wcs._upstream_bitflag = 0
            ds.wcs._upstream_bitflag |= sources.bitflag

            # If an astro cal wasn't previously run on this image,
            # update the image's ra/dec and corners attributes based on this new wcs
            if not image.astro_cal_done:
                image.set_corners_from_header_wcs( wcs=ds.wcs.wcs, setradec=True )
                image.astro_cal_done = True

        # make sure this is returned to be used in the next step
        return ds
=======
        try:  # first make sure we get back a datastore, even an empty one
            ds, session = DataStore.from_args(*args, **kwargs)
        except Exception as e:
            return DataStore.catch_failure_to_parse(e, *args)

        try:
            t_start = time.perf_counter()
            if parse_bool(os.getenv('SEECHANGE_TRACEMALLOC')):
                import tracemalloc
                tracemalloc.reset_peak()  # start accounting for the peak memory usage from here

            self.pars.do_warning_exception_hangup_injection_here()

            # get the provenance for this step:
            prov = ds.get_provenance(self.pars.get_process_name(), self.pars.get_critical_pars(), session=session)

            # try to find the world coordinates in memory or in the database:
            wcs = ds.get_wcs(prov, session=session)

            if wcs is None:  # must create a new WorldCoordinate object
                self.has_recalculated = True
                image = ds.get_image(session=session)
                if image.astro_cal_done:
                    SCLogger.warning(
                        f"Failed to find a wcs for image {pathlib.Path( image.filepath ).name}, "
                        f"but it has astro_cal_done=True"
                    )

                if self.pars.solution_method == 'scamp':
                    self._run_scamp( ds, prov, session=session )
                else:
                    raise ValueError( f'Unknown solution method {self.pars.solution_method}' )

                # update the upstream bitflag
                sources = ds.get_sources( session=session )
                if sources is None:
                    raise ValueError(f'Cannot find a source list corresponding to the datastore inputs: {ds.get_inputs()}')
                if ds.wcs._upstream_bitflag is None:
                    ds.wcs._upstream_bitflag = 0
                ds.wcs._upstream_bitflag |= sources.bitflag

                # If an astro cal wasn't previously run on this image,
                # update the image's ra/dec and corners attributes based on this new wcs
                if not image.astro_cal_done:
                    image.set_corners_from_header_wcs(wcs=ds.wcs.wcs, setradec=True)
                    image.astro_cal_done = True

                ds.runtimes['astro_cal'] = time.perf_counter() - t_start
                if parse_bool(os.getenv('SEECHANGE_TRACEMALLOC')):
                    import tracemalloc
                    ds.memory_usages['astro_cal'] = tracemalloc.get_traced_memory()[1] / 1024 ** 2  # in MB

        except Exception as e:
            ds.catch_exception(e)
        finally:
            # make sure datastore is returned to be used in the next step
            return ds
>>>>>>> efab173f
<|MERGE_RESOLUTION|>--- conflicted
+++ resolved
@@ -5,14 +5,9 @@
 import improc.scamp
 
 from util.exceptions import CatalogNotFoundError, SubprocessFailure, BadMatchException
-<<<<<<< HEAD
-from util.logger import SCLogger
-=======
-
 from util.logger import SCLogger
 from util.util import parse_bool
 
->>>>>>> efab173f
 from models.catalog_excerpt import CatalogExcerpt
 from models.world_coordinates import WorldCoordinates
 
@@ -285,44 +280,6 @@
         Returns a DataStore object with the products of the processing.
         """
         self.has_recalculated = False
-<<<<<<< HEAD
-        ds, session = DataStore.from_args(*args, **kwargs)
-
-        # get the provenance for this step:
-        prov = ds.get_provenance(self.pars.get_process_name(), self.pars.get_critical_pars(), session=session)
-
-        # try to find the world coordinates in memory or in the database:
-        wcs = ds.get_wcs(prov, session=session)
-
-        if wcs is None:  # must create a new WorldCoordinate object
-            self.has_recalculated = True
-            image = ds.get_image(session=session)
-            if image.astro_cal_done:
-                SCLogger.warning( f"Failed to find a wcs for image {pathlib.Path( image.filepath ).name}, "
-                                  f"but it has astro_cal_done=True" )
-
-            if self.pars.solution_method == 'scamp':
-                self._run_scamp( ds, prov, session=session )
-            else:
-                raise ValueError( f'Unknown solution method {self.pars.solution_method}' )
-
-            # update the upstream bitflag
-            sources = ds.get_sources( session=session )
-            if sources is None:
-                raise ValueError(f'Cannot find a source list corresponding to the datastore inputs: {ds.get_inputs()}')
-            if ds.wcs._upstream_bitflag is None:
-                ds.wcs._upstream_bitflag = 0
-            ds.wcs._upstream_bitflag |= sources.bitflag
-
-            # If an astro cal wasn't previously run on this image,
-            # update the image's ra/dec and corners attributes based on this new wcs
-            if not image.astro_cal_done:
-                image.set_corners_from_header_wcs( wcs=ds.wcs.wcs, setradec=True )
-                image.astro_cal_done = True
-
-        # make sure this is returned to be used in the next step
-        return ds
-=======
         try:  # first make sure we get back a datastore, even an empty one
             ds, session = DataStore.from_args(*args, **kwargs)
         except Exception as e:
@@ -380,4 +337,3 @@
         finally:
             # make sure datastore is returned to be used in the next step
             return ds
->>>>>>> efab173f
