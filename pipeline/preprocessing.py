--- conflicted
+++ resolved
@@ -179,11 +179,9 @@
         required_bitflag = 0
         for step in self._stepstodo:
             required_bitflag |= string_to_bitflag( step, image_preprocessing_inverse )
-<<<<<<< HEAD
+
         if image._data is None:  # in case we are skipping all preprocessing steps
             image.data = image.raw_data
-=======
->>>>>>> 13418849
 
         if image.preproc_bitflag != required_bitflag:
             self.has_recalculated = True
@@ -191,11 +189,6 @@
             if 'overscan' in self._stepstodo:
                 image.data = self.instrument.overscan_and_trim( image )
                 image.preproc_bitflag |= string_to_bitflag( 'overscan', image_preprocessing_inverse )
-<<<<<<< HEAD
-=======
-            else:
-                image.data = image.raw_data
->>>>>>> 13418849
 
             # Apply steps in the order expected by the instrument
             for step in self._stepstodo:
@@ -261,10 +254,7 @@
                 image.preproc_bitflag |= string_to_bitflag( step, image_preprocessing_inverse )
 
             # Get the Instrument standard bad pixel mask for this image
-<<<<<<< HEAD
         if image._flags is None or image._weight is None:
-=======
->>>>>>> 13418849
             image._flags = self.instrument.get_standard_flags_image( ds.section_id )
 
             # Estimate the background rms with sep
@@ -304,7 +294,6 @@
                 image._flags[ wsat ] |= string_to_bitflag( "saturated", flag_image_bits_inverse )
                 image._weight[ wsat ] = 0.
 
-<<<<<<< HEAD
         if image.provenance is None:
             image.provenance = prov
         else:
@@ -315,17 +304,5 @@
         image.filepath = image.invent_filepath()
         _logger.debug( f"Done with {pathlib.Path(image.filepath).name}" )
 
-=======
-            if image.provenance is None:
-                image.provenance = prov
-            else:
-                if image.provenance.id != prov.id:
-                    # Logically, this should never happen
-                    raise ValueError('Provenance mismatch for image and provenance!')
-
-            image.filepath = image.invent_filepath()
-            _logger.debug( f"Done with {pathlib.Path(image.filepath).name}" )
-
->>>>>>> 13418849
         ds.image = image
         return ds