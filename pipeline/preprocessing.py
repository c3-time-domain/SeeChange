import os
import pathlib
import time

import numpy as np

import sep

from models.base import SmartSession
from models.image import Image
from models.datafile import DataFile
from models.enums_and_bitflags import image_preprocessing_inverse, string_to_bitflag, flag_image_bits_inverse

from pipeline.parameters import Parameters
from pipeline.data_store import DataStore

from util.config import Config
from util.logger import SCLogger
<<<<<<< HEAD
=======
from util.util import parse_bool

>>>>>>> efab173f

class ParsPreprocessor(Parameters):
    def __init__(self, **kwargs):
        super().__init__()

        self.use_sky_subtraction = self.add_par('use_sky_subtraction', False, bool, 'Apply sky subtraction. ',
                                                critical=True)
        self.add_par( 'steps', None, ( list, None ), "Steps to do; don't specify, or pass None, to do all." )
        self.add_par( 'calibset', None, ( str, None ),
                      ( "One of the CalibratorSetConverter enum; "
                        "the calibrator set to use.  Defaults to the instrument default" ),
                      critical = True )
        self.add_alias( 'calibrator_set', 'calibset' )
        self.add_par( 'flattype', None, ( str, None ),
                      ( "One of the FlatTypeConverter enum; defaults to the instrument default" ),
                      critical = True )

        self._enforce_no_new_attrs = True

        self.override(kwargs)

    def get_process_name(self):
        return 'preprocessing'


class Preprocessor:
    def __init__(self, **kwargs):
        """Create a preprocessor.

        Preprocessing is instrument-defined, but usually includes a subset of:
          * overscan subtraction
          * bias (zero) subtraction
          * dark current subtraction
          * linearity correction
          * flatfielding
          * fringe correction
          * illumination correction

        After initialization, just call run() to perform the
        preprocessing.  This will return a DataStore with the
        preprocessed image.

        Parameters are parsed by ParsPreprocessor

        """

        self.pars = ParsPreprocessor( **kwargs )

        # Things that get cached
        self.instrument = None
        self.stepfilesids = {}
        self.stepfiles = {}

        # this is useful for tests, where we can know if
        # the object did any work or just loaded from DB or datastore
        self.has_recalculated = False

        # TODO : remove this if/when we actually put sky subtraction in run()
        if self.pars.use_sky_subtraction:
            raise NotImplementedError( "Sky subtraction in preprocessing isn't implemented." )

    def run( self, *args, **kwargs ):
        """Run preprocessing for a given exposure and section_identifier.

        Parameters are passed to the data_store constructor (see
        DataStore.parse_args).  For preprocessing, an exposure and a
        sensorsection is required, so args must be one of:
          - DataStore (which has an exposure and a section)
          - exposure_id, section_identifier
          - Exposure, section_identifier
        Passing just an image won't work.

        kwargs can also include things that override the preprocessing
        behavior.  (TODO: document this)

        Returns
        -------
        DataStore
          contains the products of the processing.

        """
        self.has_recalculated = False
        try:  # first make sure we get back a datastore, even an empty one
            ds, session = DataStore.from_args( *args, **kwargs )
        except Exception as e:
            return DataStore.catch_failure_to_parse(e, *args)

        # This is here just for testing purposes
<<<<<<< HEAD
        self._ds = ds

        if ( ds.exposure is None ) or ( ds.section_id is None ):
            raise RuntimeError( "Preprocessing requires an exposure and a sensor section" )

        cfg = Config.get()

        if ( self.instrument is None ) or ( self.instrument.name != ds.exposure.instrument ):
            self.instrument = ds.exposure.instrument_object

        # The only reason these are saved in self, rather than being
        # local variables, is so that tests can probe them
        self._calibset = None
        self._flattype = None
        self._stepstodo = None

        if 'calibset' in kwargs:
            self._calibset = kwargs['calibset']
        elif 'calibratorset' in kwargs:
            self._calibset = kwargs['calibrator_set']
        elif self.pars.calibset is not None:
            self._calibset = self.pars.calibset
        else:
            self._calibset = cfg.value( f'{self.instrument.name}.calibratorset',
                                        default=cfg.value( 'instrument_default.calibratorset' ) )

        if 'flattype' in kwargs:
            self._flattype = kwargs['flattype']
        elif self.pars.flattype is not None:
            self._flattype = self.pars.flattype
        else:
            self._flattype = cfg.value( f'{self.instrument.name}.flattype',
                                        default=cfg.value( 'instrument_default.flattype' ) )

        if 'steps' in kwargs:
            self._stepstodo = [ s for s in self.instrument.preprocessing_steps if s in kwargs['steps'] ]
        elif self.pars.steps is not None:
            self._stepstodo = [ s for s in self.instrument.preprocessing_steps if s in self.pars.steps ]
        else:
            self._stepstodo = self.instrument.preprocessing_steps

        # Get the calibrator files

        SCLogger.debug( "preprocessing: getting calibrator files" )
        preprocparam = self.instrument.preprocessing_calibrator_files( self._calibset,
                                                                       self._flattype,
                                                                       ds.section_id,
                                                                       ds.exposure.filter_short,
                                                                       ds.exposure.mjd,
                                                                       session=session )
        SCLogger.debug( "preprocessing: got calibrator files" )

        # get the provenance for this step, using the current parameters:
        # Provenance includes not just self.pars.get_critical_pars(),
        # but also the steps that were performed.  Reason: we may well
        # load non-flatfielded images in the database for purposes of
        # collecting images used for later building flats.  We will then
        # flatfield those images.  The two images in the database must have
        # different provenances.
        # We also include any overrides to calibrator files, as that indicates
        # that something individual happened here that's different from
        # normal processing of the image.
        provdict = dict( self.pars.get_critical_pars() )
        provdict['preprocessing_steps' ] = self._stepstodo
        prov = ds.get_provenance(self.pars.get_process_name(), provdict, session=session)

        # check if the image already exists in memory or in the database:
        image = ds.get_image(prov, session=session)

        if image is None:  # need to make new image
            # get the single-chip image from the exposure
            image = Image.from_exposure( ds.exposure, ds.section_id )

        if image is None:
            raise ValueError('Image cannot be None at this point!')

        if image.preproc_bitflag is None:
            image.preproc_bitflag = 0

        required_bitflag = 0
        for step in self._stepstodo:
            required_bitflag |= string_to_bitflag( step, image_preprocessing_inverse )

        if image._data is None:  # in case we are skipping all preprocessing steps
            image.data = image.raw_data

        if image.preproc_bitflag != required_bitflag:
            self.has_recalculated = True
            # Overscan is always first (as it reshapes the image)
            if 'overscan' in self._stepstodo:
                SCLogger.debug( 'preprocessing: overscan and trim' )
                image.data = self.instrument.overscan_and_trim( image )
                # Update the header ra/dec calculations now that we know the real width/height
                image.set_corners_from_header_wcs( setradec=True )
                image.preproc_bitflag |= string_to_bitflag( 'overscan', image_preprocessing_inverse )

            # Apply steps in the order expected by the instrument
            for step in self._stepstodo:
                if step == 'overscan':
                    continue
                SCLogger.debug( f"preprocessing: {step}" )
                
                stepfileid = None
                # Acquire the calibration file
                if f'{step}_fileid' in kwargs:
                    stepfileid = kwargs[ f'{step}_fileid' ]
                elif f'{step}_fileid' in preprocparam:
                    stepfileid = preprocparam[ f'{step}_fileid' ]
                else:
                    raise RuntimeError( f"Can't find calibration file for preprocessing step {step}" )

                if stepfileid is None:
                    SCLogger.warning( f"Skipping step {step} for filter {ds.exposure.filter_short} "
                                     f"because there is no calibration file (this may be normal)" )
                    # should we also mark it as having "done" this step? otherwise it will not know it's done
                    image.preproc_bitflag |= string_to_bitflag( step, image_preprocessing_inverse )
                    continue

                # Use the cached calibrator file for this step if it's the right one; otherwise, grab it
                if ( stepfileid in self.stepfilesids ) and ( self.stepfilesids[step] == stepfileid ):
                    calibfile = self.stepfiles[ calibfile ]
                else:

                    with SmartSession( session ) as session:
                        if step in [ 'zero', 'dark', 'flat', 'illumination', 'fringe' ]:
                            calibfile = session.get( Image, stepfileid )
                            if calibfile is None:
                                raise RuntimeError( f"Unable to load image id {stepfileid} for preproc step {step}" )
                        elif step == 'linearity':
                            calibfile = session.get( DataFile, stepfileid )
                            if calibfile is None:
                                raise RuntimeError( f"Unable to load datafile id {stepfileid} for preproc step {step}" )
                        else:
                            raise ValueError( f"Preprocessing step {step} has an unknown file type (image vs. datafile)" )
                    self.stepfilesids[ step ] = stepfileid
                    self.stepfiles[ step ] = calibfile
                if step in [ 'zero', 'dark' ]:
                    # Subtract zeros and darks
                    image.data -= calibfile.data

                elif step in [ 'flat', 'illumination' ]:
                    # Divide flats and illuminations
                    image.data /= calibfile.data

                elif step == 'fringe':
                    # TODO FRINGE CORRECTION
                    SCLogger.warning( "Fringe correction not implemented" )

                elif step == 'linearity':
                    # Linearity is instrument-specific
                    self.instrument.linearity_correct( image, linearitydata=calibfile )

                else:
                    # TODO: Replace this with a call into an instrument method?
                    # In that case, the logic above about acquiring step files
                    # will need to be updated.
                    raise ValueError( f"Unknown preprocessing step {step}" )

                image.preproc_bitflag |= string_to_bitflag( step, image_preprocessing_inverse )

            # Get the Instrument standard bad pixel mask for this image
        if image._flags is None or image._weight is None:
            image._flags = self.instrument.get_standard_flags_image( ds.section_id )

            # Estimate the background rms with sep
            boxsize = self.instrument.background_box_size
            filtsize = self.instrument.background_filt_size
            SCLogger.debug( "Subtracting sky and estimating sky RMS" )
            # Dysfunctionality alert: sep requires a *float* image for the mask
            # IEEE 32-bit floats have 23 bits in the mantissa, so they should
            # be able to precisely represent a 16-bit integer mask image
            # In any event, sep.Background uses >0 as "bad"
            fmask = np.array( image._flags, dtype=np.float32 )
            backgrounder = sep.Background( image.data, mask=fmask,
                                           bw=boxsize, bh=boxsize, fw=filtsize, fh=filtsize )
            fmask = None
            rms = backgrounder.rms()
            sky = backgrounder.back()
            subim = image.data - sky
            SCLogger.debug( "Building weight image and augmenting flags image" )

            wbad = np.where( rms <= 0 )
            wgood = np.where( rms > 0 )
            rms = rms ** 2
            subim[ subim < 0 ] = 0
            gain = self.instrument.average_gain( image )
            gain = gain if gain is not None else 1.
            # Shot noise from image above background
            rms += subim / gain
            image._weight = np.zeros( image.data.shape, dtype=np.float32 )
            image._weight[ wgood ] = 1. / rms[ wgood ]
            image._flags[ wbad ] |= string_to_bitflag( "zero weight", flag_image_bits_inverse )
            # Now make the weight zero on the bad pixels too
            image._weight[ image._flags != 0 ] = 0.
            # Figure out saturated pixels
            satlevel = self.instrument.average_saturation_limit( image )
            if satlevel is not None:
                wsat = image.data >= satlevel
                image._flags[ wsat ] |= string_to_bitflag( "saturated", flag_image_bits_inverse )
                image._weight[ wsat ] = 0.

        if image.provenance is None:
            image.provenance = prov
        else:
            if image.provenance.id != prov.id:
                # Logically, this should never happen
                raise ValueError('Provenance mismatch for image and provenance!')

        image.filepath = image.invent_filepath()
        SCLogger.debug( f"Done with {pathlib.Path(image.filepath).name}" )

        if image._upstream_bitflag is None:
            image._upstream_bitflag = 0
        image._upstream_bitflag |= ds.exposure.bitflag

        ds.image = image
        
        return ds
=======
        self._ds = ds  # TODO: is there a reason not to just use the output datastore?

        try:  # catch any exceptions and save them in the datastore
            t_start = time.perf_counter()
            if parse_bool(os.getenv('SEECHANGE_TRACEMALLOC')):
                import tracemalloc
                tracemalloc.reset_peak()  # start accounting for the peak memory usage from here

            if ( ds.exposure is None ) or ( ds.section_id is None ):
                raise RuntimeError( "Preprocessing requires an exposure and a sensor section" )

            self.pars.do_warning_exception_hangup_injection_here()

            cfg = Config.get()

            if ( self.instrument is None ) or ( self.instrument.name != ds.exposure.instrument ):
                self.instrument = ds.exposure.instrument_object

            # The only reason these are saved in self, rather than being
            # local variables, is so that tests can probe them
            self._calibset = None
            self._flattype = None
            self._stepstodo = None

            if 'calibset' in kwargs:
                self._calibset = kwargs['calibset']
            elif 'calibratorset' in kwargs:
                self._calibset = kwargs['calibrator_set']
            elif self.pars.calibset is not None:
                self._calibset = self.pars.calibset
            else:
                self._calibset = cfg.value( f'{self.instrument.name}.calibratorset',
                                            default=cfg.value( 'instrument_default.calibratorset' ) )

            if 'flattype' in kwargs:
                self._flattype = kwargs['flattype']
            elif self.pars.flattype is not None:
                self._flattype = self.pars.flattype
            else:
                self._flattype = cfg.value( f'{self.instrument.name}.flattype',
                                            default=cfg.value( 'instrument_default.flattype' ) )

            if 'steps' in kwargs:
                self._stepstodo = [ s for s in self.instrument.preprocessing_steps if s in kwargs['steps'] ]
            elif self.pars.steps is not None:
                self._stepstodo = [ s for s in self.instrument.preprocessing_steps if s in self.pars.steps ]
            else:
                self._stepstodo = self.instrument.preprocessing_steps

            # Get the calibrator files
            SCLogger.debug("preprocessing: getting calibrator files")
            preprocparam = self.instrument.preprocessing_calibrator_files( self._calibset,
                                                                           self._flattype,
                                                                           ds.section_id,
                                                                           ds.exposure.filter_short,
                                                                           ds.exposure.mjd,
                                                                           session=session )

            SCLogger.debug("preprocessing: got calibrator files")

            # get the provenance for this step, using the current parameters:
            # Provenance includes not just self.pars.get_critical_pars(),
            # but also the steps that were performed.  Reason: we may well
            # load non-flatfielded images in the database for purposes of
            # collecting images used for later building flats.  We will then
            # flatfield those images.  The two images in the database must have
            # different provenances.
            # We also include any overrides to calibrator files, as that indicates
            # that something individual happened here that's different from
            # normal processing of the image.
            provdict = dict( self.pars.get_critical_pars() )
            provdict['preprocessing_steps' ] = self._stepstodo
            prov = ds.get_provenance(self.pars.get_process_name(), provdict, session=session)

            # check if the image already exists in memory or in the database:
            image = ds.get_image(prov, session=session)

            if image is None:  # need to make new image
                # get the single-chip image from the exposure
                image = Image.from_exposure( ds.exposure, ds.section_id )

            if image is None:
                raise ValueError('Image cannot be None at this point!')

            if image.preproc_bitflag is None:
                image.preproc_bitflag = 0

            required_bitflag = 0
            for step in self._stepstodo:
                required_bitflag |= string_to_bitflag( step, image_preprocessing_inverse )

            if image._data is None:  # in case we are skipping all preprocessing steps
                image.data = image.raw_data

            if image.preproc_bitflag != required_bitflag:
                self.has_recalculated = True
                # Overscan is always first (as it reshapes the image)
                if 'overscan' in self._stepstodo:
                    SCLogger.debug('preprocessing: overscan and trim')
                    image.data = self.instrument.overscan_and_trim( image )
                    # Update the header ra/dec calculations now that we know the real width/height
                    image.set_corners_from_header_wcs(setradec=True)
                    image.preproc_bitflag |= string_to_bitflag( 'overscan', image_preprocessing_inverse )

                # Apply steps in the order expected by the instrument
                for step in self._stepstodo:
                    if step == 'overscan':
                        continue
                    SCLogger.debug(f"preprocessing: {step}")
                    stepfileid = None
                    # Acquire the calibration file
                    if f'{step}_fileid' in kwargs:
                        stepfileid = kwargs[ f'{step}_fileid' ]
                    elif f'{step}_fileid' in preprocparam:
                        stepfileid = preprocparam[ f'{step}_fileid' ]
                    else:
                        raise RuntimeError( f"Can't find calibration file for preprocessing step {step}" )

                    if stepfileid is None:
                        SCLogger.info(f"Skipping step {step} for filter {ds.exposure.filter_short} "
                                         f"because there is no calibration file (this may be normal)")
                        # should we also mark it as having "done" this step? otherwise it will not know it's done
                        image.preproc_bitflag |= string_to_bitflag( step, image_preprocessing_inverse )
                        continue

                    # Use the cached calibrator file for this step if it's the right one; otherwise, grab it
                    if ( stepfileid in self.stepfilesids ) and ( self.stepfilesids[step] == stepfileid ):
                        calibfile = self.stepfiles[ calibfile ]
                    else:

                        with SmartSession( session ) as session:
                            if step in [ 'zero', 'dark', 'flat', 'illumination', 'fringe' ]:
                                calibfile = session.get( Image, stepfileid )
                                if calibfile is None:
                                    raise RuntimeError( f"Unable to load image id {stepfileid} for preproc step {step}" )
                            elif step == 'linearity':
                                calibfile = session.get( DataFile, stepfileid )
                                if calibfile is None:
                                    raise RuntimeError( f"Unable to load datafile id {stepfileid} for preproc step {step}" )
                            else:
                                raise ValueError( f"Preprocessing step {step} has an unknown file type (image vs. datafile)" )
                        self.stepfilesids[ step ] = stepfileid
                        self.stepfiles[ step ] = calibfile
                    if step in [ 'zero', 'dark' ]:
                        # Subtract zeros and darks
                        image.data -= calibfile.data

                    elif step in [ 'flat', 'illumination' ]:
                        # Divide flats and illuminations
                        image.data /= calibfile.data

                    elif step == 'fringe':
                        # TODO FRINGE CORRECTION
                        SCLogger.info( "Fringe correction not implemented" )

                    elif step == 'linearity':
                        # Linearity is instrument-specific
                        self.instrument.linearity_correct( image, linearitydata=calibfile )

                    else:
                        # TODO: Replace this with a call into an instrument method?
                        # In that case, the logic above about acquiring step files
                        # will need to be updated.
                        raise ValueError( f"Unknown preprocessing step {step}" )

                    image.preproc_bitflag |= string_to_bitflag( step, image_preprocessing_inverse )

                # Get the Instrument standard bad pixel mask for this image
            if image._flags is None or image._weight is None:
                image._flags = self.instrument.get_standard_flags_image( ds.section_id )

                # Estimate the background rms with sep
                boxsize = self.instrument.background_box_size
                filtsize = self.instrument.background_filt_size
                SCLogger.debug( "Subtracting sky and estimating sky RMS" )
                # Dysfunctionality alert: sep requires a *float* image for the mask
                # IEEE 32-bit floats have 23 bits in the mantissa, so they should
                # be able to precisely represent a 16-bit integer mask image
                # In any event, sep.Background uses >0 as "bad"
                fmask = np.array( image._flags, dtype=np.float32 )
                backgrounder = sep.Background( image.data, mask=fmask,
                                               bw=boxsize, bh=boxsize, fw=filtsize, fh=filtsize )
                fmask = None
                rms = backgrounder.rms()
                sky = backgrounder.back()
                subim = image.data - sky
                SCLogger.debug( "Building weight image and augmenting flags image" )

                wbad = np.where( rms <= 0 )
                wgood = np.where( rms > 0 )
                rms = rms ** 2
                subim[ subim < 0 ] = 0
                gain = self.instrument.average_gain( image )
                gain = gain if gain is not None else 1.
                # Shot noise from image above background
                rms += subim / gain
                image._weight = np.zeros( image.data.shape, dtype=np.float32 )
                image._weight[ wgood ] = 1. / rms[ wgood ]
                image._flags[ wbad ] |= string_to_bitflag( "zero weight", flag_image_bits_inverse )
                # Now make the weight zero on the bad pixels too
                image._weight[ image._flags != 0 ] = 0.
                # Figure out saturated pixels
                satlevel = self.instrument.average_saturation_limit( image )
                if satlevel is not None:
                    wsat = image.data >= satlevel
                    image._flags[ wsat ] |= string_to_bitflag( "saturated", flag_image_bits_inverse )
                    image._weight[ wsat ] = 0.

            if image.provenance is None:
                image.provenance = prov
            else:
                if image.provenance.id != prov.id:
                    # Logically, this should never happen
                    raise ValueError('Provenance mismatch for image and provenance!')

            image.filepath = image.invent_filepath()
            SCLogger.debug( f"Done with {pathlib.Path(image.filepath).name}" )

            if image._upstream_bitflag is None:
                image._upstream_bitflag = 0
            image._upstream_bitflag |= ds.exposure.bitflag

            ds.image = image

            ds.runtimes['preprocessing'] = time.perf_counter() - t_start
            if parse_bool(os.getenv('SEECHANGE_TRACEMALLOC')):
                import tracemalloc
                ds.memory_usages['preprocessing'] = tracemalloc.get_traced_memory()[1] / 1024 ** 2  # in MB

        except Exception as e:
            ds.catch_exception(e)
        finally:
            return ds
>>>>>>> efab173f
<|MERGE_RESOLUTION|>--- conflicted
+++ resolved
@@ -16,11 +16,8 @@
 
 from util.config import Config
 from util.logger import SCLogger
-<<<<<<< HEAD
-=======
 from util.util import parse_bool
 
->>>>>>> efab173f
 
 class ParsPreprocessor(Parameters):
     def __init__(self, **kwargs):
@@ -109,226 +106,6 @@
             return DataStore.catch_failure_to_parse(e, *args)
 
         # This is here just for testing purposes
-<<<<<<< HEAD
-        self._ds = ds
-
-        if ( ds.exposure is None ) or ( ds.section_id is None ):
-            raise RuntimeError( "Preprocessing requires an exposure and a sensor section" )
-
-        cfg = Config.get()
-
-        if ( self.instrument is None ) or ( self.instrument.name != ds.exposure.instrument ):
-            self.instrument = ds.exposure.instrument_object
-
-        # The only reason these are saved in self, rather than being
-        # local variables, is so that tests can probe them
-        self._calibset = None
-        self._flattype = None
-        self._stepstodo = None
-
-        if 'calibset' in kwargs:
-            self._calibset = kwargs['calibset']
-        elif 'calibratorset' in kwargs:
-            self._calibset = kwargs['calibrator_set']
-        elif self.pars.calibset is not None:
-            self._calibset = self.pars.calibset
-        else:
-            self._calibset = cfg.value( f'{self.instrument.name}.calibratorset',
-                                        default=cfg.value( 'instrument_default.calibratorset' ) )
-
-        if 'flattype' in kwargs:
-            self._flattype = kwargs['flattype']
-        elif self.pars.flattype is not None:
-            self._flattype = self.pars.flattype
-        else:
-            self._flattype = cfg.value( f'{self.instrument.name}.flattype',
-                                        default=cfg.value( 'instrument_default.flattype' ) )
-
-        if 'steps' in kwargs:
-            self._stepstodo = [ s for s in self.instrument.preprocessing_steps if s in kwargs['steps'] ]
-        elif self.pars.steps is not None:
-            self._stepstodo = [ s for s in self.instrument.preprocessing_steps if s in self.pars.steps ]
-        else:
-            self._stepstodo = self.instrument.preprocessing_steps
-
-        # Get the calibrator files
-
-        SCLogger.debug( "preprocessing: getting calibrator files" )
-        preprocparam = self.instrument.preprocessing_calibrator_files( self._calibset,
-                                                                       self._flattype,
-                                                                       ds.section_id,
-                                                                       ds.exposure.filter_short,
-                                                                       ds.exposure.mjd,
-                                                                       session=session )
-        SCLogger.debug( "preprocessing: got calibrator files" )
-
-        # get the provenance for this step, using the current parameters:
-        # Provenance includes not just self.pars.get_critical_pars(),
-        # but also the steps that were performed.  Reason: we may well
-        # load non-flatfielded images in the database for purposes of
-        # collecting images used for later building flats.  We will then
-        # flatfield those images.  The two images in the database must have
-        # different provenances.
-        # We also include any overrides to calibrator files, as that indicates
-        # that something individual happened here that's different from
-        # normal processing of the image.
-        provdict = dict( self.pars.get_critical_pars() )
-        provdict['preprocessing_steps' ] = self._stepstodo
-        prov = ds.get_provenance(self.pars.get_process_name(), provdict, session=session)
-
-        # check if the image already exists in memory or in the database:
-        image = ds.get_image(prov, session=session)
-
-        if image is None:  # need to make new image
-            # get the single-chip image from the exposure
-            image = Image.from_exposure( ds.exposure, ds.section_id )
-
-        if image is None:
-            raise ValueError('Image cannot be None at this point!')
-
-        if image.preproc_bitflag is None:
-            image.preproc_bitflag = 0
-
-        required_bitflag = 0
-        for step in self._stepstodo:
-            required_bitflag |= string_to_bitflag( step, image_preprocessing_inverse )
-
-        if image._data is None:  # in case we are skipping all preprocessing steps
-            image.data = image.raw_data
-
-        if image.preproc_bitflag != required_bitflag:
-            self.has_recalculated = True
-            # Overscan is always first (as it reshapes the image)
-            if 'overscan' in self._stepstodo:
-                SCLogger.debug( 'preprocessing: overscan and trim' )
-                image.data = self.instrument.overscan_and_trim( image )
-                # Update the header ra/dec calculations now that we know the real width/height
-                image.set_corners_from_header_wcs( setradec=True )
-                image.preproc_bitflag |= string_to_bitflag( 'overscan', image_preprocessing_inverse )
-
-            # Apply steps in the order expected by the instrument
-            for step in self._stepstodo:
-                if step == 'overscan':
-                    continue
-                SCLogger.debug( f"preprocessing: {step}" )
-                
-                stepfileid = None
-                # Acquire the calibration file
-                if f'{step}_fileid' in kwargs:
-                    stepfileid = kwargs[ f'{step}_fileid' ]
-                elif f'{step}_fileid' in preprocparam:
-                    stepfileid = preprocparam[ f'{step}_fileid' ]
-                else:
-                    raise RuntimeError( f"Can't find calibration file for preprocessing step {step}" )
-
-                if stepfileid is None:
-                    SCLogger.warning( f"Skipping step {step} for filter {ds.exposure.filter_short} "
-                                     f"because there is no calibration file (this may be normal)" )
-                    # should we also mark it as having "done" this step? otherwise it will not know it's done
-                    image.preproc_bitflag |= string_to_bitflag( step, image_preprocessing_inverse )
-                    continue
-
-                # Use the cached calibrator file for this step if it's the right one; otherwise, grab it
-                if ( stepfileid in self.stepfilesids ) and ( self.stepfilesids[step] == stepfileid ):
-                    calibfile = self.stepfiles[ calibfile ]
-                else:
-
-                    with SmartSession( session ) as session:
-                        if step in [ 'zero', 'dark', 'flat', 'illumination', 'fringe' ]:
-                            calibfile = session.get( Image, stepfileid )
-                            if calibfile is None:
-                                raise RuntimeError( f"Unable to load image id {stepfileid} for preproc step {step}" )
-                        elif step == 'linearity':
-                            calibfile = session.get( DataFile, stepfileid )
-                            if calibfile is None:
-                                raise RuntimeError( f"Unable to load datafile id {stepfileid} for preproc step {step}" )
-                        else:
-                            raise ValueError( f"Preprocessing step {step} has an unknown file type (image vs. datafile)" )
-                    self.stepfilesids[ step ] = stepfileid
-                    self.stepfiles[ step ] = calibfile
-                if step in [ 'zero', 'dark' ]:
-                    # Subtract zeros and darks
-                    image.data -= calibfile.data
-
-                elif step in [ 'flat', 'illumination' ]:
-                    # Divide flats and illuminations
-                    image.data /= calibfile.data
-
-                elif step == 'fringe':
-                    # TODO FRINGE CORRECTION
-                    SCLogger.warning( "Fringe correction not implemented" )
-
-                elif step == 'linearity':
-                    # Linearity is instrument-specific
-                    self.instrument.linearity_correct( image, linearitydata=calibfile )
-
-                else:
-                    # TODO: Replace this with a call into an instrument method?
-                    # In that case, the logic above about acquiring step files
-                    # will need to be updated.
-                    raise ValueError( f"Unknown preprocessing step {step}" )
-
-                image.preproc_bitflag |= string_to_bitflag( step, image_preprocessing_inverse )
-
-            # Get the Instrument standard bad pixel mask for this image
-        if image._flags is None or image._weight is None:
-            image._flags = self.instrument.get_standard_flags_image( ds.section_id )
-
-            # Estimate the background rms with sep
-            boxsize = self.instrument.background_box_size
-            filtsize = self.instrument.background_filt_size
-            SCLogger.debug( "Subtracting sky and estimating sky RMS" )
-            # Dysfunctionality alert: sep requires a *float* image for the mask
-            # IEEE 32-bit floats have 23 bits in the mantissa, so they should
-            # be able to precisely represent a 16-bit integer mask image
-            # In any event, sep.Background uses >0 as "bad"
-            fmask = np.array( image._flags, dtype=np.float32 )
-            backgrounder = sep.Background( image.data, mask=fmask,
-                                           bw=boxsize, bh=boxsize, fw=filtsize, fh=filtsize )
-            fmask = None
-            rms = backgrounder.rms()
-            sky = backgrounder.back()
-            subim = image.data - sky
-            SCLogger.debug( "Building weight image and augmenting flags image" )
-
-            wbad = np.where( rms <= 0 )
-            wgood = np.where( rms > 0 )
-            rms = rms ** 2
-            subim[ subim < 0 ] = 0
-            gain = self.instrument.average_gain( image )
-            gain = gain if gain is not None else 1.
-            # Shot noise from image above background
-            rms += subim / gain
-            image._weight = np.zeros( image.data.shape, dtype=np.float32 )
-            image._weight[ wgood ] = 1. / rms[ wgood ]
-            image._flags[ wbad ] |= string_to_bitflag( "zero weight", flag_image_bits_inverse )
-            # Now make the weight zero on the bad pixels too
-            image._weight[ image._flags != 0 ] = 0.
-            # Figure out saturated pixels
-            satlevel = self.instrument.average_saturation_limit( image )
-            if satlevel is not None:
-                wsat = image.data >= satlevel
-                image._flags[ wsat ] |= string_to_bitflag( "saturated", flag_image_bits_inverse )
-                image._weight[ wsat ] = 0.
-
-        if image.provenance is None:
-            image.provenance = prov
-        else:
-            if image.provenance.id != prov.id:
-                # Logically, this should never happen
-                raise ValueError('Provenance mismatch for image and provenance!')
-
-        image.filepath = image.invent_filepath()
-        SCLogger.debug( f"Done with {pathlib.Path(image.filepath).name}" )
-
-        if image._upstream_bitflag is None:
-            image._upstream_bitflag = 0
-        image._upstream_bitflag |= ds.exposure.bitflag
-
-        ds.image = image
-        
-        return ds
-=======
         self._ds = ds  # TODO: is there a reason not to just use the output datastore?
 
         try:  # catch any exceptions and save them in the datastore
@@ -561,5 +338,4 @@
         except Exception as e:
             ds.catch_exception(e)
         finally:
-            return ds
->>>>>>> efab173f
+            return ds