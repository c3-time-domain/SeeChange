import os
import pathlib
import time

import numpy as np

import sep

from models.base import SmartSession
from models.image import Image
from models.datafile import DataFile
from models.enums_and_bitflags import image_preprocessing_inverse, string_to_bitflag, flag_image_bits_inverse

from pipeline.parameters import Parameters
from pipeline.data_store import DataStore

from util.config import Config
from util.logger import SCLogger
from util.util import parse_bool


class ParsPreprocessor(Parameters):
    def __init__(self, **kwargs):
        super().__init__()

        self.add_par( 'steps_required', [], list, "Steps that need to be done to each exposure" )

        self.add_par( 'calibset', 'externally_supplied', str,
                      "The calibrator set to use.  Choose one of the CalibratorSetConverter enum. ",
                      critical=True )
        self.add_alias( 'calibrator_set', 'calibset' )

        self.add_par( 'flattype', 'externally_supplied', str,
                      "One of the FlatTypeConverter enum. ",
                      critical=True )

        self._enforce_no_new_attrs = True

        self.override(kwargs)

    def get_process_name(self):
        return 'preprocessing'


class Preprocessor:
    def __init__(self, **kwargs):
        """Create a preprocessor.

        Preprocessing is instrument-defined, but usually includes a subset of:
          * overscan subtraction
          * bias (zero) subtraction
          * dark current subtraction
          * linearity correction
          * flatfielding
          * fringe correction
          * illumination correction

        After initialization, just call run() to perform the
        preprocessing.  This will return a DataStore with the
        preprocessed image.

        Parameters are parsed by ParsPreprocessor

        """

        self.pars = ParsPreprocessor( **kwargs )

        # Things that get cached
        self.instrument = None
        self.stepfilesids = {}
        self.stepfiles = {}

        # this is useful for tests, where we can know if
        # the object did any work or just loaded from DB or datastore
        self.has_recalculated = False

    def run( self, *args, **kwargs ):
        """Run preprocessing for a given exposure and section_identifier.

        Parameters are passed to the data_store constructor (see
        DataStore.parse_args).  For preprocessing, an exposure and a
        sensorsection is required, so args must be one of:
          - DataStore (which has an exposure and a section)
          - exposure_id, section_identifier
          - Exposure, section_identifier
        Passing just an image won't work.

        Returns
        -------
        DataStore
          contains the products of the processing.

        """
        self.has_recalculated = False
        try:  # first make sure we get back a datastore, even an empty one
            ds, session = DataStore.from_args( *args, **kwargs )
        except Exception as e:
            return DataStore.catch_failure_to_parse(e, *args)

        try:  # catch any exceptions and save them in the datastore
            t_start = time.perf_counter()
            if parse_bool(os.getenv('SEECHANGE_TRACEMALLOC')):
                import tracemalloc
                tracemalloc.reset_peak()  # start accounting for the peak memory usage from here

            if ( ds.exposure is None ) or ( ds.section_id is None ):
                raise RuntimeError( "Preprocessing requires an exposure and a sensor section" )

            self.pars.do_warning_exception_hangup_injection_here()

            cfg = Config.get()

            if ( self.instrument is None ) or ( self.instrument.name != ds.exposure.instrument ):
                self.instrument = ds.exposure.instrument_object

            # check that all required steps can be done (or have been done) by the instrument:
            known_steps = self.instrument.preprocessing_steps_available
            known_steps += self.instrument.preprocessing_steps_done
            known_steps = set(known_steps)
            needed_steps = set(self.pars.steps_required)
            if not needed_steps.issubset(known_steps):
                raise ValueError(
                    f'Missing some preprocessing steps {needed_steps - known_steps} '
                    f'for instrument {self.instrument.name}'
                )
            
            # Get the calibrator files
            SCLogger.debug("preprocessing: getting calibrator files")
            preprocparam = self.instrument.preprocessing_calibrator_files( self.pars.calibset,
                                                                           self.pars.flattype,
                                                                           ds.section_id,
                                                                           ds.exposure.filter_short,
                                                                           ds.exposure.mjd,
                                                                           session=session )

            SCLogger.debug("preprocessing: got calibrator files")

            # get the provenance for this step, using the current parameters:
<<<<<<< HEAD
            prov = ds.get_provenance(self.pars.get_process_name(), self.pars.get_critical_pars(), session=session)
=======
            # Provenance includes not just self.pars.get_critical_pars(),
            # but also the steps that were performed.  Reason: we may well
            # load non-flatfielded images in the database for purposes of
            # collecting images used for later building flats.  We will then
            # flatfield those images.  The two images in the database must have
            # different provenances.
            # We also include any overrides to calibrator files, as that indicates
            # that something individual happened here that's different from
            # normal processing of the image.
            # Fix this as part of issue #147
            # provdict = dict( self.pars.get_critical_pars() )
            # provdict['preprocessing_steps' ] = self._stepstodo
            prov = ds.get_provenance('preprocessing', self.pars.get_critical_pars(), session=session)
>>>>>>> 8ac1ce13

            # check if the image already exists in memory or in the database:
            image = ds.get_image(prov, session=session)

            if image is None:  # need to make new image
                # get the single-chip image from the exposure
                image = Image.from_exposure( ds.exposure, ds.section_id )

            if image is None:
                raise ValueError('Image cannot be None at this point!')

            if image.preproc_bitflag is None:
                image.preproc_bitflag = 0

            needed_steps -= set(self.instrument.preprocessing_steps_done)
            filter_skips = self.instrument.preprocessing_step_skip_by_filter.get(ds.exposure.filter_short, [])
            if not isinstance(filter_skips, list):
                raise ValueError(f'Filter skips parameter for {ds.exposure.filter_short} must be a list')
            filter_skips = set(filter_skips)
            needed_steps -= filter_skips

            if image._data is None:  # in case we skip all preprocessing steps
                image.data = image.raw_data 
            
            # the image keeps track of the steps already done to it in image.preproc_bitflag,
            # which is translated into a list of keywords when calling image.preprocessing_done
            # this includes the things that already were applied in the exposure
            # (i.e., the instrument's preprocessing_steps_done) but does not
            # include the things that were skipped for this filter
            # (i.e., the instrument's preprocessing_step_skip_by_filter)
            already_done = set(image.preprocessing_done.split(', ') if image.preprocessing_done else [])
            if not needed_steps.issubset(already_done):  # still things to do here
                self.has_recalculated = True
                # Overscan is always first (as it reshapes the image)
                if 'overscan' in needed_steps:
                    SCLogger.debug('preprocessing: overscan and trim')
                    image.data = self.instrument.overscan_and_trim( image )
                    # Update the header ra/dec calculations now that we know the real width/height
                    image.set_corners_from_header_wcs(setradec=True)
                    image.preproc_bitflag |= string_to_bitflag( 'overscan', image_preprocessing_inverse )

                # Apply steps in the order expected by the instrument
                for step in needed_steps:
                    if step == 'overscan':
                        continue
                    SCLogger.debug(f"preprocessing: {step}")
                    stepfileid = None
                    # Acquire the calibration file
                    if f'{step}_fileid' in kwargs:
                        stepfileid = kwargs[ f'{step}_fileid' ]
                    elif f'{step}_fileid' in preprocparam:
                        stepfileid = preprocparam[ f'{step}_fileid' ]
                    else:
                        raise RuntimeError( f"Can't find calibration file for preprocessing step {step}" )

                    if stepfileid is None:
                        SCLogger.info(f"Skipping step {step} for filter {ds.exposure.filter_short} "
                                         f"because there is no calibration file (this may be normal)")
                        # should we also mark it as having "done" this step? otherwise it will not know it's done
                        image.preproc_bitflag |= string_to_bitflag( step, image_preprocessing_inverse )
                        continue

                    # Use the cached calibrator file for this step if it's the right one; otherwise, grab it
                    if ( stepfileid in self.stepfilesids ) and ( self.stepfilesids[step] == stepfileid ):
                        calibfile = self.stepfiles[ calibfile ]
                    else:

                        with SmartSession( session ) as session:
                            if step in [ 'zero', 'dark', 'flat', 'illumination', 'fringe' ]:
                                calibfile = session.get( Image, stepfileid )
                                if calibfile is None:
                                    raise RuntimeError( f"Unable to load image id {stepfileid} for preproc step {step}" )
                            elif step == 'linearity':
                                calibfile = session.get( DataFile, stepfileid )
                                if calibfile is None:
                                    raise RuntimeError( f"Unable to load datafile id {stepfileid} for preproc step {step}" )
                            else:
                                raise ValueError( f"Preprocessing step {step} has an unknown file type (image vs. datafile)" )
                        self.stepfilesids[ step ] = stepfileid
                        self.stepfiles[ step ] = calibfile
                    if step in [ 'zero', 'dark' ]:
                        # Subtract zeros and darks
                        image.data -= calibfile.data

                    elif step in [ 'flat', 'illumination' ]:
                        # Divide flats and illuminations
                        image.data /= calibfile.data

                    elif step == 'fringe':
                        # TODO FRINGE CORRECTION
                        SCLogger.info( "Fringe correction not implemented" )

                    elif step == 'linearity':
                        # Linearity is instrument-specific
                        self.instrument.linearity_correct( image, linearitydata=calibfile )

                    else:
                        # TODO: Replace this with a call into an instrument method?
                        # In that case, the logic above about acquiring step files
                        # will need to be updated.
                        raise ValueError( f"Unknown preprocessing step {step}" )

                    image.preproc_bitflag |= string_to_bitflag( step, image_preprocessing_inverse )

            # Get the Instrument standard bad pixel mask for this image
            if image._flags is None or image._weight is None:
                image._flags = self.instrument.get_standard_flags_image( ds.section_id )

                # Estimate the background rms with sep
                boxsize = self.instrument.background_box_size
                filtsize = self.instrument.background_filt_size
                SCLogger.debug( "Subtracting sky and estimating sky RMS" )
                # Dysfunctionality alert: sep requires a *float* image for the mask
                # IEEE 32-bit floats have 23 bits in the mantissa, so they should
                # be able to precisely represent a 16-bit integer mask image
                # In any event, sep.Background uses >0 as "bad"
                fmask = np.array( image._flags, dtype=np.float32 )
                backgrounder = sep.Background( image.data, mask=fmask,
                                               bw=boxsize, bh=boxsize, fw=filtsize, fh=filtsize )
                fmask = None
                rms = backgrounder.rms()
                sky = backgrounder.back()
                subim = image.data - sky
                SCLogger.debug( "Building weight image and augmenting flags image" )

                wbad = np.where( rms <= 0 )
                wgood = np.where( rms > 0 )
                rms = rms ** 2
                subim[ subim < 0 ] = 0
                gain = self.instrument.average_gain( image )
                gain = gain if gain is not None else 1.
                # Shot noise from image above background
                rms += subim / gain
                image._weight = np.zeros( image.data.shape, dtype=np.float32 )
                image._weight[ wgood ] = 1. / rms[ wgood ]
                image._flags[ wbad ] |= string_to_bitflag( "zero weight", flag_image_bits_inverse )
                # Now make the weight zero on the bad pixels too
                image._weight[ image._flags != 0 ] = 0.
                # Figure out saturated pixels
                satlevel = self.instrument.average_saturation_limit( image )
                if satlevel is not None:
                    wsat = image.data >= satlevel
                    image._flags[ wsat ] |= string_to_bitflag( "saturated", flag_image_bits_inverse )
                    image._weight[ wsat ] = 0.

            if image.provenance is None:
                image.provenance = prov
            else:
                if image.provenance.id != prov.id:
                    # Logically, this should never happen
                    raise ValueError('Provenance mismatch for image and provenance!')

            image.filepath = image.invent_filepath()
            SCLogger.debug( f"Done with {pathlib.Path(image.filepath).name}" )

            if image._upstream_bitflag is None:
                image._upstream_bitflag = 0
            image._upstream_bitflag |= ds.exposure.bitflag

            ds.image = image

            ds.runtimes['preprocessing'] = time.perf_counter() - t_start
            if parse_bool(os.getenv('SEECHANGE_TRACEMALLOC')):
                import tracemalloc
                ds.memory_usages['preprocessing'] = tracemalloc.get_traced_memory()[1] / 1024 ** 2  # in MB

        except Exception as e:
            ds.catch_exception(e)
        finally:
            return ds<|MERGE_RESOLUTION|>--- conflicted
+++ resolved
@@ -136,23 +136,7 @@
             SCLogger.debug("preprocessing: got calibrator files")
 
             # get the provenance for this step, using the current parameters:
-<<<<<<< HEAD
-            prov = ds.get_provenance(self.pars.get_process_name(), self.pars.get_critical_pars(), session=session)
-=======
-            # Provenance includes not just self.pars.get_critical_pars(),
-            # but also the steps that were performed.  Reason: we may well
-            # load non-flatfielded images in the database for purposes of
-            # collecting images used for later building flats.  We will then
-            # flatfield those images.  The two images in the database must have
-            # different provenances.
-            # We also include any overrides to calibrator files, as that indicates
-            # that something individual happened here that's different from
-            # normal processing of the image.
-            # Fix this as part of issue #147
-            # provdict = dict( self.pars.get_critical_pars() )
-            # provdict['preprocessing_steps' ] = self._stepstodo
             prov = ds.get_provenance('preprocessing', self.pars.get_critical_pars(), session=session)
->>>>>>> 8ac1ce13
 
             # check if the image already exists in memory or in the database:
             image = ds.get_image(prov, session=session)
