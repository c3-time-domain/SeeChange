import math
<<<<<<< HEAD
=======
import datetime
>>>>>>> efab173f
import sqlalchemy as sa

from util.util import get_latest_provenance, parse_session
from util.logger import SCLogger

from models.base import SmartSession, FileOnDiskMixin
from models.provenance import CodeVersion, Provenance
from models.exposure import Exposure
from models.image import Image, image_upstreams_association_table
from models.source_list import SourceList
from models.psf import PSF
from models.world_coordinates import WorldCoordinates
from models.zero_point import ZeroPoint
from models.reference import Reference
from models.cutouts import Cutouts
from models.measurements import Measurements

from util.logger import SCLogger

# for each process step, list the steps that go into its upstream
UPSTREAM_STEPS = {
    'exposure': [],  # no upstreams
    'preprocessing': ['exposure'],
    'extraction': ['preprocessing'],
    'astro_cal': ['extraction'],
    'photo_cal': ['extraction', 'astro_cal'],
    'subtraction': ['reference', 'preprocessing', 'extraction', 'astro_cal', 'photo_cal'],
    'detection': ['subtraction'],
    'cutting': ['detection'],
    'measuring': ['cutting'],
}

# The products that are made at each processing step.
# Usually it is only one, but sometimes there are multiple products for one step (e.g., extraction)
PROCESS_PRODUCTS = {
    'exposure': 'exposure',
    'preprocessing': 'image',
    'coaddition': 'image',
    'extraction': ['sources', 'psf'],  # TODO: add background, maybe move wcs and zp in here too? 
    'astro_cal': 'wcs',
    'photo_cal': 'zp',
    'reference': 'reference',
    'subtraction': 'sub_image',
    'detection': 'detections',
    'cutting': 'cutouts',
    'measuring': 'measurements',
}


class DataStore:
    """
    Create this object to parse user inputs and identify which data products need
    to be fetched from the database, and keep a cached version of the products for
    use downstream in the pipeline.
    """
    # the products_to_save are also getting cleared along with products_to_clear
    products_to_save = [
        'exposure',
        'image',
        'sources',
        'psf',
        'wcs',
        'zp',
        'sub_image',
        'detections',
        'cutouts',
        'measurements'
    ]

    # these get cleared but not saved
    products_to_clear = [
        'ref_image',
        'sub_image',
        'reference',
        'exposure_id',
        'section_id',
        'image_id',
        'session',
    ]

    @staticmethod
    def from_args(*args, **kwargs):
        """
        Create a DataStore object from the given arguments.
        See the parse_args method for details on the different input parameters.

        Returns
        -------
        ds: DataStore
            The DataStore object.
        session: sqlalchemy.orm.session.Session or SmartSession or None
        """
        if len(args) == 0:
            raise ValueError('No arguments given to DataStore constructor!')
        if len(args) == 1 and isinstance(args[0], DataStore):
            return args[0], None
        if (
                len(args) == 2 and isinstance(args[0], DataStore) and
                (isinstance(args[1], sa.orm.session.Session) or args[1] is None)
        ):
            return args[0], args[1]
        else:
            ds = DataStore()
            session = ds.parse_args(*args, **kwargs)
            return ds, session

    def parse_args(self, *args, **kwargs):
        """
        Parse the arguments to the DataStore constructor.
        Can initialize based on exposure and section ids,
        or give a specific image id or coadd id.

        If given an Image that is already loaded with related products
        (SourceList, PSF, etc.) then these will also be added to the
        datastore's attributes, to be checked against Provenance in the
        usual way when the relevant getter is called (e.g., get_sources).

        Parameters
        ----------
        args: list
            A list of arguments to parse.
            Possible argument combinations are:
            - DataStore: makes a copy of the other DataStore's __dict__
            - exposure_id, section_id: give two integers or integer and string
            - Exposure, section_id: an Exposure object, and an integer or string
            - Image: an Image object.
            - image_id: give a single integer

        kwargs: dict
            A dictionary of keyword arguments to parse.
            Using named arguments allows the user to
            explicitly assign the values to the correct
            attributes. These are parsed after the args
            list and can override it!

        Returns
        -------
        output_session: sqlalchemy.orm.session.Session or SmartSession
            If the user provided a session, return it to the scope
            that called "parse_args" so it can be used locally by
            the function that received the session as one of the arguments.
            If no session is given, will return None.
        """
        if len(args) == 1 and isinstance(args[0], DataStore):
            # if the only argument is a DataStore, copy it
            self.__dict__ = args[0].__dict__.copy()
            return

        args, kwargs, output_session = parse_session(*args, **kwargs)
        self.session = output_session

        # remove any provenances from the args list
        for arg in args:
            if isinstance(arg, Provenance):
                self.upstream_provs.append(arg)
        args = [arg for arg in args if not isinstance(arg, Provenance)]

        # parse the args list
        arg_types = [type(arg) for arg in args]
        if arg_types == []:  # no arguments, quietly skip
            pass
        elif arg_types == [int, int] or arg_types == [int, str]:  # exposure_id, section_id
            self.exposure_id, self.section_id = args
        elif arg_types == [Exposure, int] or arg_types == [Exposure, str]:
            self.exposure, self.section_id = args
            self.exposure_id = self.exposure.id
        elif arg_types == [int]:
            self.image_id = args[0]
        elif arg_types == [Image]:
            self.image = args[0]
        # TODO: add more options here
        #  example: get a string filename to parse a specific file on disk
        else:
            raise ValueError(
                'Invalid arguments to DataStore constructor, '
                f'got {arg_types}. '
                f'Expected [int, int] or [int], or [<image>] or [<exposure>, <section id>]. '
            )

        # parse the kwargs dict
        for key, val in kwargs.items():
            # override these attributes explicitly
            if key in ['exposure_id', 'section_id', 'image_id']:
                if not isinstance(val, int):
                    raise ValueError(f'{key} must be an integer, got {type(val)}')
                setattr(self, key, val)

            if key == 'exposure':
                if not isinstance(val, Exposure):
                    raise ValueError(f'exposure must be an Exposure object, got {type(val)}')
                self.exposure = val

            if key == 'image':
                if not isinstance(val, Image):
                    raise ValueError(f'image must be an Image object, got {type(val)}')
                self.image = val

            # check for provenances
            if key in ['prov', 'provenances', 'upstream_provs', 'upstream_provenances']:
                new_provs = val
                if not isinstance(new_provs, list):
                    new_provs = [new_provs]

                for prov in new_provs:
                    if not isinstance(prov, Provenance):
                        raise ValueError(f'Provenance must be a Provenance object, got {type(prov)}')
                    self.upstream_provs.append(prov)

        if self.image is not None:
            for att in ['sources', 'psf', 'wcs', 'zp', 'detections', 'cutouts', 'measurements']:
                if getattr(self.image, att, None) is not None:
                    setattr(self, att, getattr(self.image, att))

        return output_session

    @staticmethod
    def catch_failure_to_parse(exception, *args):
        """Call this when the from_args() function fails.
        It is gaurenteed to return a DataStore object,
        and will set the error attribute to the exception message.
        """
        datastores = [a for a in args if isinstance(a, DataStore)]
        if len(datastores) > 0:
            ds = datastores[0]
        else:
            ds = DataStore()  # return an empty datastore, as we cannot create it and cannot find one in args

        ds.exception = exception

        return ds

    def catch_exception(self, exception):
        """Store the exception into the datastore for later use. """
        self.exception = exception
        # This is a trivial function now, but we may want to do more complicated stuff down the road

    def read_exception(self):
        """Return the stored exception and clear it from the datastore. """
        output = self.exception
        self.exception = None
        return output

    def reraise(self):
        """If an exception is logged to the datastore, raise it. Otherwise pass. """
        if self.exception is not None:
            raise self.exception

    def __init__(self, *args, **kwargs):
        """
        See the parse_args method for details on how to initialize this object.

        Please make sure to add any new attributes to the products_to_save list.
        """
        # these are data products that can be cached in the store
        self._exposure = None  # single image, entire focal plane
        self._section = None  # SensorSection

        self.upstream_provs = None  # provenances to override the upstreams if no upstream objects exist

        # these all need to be added to the products_to_save list
        self.image = None  # single image from one sensor section
        self.sources = None  # extracted sources (a SourceList object, basically a catalog)
        self.psf = None  # psf determined from the extracted sources
        self.wcs = None  # astrometric solution
        self.zp = None  # photometric calibration
        self.reference = None  # the Reference object needed to make subtractions
        self.sub_image = None  # subtracted image
        self.detections = None  # a SourceList object for sources detected in the subtraction image
        self.cutouts = None  # cutouts around sources
        self.measurements = None  # photometry and other measurements for each source
        self.objects = None  # a list of Object associations of Measurements

        # these need to be added to the products_to_clear list
        self.ref_image = None  # to be used to make subtractions
        self.sub_image = None  # subtracted image
        self.reference = None  # the Reference object needed to make subtractions
        self.exposure_id = None  # use this and section_id to find the raw image
        self.section_id = None  # corresponds to SensorSection.identifier (*not* .id)
        self.image_id = None  # use this to specify an image already in the database

        self.warnings_list = None  # will be replaced by a list of warning objects in top_level.Pipeline.run()
        self.exception = None  # the exception object (so we can re-raise it if needed)
        self.runtimes = {}  # for each process step, the total runtime in seconds
        self.memory_usages = {}  # for each process step, the peak memory usage in MB
        self.products_committed = ''  # a comma separated list of object names (e.g., "image, sources") saved to DB
        self.report = None  # keep a reference to the report object for this run

        # The database session parsed in parse_args; it could still be None even after parse_args
        self.session = None
        self.parse_args(*args, **kwargs)

    @property
    def exposure( self ):
        if self._exposure is None:
            if self.exposure_id is not None:
                self._exposure = self.get_raw_exposure( session=self.session )
        return self._exposure

    @exposure.setter
    def exposure( self, value ):
        self._exposure = value
        self.exposure_id = value.id if value is not None else None

    @property
    def section( self ):
        if self._section is None:
            if self.section_id is not None:
                if self.exposure is not None:
                    self.exposure.instrument_object.fetch_sections()
                    self._section = self.exposure.instrument_object.get_section( self.section_id )
        return self._section

    @property
    def ref_image( self ):
        if self.reference is not None:
            return self.reference.image
        return None

    @ref_image.setter
    def ref_image( self, value ):
        if self.reference is None:
            self.reference = Reference()
        self.reference.image = value

    def __getattribute__(self, key):
        # if this datastore has a pending error, will raise it as soon as any other data is used
        if (
                key not in ['exception', 'read_exception', 'update_report', 'reraise', 'report'] and
                not key.startswith('__') and hasattr(self, 'exception') and self.exception is not None
        ):
            SCLogger.warning('DataStore has a pending exception. Call read_exception() to get it, or reraise() to raise it.')
            SCLogger.warning(f'Exception was triggered by trying to access attribute {key}.')
            raise self.exception

        value = super().__getattribute__(key)
        if key == 'image' and value is not None:
            self.append_image_products(value)

        return value

    def __setattr__(self, key, value):
        """
        Check some of the inputs before saving them.
        """
        if value is not None:
            if key in ['exposure_id', 'image_id'] and not isinstance(value, int):
                raise ValueError(f'{key} must be an integer, got {type(value)}')

            if key in ['section_id'] and not isinstance(value, (int, str)):
                raise ValueError(f'{key} must be an integer or a string, got {type(value)}')

            if key == 'image' and not isinstance(value, Image):
                raise ValueError(f'image must be an Image object, got {type(value)}')

            if key == 'sources' and not isinstance(value, SourceList):
                raise ValueError(f'sources must be a SourceList object, got {type(value)}')

            if key == 'wcs' and not isinstance(value, WorldCoordinates):
                raise ValueError(f'WCS must be a WorldCoordinates object, got {type(value)}')

            if key == 'zp' and not isinstance(value, ZeroPoint):
                raise ValueError(f'ZP must be a ZeroPoint object, got {type(value)}')

            if key == 'ref_image' and not isinstance(value, Image):
                raise ValueError(f'ref_image must be an Image object, got {type(value)}')

            if key == 'sub_image' and not isinstance(value, Image):
                raise ValueError(f'sub_image must be a Image object, got {type(value)}')

            if key == 'detections' and not isinstance(value, SourceList):
                raise ValueError(f'detections must be a SourceList object, got {type(value)}')

            if key == 'cutouts' and not isinstance(value, list):
                raise ValueError(f'cutouts must be a list of Cutout objects, got {type(value)}')

            if key == 'cutouts' and not all([isinstance(c, Cutouts) for c in value]):
                raise ValueError(f'cutouts must be a list of Cutouts objects, got list with {[type(c) for c in value]}')

            if key == 'measurements' and not isinstance(value, list):
                raise ValueError(f'measurements must be a list of Measurements objects, got {type(value)}')

            if key == 'measurements' and not all([isinstance(m, Measurements) for m in value]):
                raise ValueError(
                    f'measurements must be a list of Measurement objects, got list with {[type(m) for m in value]}'
                )

            if key == 'upstream_provs' and not isinstance(value, list):
                raise ValueError(f'upstream_provs must be a list of Provenance objects, got {type(value)}')

            if key == 'upstream_provs' and not all([isinstance(p, Provenance) for p in value]):
                raise ValueError(
                    f'upstream_provs must be a list of Provenance objects, got list with {[type(p) for p in value]}'
                )

            if key == 'session' and not isinstance(value, (sa.orm.session.Session, SmartSession)):
                raise ValueError(f'Session must be a SQLAlchemy session or SmartSession, got {type(value)}')

        super().__setattr__(key, value)

    def update_report(self, process_step, session=None):
        """Update the report object with the latest results from a processing step that just finished. """
        self.report = self.report.scan_datastore(self, process_step=process_step, session=session)

    def finalize_report(self, session=None):
        """Mark the report as successful and set the finish time."""
        self.report.success = True
        self.report.finish_time = datetime.datetime.utcnow()
        with SmartSession(session) as session:
            new_report = session.merge(self.report)
            session.commit()
        self.report = new_report

    def get_inputs(self):
        """Get a string with the relevant inputs. """

        if self.image_id is not None:
            return f'image_id={self.image_id}'
        elif self.exposure_id is not None and self.section_id is not None:
            return f'exposure_id={self.exposure_id}, section_id={self.section_id}'
        else:
            raise ValueError('Could not get inputs for DataStore.')

    def get_provenance(self, process, pars_dict, upstream_provs=None, session=None):
        """Get the provenance for a given process.
        Will try to find a provenance that matches the current code version
        and the parameter dictionary, and if it doesn't find it,
        it will create a new Provenance object.

        This function should be called externally by applications
        using the DataStore, to get the provenance for a given process,
        or to make it if it doesn't exist.

        Parameters
        ----------
        process: str
            The name of the process, e.g., "preprocess", "calibration", "subtraction".
            Use a Parameter object's get_process_name().
        pars_dict: dict
            A dictionary of parameters used for the process.
            These include the critical parameters for this process.
            Use a Parameter object's get_critical_pars().
        upstream_provs: list of Provenance objects
            A list of provenances to use as upstreams for the current
            provenance that is requested. Any upstreams that are not
            given will be filled using objects that already exist
            in the data store, or by getting the most up-to-date
            provenance from the database.
            The upstream provenances can be given directly as
            a function parameter, or using the DataStore constructor.
            If given as a parameter, it will override the DataStore's
            self.upstream_provs attribute for that call.
        session: sqlalchemy.orm.session.Session
            An optional session to use for the database query.
            If not given, will use the session stored inside the
            DataStore object; if there is none, will open a new session
            and close it at the end of the function.

        Returns
        -------
        prov: Provenance
            The provenance for the given process.

        """
        if upstream_provs is None:
            upstream_provs = self.upstream_provs

        with SmartSession(session, self.session) as session:
            code_version = Provenance.get_code_version(session=session)
            if code_version is None:
                # this "null" version should never be used in production
                code_version = CodeVersion(version='v0.0.0')
                code_version.update()  # try to add current git hash to version object

            # check if we can find the upstream provenances
            upstreams = []
            for name in UPSTREAM_STEPS[process]:
                # first try to load an upstream that was given explicitly:
                obj_names = PROCESS_PRODUCTS[name]
                if isinstance(obj_names, str):
                    obj_names = [obj_names]
                obj = getattr(self, obj_names[0], None)  # only need one object to get the provenance
                if isinstance(obj, list):
                    obj = obj[0]  # for cutouts or measurements just use the first one
                if upstream_provs is not None and name in [p.process for p in upstream_provs]:
                    prov = [p for p in upstream_provs if p.process == name][0]

                # second, try to get a provenance from objects saved to the store:
                elif obj is not None and hasattr(obj, 'provenance') and obj.provenance is not None:
                    prov = obj.provenance

                # last, try to get the latest provenance from the database:
                else:
                    prov = get_latest_provenance(name, session=session)

                # can't find any provenance upstream, therefore
                # there can't be any provenance for this process
                if prov is None:
                    return None

                upstreams.append(prov)

            if len(upstreams) != len(UPSTREAM_STEPS[process]):
                raise ValueError(f'Could not find all upstream provenances for process {process}.')

            # we have a code version object and upstreams, we can make a provenance
            prov = Provenance(
                process=process,
                code_version=code_version,
                parameters=pars_dict,
                upstreams=upstreams,
                is_testing="test_parameter" in pars_dict,  # this is a flag for testing purposes
            )
            db_prov = session.scalars(sa.select(Provenance).where(Provenance.id == prov.id)).first()
            if db_prov is not None:  # only merge if this provenance already exists
                prov = session.merge(prov)

        return prov

    def _get_provenance_for_an_upstream(self, process, session=None):
        """
        Get the provenance for a given process, without knowing
        the parameters or code version.
        This simply looks for a matching provenance in the upstream_provs
        attribute, and if it is not there, it will call the latest provenance
        (for that process) from the database.
        This is used to get the provenance of upstream objects,
        only when those objects are not found in the store.
        Example: when looking for the upstream provenance of a
        photo_cal process, the upstream process is preprocess,
        so this function will look for the preprocess provenance.
        If the ZP object is from the DB then there must be provenance
        objects for the Image that was used to create it.
        If the ZP was just created, the Image should also be
        in memory even if the provenance is not on DB yet,
        in which case this function should not be called.

        This will raise if no provenance can be found.
        """
        session = self.session if session is None else session

        # see if it is in the upstream_provs
        if self.upstream_provs is not None:
            prov_list = [p for p in self.upstream_provs if p.process == process]
            provenance = prov_list[0] if len(prov_list) > 0 else None
        else:
            provenance = None

        # try getting the latest from the database
        if provenance is None:  # check latest provenance
            provenance = get_latest_provenance(process, session=session)

        return provenance

    def get_raw_exposure(self, session=None):
        """
        Get the raw exposure from the database.
        """
        if self._exposure is None:
            if self.exposure_id is None:
                raise ValueError('Cannot get raw exposure without an exposure_id!')

            with SmartSession(session, self.session) as session:
                self._exposure = session.scalars(sa.select(Exposure).where(Exposure.id == self.exposure_id)).first()

        return self._exposure

    def get_image(self, provenance=None, session=None):
        """
        Get the pre-processed (or coadded) image, either from
        memory or from the database.
        If the store is initialized with an image_id,
        that image is returned, no matter the
        provenances or the local parameters.
        This is the only way to ask for a coadd image.
        If an image with such an id is not found,
        in memory or in the database, will raise
        an ValueError.
        If exposure_id and section_id are given, will
        load an image that is consistent with
        that exposure and section ids, and also with
        the code version and critical parameters
        (using a matching of provenances).
        In this case we will only load a regular
        image, not a coadded image.
        If no matching image is found, will return None.

        Parameters
        ----------
        provenance: Provenance object
            The provenance to use for the image.
            This provenance should be consistent with
            the current code version and critical parameters.
            If none is given, will use the latest provenance
            for the "preprocessing" process.
        session: sqlalchemy.orm.session.Session or SmartSession
            An optional session to use for the database query.
            If not given, will use the session stored inside the
            DataStore object; if there is none, will open a new session
            and close it at the end of the function.

        Returns
        -------
        image: Image object
            The image object, or None if no matching image is found.

        """
        session = self.session if session is None else session

        process_name = 'preprocessing'
        if self.image_id is not None:
            # we were explicitly asked for a specific image id:
            if isinstance(self.image, Image) and self.image.id == self.image_id:
                pass  # return self.image at the end of function...
            else:  # not found in local memory, get from DB
                with SmartSession(session) as session:
                    self.image = session.scalars(sa.select(Image).where(Image.id == self.image_id)).first()

            # we asked for a specific image, it should exist!
            if self.image is None:
                raise ValueError(f'Cannot find image with id {self.image_id}!')

        elif self.image is not None:
            # If an image already exists and image_id is none, we may be
            # working with a datastore that hasn't been committed to the
            # database; do a quick check for mismatches.
            # (If all the ids are None, it'll match even if the actual
            # objects are wrong, but, oh well.)
            if (self.exposure_id is not None) and (self.section_id is not None):
                if ( (self.image.exposure_id is not None and self.image.exposure_id != self.exposure_id) or
                     (self.image.section_id != self.section_id) ):
                    raise ValueError( "Image exposure/section id doesn't match what's expected!" )
            elif self.exposure is not None and self.section is not None:
                if ( (self.image.exposure_id is not None and self.image.exposure_id != self.exposure.id) or
                     (self.image.section_id != self.section.identifier) ):
                    raise ValueError( "Image exposure/section id doesn't match what's expected!" )
            # If we get here, self.image is presumed to be good

        elif self.exposure_id is not None and self.section_id is not None:
            # If we don't know the image yet
            # check if self.image is the correct image:
            if (
                isinstance(self.image, Image) and self.image.exposure_id == self.exposure_id
                    and self.image.section_id == str(self.section_id)
            ):
                # make sure the image has the correct provenance
                if self.image is not None:
                    if self.image.provenance is None:
                        raise ValueError('Image has no provenance!')
                    if provenance is not None and provenance.id != self.image.provenance.id:
                        self.image = None
                        self.sources = None
                        self.psf = None
                        self.wcs = None
                        self.zp = None

                if provenance is None and self.image is not None:
                    if self.upstream_provs is not None:
                        provenances = [p for p in self.upstream_provs if p.process == process_name]
                    else:
                        provenances = []

                    if len(provenances) > 1:
                        raise ValueError(f'More than one "{process_name}" provenance found!')
                    if len(provenances) == 1:
                        # a mismatch of provenance and cached image:
                        if self.image.provenance.id != provenances[0].id:
                            self.image = None  # this must be an old image, get a new one
                            self.sources = None
                            self.psf = None
                            self.wcs = None
                            self.zp = None

            if self.image is None:  # load from DB
                # this happens when the image is required as an upstream for another process (but isn't in memory)
                if provenance is None:  # check if in upstream_provs/database
                    provenance = self._get_provenance_for_an_upstream(process_name, session=session)

                if provenance is not None:  # if we can't find a provenance, then we don't need to load from DB
                    with SmartSession(session) as session:
                        self.image = session.scalars(
                            sa.select(Image).where(
                                Image.exposure_id == self.exposure_id,
                                Image.section_id == str(self.section_id),
                                Image.provenance.has(id=provenance.id)
                            )
                        ).first()

        elif self.exposure is not None and self.section is not None:
            # If we don't have exposure and section ids, but we do have an exposure
            # and a section, we're probably working with a non-committed datastore.
            # So, extract the image from the exposure.
            self.image = Image.from_exposure( self.exposure, self.section.identifier )

        else:
            raise ValueError('Cannot get image without one of (exposure_id, section_id), '
                             '(exposure, section), image, or image_id!')

        return self.image  # could return none if no image was found

    def append_image_products(self, image):
        """Append the image products to the image and sources objects.
        This is a convenience function to be used by the
        pipeline applications, to make sure the image
        object has all the data products it needs.
        """
        for att in ['sources', 'psf', 'wcs', 'zp', 'detections', 'cutouts', 'measurements']:
            if getattr(self, att, None) is not None:
                setattr(image, att, getattr(self, att))
        if image.sources is not None:
            for att in ['wcs', 'zp']:
                if getattr(self, att, None) is not None:
                    setattr(image.sources, att, getattr(self, att))

    def get_sources(self, provenance=None, session=None):
        """
        Get a SourceList from the original image,
        either from memory or from database.

        Parameters
        ----------
        provenance: Provenance object
            The provenance to use for the source list.
            This provenance should be consistent with
            the current code version and critical parameters.
            If none is given, will use the latest provenance
            for the "extraction" process.
        session: sqlalchemy.orm.session.Session or SmartSession
            An optional session to use for the database query.
            If not given, will use the session stored inside the
            DataStore object; if there is none, will open a new session
            and close it at the end of the function.

        Returns
        -------
        sl: SourceList object
            The list of sources for this image (the catalog),
            or None if no matching source list is found.

        """
        process_name = 'extraction'
        # if sources exists in memory, check the provenance is ok
        if self.sources is not None:
            # make sure the sources object has the correct provenance
            if self.sources.provenance is None:
                raise ValueError('SourceList has no provenance!')
            if provenance is not None and provenance.id != self.sources.provenance.id:
                self.sources = None
                self.wcs = None
                self.zp = None

        # TODO: do we need to test the SourceList Provenance has upstreams consistent with self.image.provenance?

        if provenance is None and self.sources is not None:
            if self.upstream_provs is not None:
                provenances = [p for p in self.upstream_provs if p.process == process_name]
            else:
                provenances = []
            if len(provenances) > 1:
                raise ValueError(f'More than one {process_name} provenance found!')
            if len(provenances) == 1:
                # a mismatch of given provenance and self.sources' provenance:
                if self.sources.provenance.id != provenances[0].id:
                    self.sources = None  # this must be an old sources object, get a new one
                    self.wcs = None
                    self.zp = None

        # not in memory, look for it on the DB
        if self.sources is None:
            # this happens when the source list is required as an upstream for another process (but isn't in memory)
            if provenance is None:  # check if in upstream_provs/database
                provenance = self._get_provenance_for_an_upstream(process_name, session )

            if provenance is not None:  # if we can't find a provenance, then we don't need to load from DB
                with SmartSession(session, self.session) as session:
                    image = self.get_image(session=session)
                    self.sources = session.scalars(
                        sa.select(SourceList).where(
                            SourceList.image_id == image.id,
                            SourceList.is_sub.is_(False),
                            SourceList.provenance.has(id=provenance.id),
                        )
                    ).first()

        return self.sources

    def get_psf(self, provenance=None, session=None):
        """Get a PSF for the image, either from memory or the database.

        Parameters
        ----------
        provenance: Provenance object
          The provenance to use for the PSF.  This provenance should be
          consistent with the current code version and critical
          parameters.  If None, will use the latest provenance for the
          "extraction" process.
        session: sqlalchemy.orm.session.Sesssion
          An optional database session.  If not given, will use the
          session stored in the DataStore object, or open and close a
          new session if there isn't one.

        Retruns
        -------
        psf: PSF Object

        """
        process_name = 'extraction'
        # if psf exists in memory already, check that the provenance is ok
        if self.psf is not None:
            if self.psf.provenance is None:
                raise ValueError( 'PSF has no provenance!' )
            if provenance is not None and provenance.id != self.psf.provenance.id:
                self.psf = None
                self.wcs = None
                self.zp = None

        if provenance is None and self.psf is not None:
            if self.upstream_provs is not None:
                provenances = [ p for p in self.upstream_provs if p.process == process_name ]
            else:
                provenances = []
            if len(provenances) > 1:
                raise ValueError( f"More than one {process_name} provenances found!" )
            if len(provenances) == 1:
                # Check for a mismatch of given provenance and self.psf's provenance
                if self.psf.provenance.id != provenances[0].id:
                    self.psf = None
                    self.wcs = None
                    self.zp = None

        # Didn't have the right psf in memory, look for it in the DB
        if self.psf is None:
            # This happens when the psf is required as an upstream for another process (but isn't in memory)
            if provenance is None:
                provenance = self._get_provenance_for_an_upstream( process_name, session )

            # If we can't find a provenance, then we don't need to load from the DB
            if provenance is not None:
                with SmartSession(session, self.session) as session:
                    image = self.get_image( session=session )
                    self.psf = session.scalars(
                        sa.select( PSF ).where(
                            PSF.image_id == image.id,
                            PSF.provenance.has( id=provenance.id )
                        )
                    ).first()

        return self.psf

    def get_wcs(self, provenance=None, session=None):
        """
        Get an astrometric solution (in the form of a WorldCoordinates),
        either from memory or from database.

        Parameters
        ----------
        provenance: Provenance object
            The provenance to use for the wcs.
            This provenance should be consistent with
            the current code version and critical parameters.
            If none is given, will use the latest provenance
            for the "astro_cal" process.
        session: sqlalchemy.orm.session.Session or SmartSession
            An optional session to use for the database query.
            If not given, will use the session stored inside the
            DataStore object; if there is none, will open a new session
            and close it at the end of the function.

        Returns
        -------
        wcs: WorldCoordinates object
            The WCS object, or None if no matching WCS is found.

        """
        process_name = 'astro_cal'
        # make sure the wcs has the correct provenance
        if self.wcs is not None:
            if self.wcs.provenance is None:
                raise ValueError('WorldCoordinates has no provenance!')
            if provenance is not None and provenance.id != self.wcs.provenance.id:
                self.wcs = None

        if provenance is None and self.wcs is not None:
            if self.upstream_provs is not None:
                provenances = [p for p in self.upstream_provs if p.process == process_name]
            else:
                provenances = []
            if len(provenances) > 1:
                raise ValueError(f'More than one "{process_name}" provenance found!')
            if len(provenances) == 1:
                # a mismatch of provenance and cached wcs:
                if self.wcs.provenance.id != provenances[0].id:
                    self.wcs = None  # this must be an old wcs object, get a new one

        # not in memory, look for it on the DB
        if self.wcs is None:
            with SmartSession(session, self.session) as session:
                # this happens when the wcs is required as an upstream for another process (but isn't in memory)
                if provenance is None:  # check if in upstream_provs/database
                    provenance = self._get_provenance_for_an_upstream(process_name, session=session)

                if provenance is not None:  # if None, it means we can't find it on the DB
                    sources = self.get_sources(session=session)
                    self.wcs = session.scalars(
                        sa.select(WorldCoordinates).where(
                            WorldCoordinates.sources_id == sources.id,
                            WorldCoordinates.provenance.has(id=provenance.id),
                        )
                    ).first()

        return self.wcs

    def get_zp(self, provenance=None, session=None):
        """
        Get a photometric calibration (in the form of a ZeroPoint object),
        either from memory or from database.

        Parameters
        ----------
        provenance: Provenance object
            The provenance to use for the wcs.
            This provenance should be consistent with
            the current code version and critical parameters.
            If none is given, will use the latest provenance
            for the "photo_cal" process.
        session: sqlalchemy.orm.session.Session or SmartSession
            An optional session to use for the database query.
            If not given, will use the session stored inside the
            DataStore object; if there is none, will open a new session
            and close it at the end of the function.

        Returns
        -------
        wcs: ZeroPoint object
            The photometric calibration object, or None if no matching ZP is found.
        """
        process_name = 'photo_cal'
        # make sure the zp has the correct provenance
        if self.zp is not None:
            if self.zp.provenance is None:
                raise ValueError('ZeroPoint has no provenance!')
            if provenance is not None and provenance.id != self.zp.provenance.id:
                self.zp = None

        if provenance is None and self.zp is not None:
            if self.upstream_provs is not None:
                provenances = [p for p in self.upstream_provs if p.process == process_name]
            else:
                provenances = []
            if len(provenances) > 1:
                raise ValueError(f'More than one "{process_name}" provenance found!')
            if len(provenances) == 1:
                # a mismatch of provenance and cached zp:
                if self.zp.provenance.id != provenances[0].id:
                    self.zp = None  # this must be an old zp, get a new one

        # not in memory, look for it on the DB
        if self.zp is None:
            with SmartSession(session, self.session) as session:
                sources = self.get_sources(session=session)
                # TODO: do we also need the astrometric solution (to query for the ZP)?
                # this happens when the wcs is required as an upstream for another process (but isn't in memory)
                if provenance is None:  # check if in upstream_provs/database
                    provenance = self._get_provenance_for_an_upstream(process_name, session=session)

                if provenance is not None:  # if None, it means we can't find it on the DB
                    self.zp = session.scalars(
                        sa.select(ZeroPoint).where(
                            ZeroPoint.sources_id == sources.id,
                            ZeroPoint.provenance.has(id=provenance.id),
                        )
                    ).first()

        return self.zp

    @classmethod
<<<<<<< HEAD
    def _overlap_frac( cls, image, refim ):
=======
    def _overlap_frac(cls, image, refim):
>>>>>>> efab173f
        """Calculate the overlap fraction between image and refim.

        Parameters
        ----------
        image: Image
            The search image; we want to find a reference image that has
            maximum overlap with this image.

        refim: Image
            The reference image to check.

        Returns
        -------
        overlap_frac: float
            The fraction of image's area that is covered by the
            intersection of image and refim.

        WARNING: Right now this assumes that the images are aligned N/S and
        E/W. TODO: areas of general quadrilaterals and interssections of
        general quadrilaterals.

        For the "image area", it uses
            max(image E ra) - min(image W ra) ) * ( max(image N dec) - min( imageS dec)
        (where "image E ra" refers to the corners of the image that are
        on the eastern side, i.e. ra_corner_10 and ra_corner_11).  This
        will in general overestimate the image area, though the
        overestimate will be small if the image is very close to
        oriented square to the sky.

        For the "overlap area", it uses
          ( min( image E ra, ref E ra ) - max( image W ra, ref W ra ) *
            min( image N dec, ref N dec ) - max( image S dec, ref S dec ) )
        This will in general underestimate the overlap area, though the
        underestimate will be small if both the image and reference
        are oriented close to square to the sky.

        (RA ranges in all cases are scaled by cos(dec).)

        """

<<<<<<< HEAD
        dimra = ( ( ( image.ra_corner_10 + image.ra_corner_11 ) / 2. -
                    ( image.ra_corner_00 + image.ra_corner_01 ) / 2.
                   ) / math.cos( image.dec * math.pi / 180. ) )
        dimdec = ( ( image.dec_corner_01 + image.dec_corner_11 ) / 2. -
                   ( image.dec_corner_00 + image.dec_corner_10 ) / 2. )
        r0 = max( refim.ra_corner_00, refim.ra_corner_01,
                  image.ra_corner_00, image.ra_corner_01 )
        r1 = min( refim.ra_corner_10, refim.ra_corner_10,
                  image.ra_corner_10, image.ra_corner_10 )
        d0 = max( refim.dec_corner_00, refim.dec_corner_10,
                  image.dec_corner_00, image.dec_corner_10 )
        d1 = min( refim.dec_corner_01, refim.dec_corner_11,
                  image.dec_corner_01, image.dec_corner_11 )
        dra = ( r1 - r0 ) / math.cos( ( d1 + d0 ) / 2. * math.pi / 180. )
        ddec = d1 - d0

        return ( dra * ddec ) / ( dimra * dimdec )
=======
        dimra = (((image.ra_corner_10 + image.ra_corner_11) / 2. -
                  (image.ra_corner_00 + image.ra_corner_01) / 2.
                  ) / math.cos(image.dec * math.pi / 180.))
        dimdec = ((image.dec_corner_01 + image.dec_corner_11) / 2. -
                  (image.dec_corner_00 + image.dec_corner_10) / 2.)
        r0 = max(refim.ra_corner_00, refim.ra_corner_01,
                 image.ra_corner_00, image.ra_corner_01)
        r1 = min(refim.ra_corner_10, refim.ra_corner_10,
                 image.ra_corner_10, image.ra_corner_10)
        d0 = max(refim.dec_corner_00, refim.dec_corner_10,
                 image.dec_corner_00, image.dec_corner_10)
        d1 = min(refim.dec_corner_01, refim.dec_corner_11,
                 image.dec_corner_01, image.dec_corner_11)
        dra = (r1 - r0) / math.cos((d1 + d0) / 2. * math.pi / 180.)
        ddec = d1 - d0

        return (dra * ddec) / (dimra * dimdec)
>>>>>>> efab173f

    def get_reference(self, minovfrac=0.85, must_match_instrument=True, must_match_filter=True,
                      must_match_target=False, must_match_section=False, session=None ):
        """Get the reference for this image.

        Parameters
        ----------
        minovfrac: float, default 0.85
            Area of overlap region must be at least this fraction of the
            area of the search image for the reference to be good.
            (Warning: calculation implicitly assumes that images are
            aligned N/S and E/W.)  Make this <= 0 to not consider
            overlap fraction when finding a reference.
<<<<<<< HEAD

        must_match_instrument: bool, default True
            If True, only find a reference from the same instrument
            as that of the DataStore's image.

        must_match_filter: bool, default True
            If True, only find a reference whose filter matches the
            DataStore's images' filter.

=======
        must_match_instrument: bool, default True
            If True, only find a reference from the same instrument
            as that of the DataStore's image.
        must_match_filter: bool, default True
            If True, only find a reference whose filter matches the
            DataStore's images' filter.
>>>>>>> efab173f
        must_match_target: bool, default False
            If True, only find a reference if the "target" field of the
            reference image matches the "target" field of the image in
            the DataStore.
<<<<<<< HEAD

        must_match_section: bool, default False
            If True, only find a ference if the "section_id" field of
            the reference image matches that of the image in the
            Datastore.

=======
        must_match_section: bool, default False
            If True, only find a reference if the "section_id" field of
            the reference image matches that of the image in the
            Datastore.
>>>>>>> efab173f
        session: sqlalchemy.orm.session.Session or SmartSession
            An optional session to use for the database query.
            If not given, will use the session stored inside the
            DataStore object; if there is none, will open a new session
            and close it at the end of the function.

        Returns
        -------
        ref: Image object
            The reference image for this image, or None if no reference is found.

<<<<<<< HEAD

        It will only return references whose validity date range
        includes DataStore.image.observation_time.

=======
>>>>>>> efab173f
        If minovfrac is given, it will return the reference that has the
        highest ovfrac.  (If, by unlikely chance, more than one have
        identical overlap fractions, an undeterministically chosen
        reference will be returned.  Ideally, by construction, you will
        never have this situation in your database; you will only have a
        single valid reference image for a given instrument/filter/date
        that has an appreciable overlap with any possible image from
        that instrument.  The software does not enforce this, however.)

<<<<<<< HEAD
        If minovfrac is not given, it will return first reference found
        that match the other criteria.  Be careful with this.
=======
        If minovfrac is not given, it will return the first reference found
        that matches the other criteria.  Be careful with this.
>>>>>>> efab173f

        """

        with SmartSession(session, self.session) as session:
            image = self.get_image(session=session)

            if self.reference is not None:
                ovfrac = self._overlap_frac( image, self.reference.image ) if minovfrac > 0. else 0.
                if not (
                        ( self.reference.validity_start is None or
                          self.reference.validity_start <= image.observation_time ) and
                        ( self.reference.validity_end is None or
                          self.reference.validity_end >= image.observation_time ) and
                        ( ( not must_match_instrument ) or ( self.reference.image.instrument
                                                             == image.instrument ) ) and
                        ( ( not must_match_filter) or ( self.reference.filter == image.filter ) ) and
                        ( ( not must_match_target ) or ( self.image.target == self.reference.target ) ) and
                        ( ( not must_match_section ) or ( self.image.section_id == self.reference.section_id ) ) and
                        ( self.reference.is_bad is False ) and
                        ( ( minovfrac <= 0. ) or ( ovfrac > minovfrac ) )
                ):
                    self.reference = None

            if self.reference is None:
                q = ( session.query( Reference, Image )
                      .filter( Reference.image_id == Image.id )
                      .filter( sa.or_( Reference.validity_start.is_(None),
                                       Reference.validity_start <= image.observation_time ) )
                      .filter( sa.or_( Reference.validity_end.is_(None),
                                       Reference.validity_end >= image.observation_time ) )
                      .filter( Reference.is_bad.is_(False ) )
                     )
                if minovfrac > 0.:
                    q = ( q
                          .filter( Image.ra >= min( image.ra_corner_00, image.ra_corner_01 ) )
                          .filter( Image.ra <= max( image.ra_corner_10, image.ra_corner_11 ) )
                          .filter( Image.dec >= min( image.dec_corner_00, image.dec_corner_10 ) )
                          .filter( Image.dec <= max( image.dec_corner_01, image.dec_corner_11 ) )
                         )
                if must_match_instrument: q = q.filter( Image.instrument == image.instrument )
                if must_match_filter: q = q.filter( Reference.filter == image.filter )
                if must_match_target: q = q.filter( Reference.target == image.target )
                if must_match_section: q = q.filter( Reference.section_id == image.section_id )

                ref = None
                if minovfrac <= 0.:
                    ref, refim = q.first()
                else:
                    maxov = minovfrac
                    for curref, currefim in q.all():
                        ovfrac = self._overlap_frac( image, currefim )
                        if ovfrac > maxov:
                            maxov = ovfrac
                            ref = curref

                if ref is None:
                    raise ValueError(f'No reference image found for image {image.id}')

                self.reference = curref

        return self.reference

    def get_subtraction(self, provenance=None, session=None):
        """
        Get a subtraction Image, either from memory or from database.

        Parameters
        ----------
        provenance: Provenance object
            The provenance to use for the subtraction.
            This provenance should be consistent with
            the current code version and critical parameters.
            If none is given, will use the latest provenance
            for the "subtraction" process.
        session: sqlalchemy.orm.session.Session or SmartSession
            An optional session to use for the database query.
            If not given, will use the session stored inside the
            DataStore object; if there is none, will open a new session
            and close it at the end of the function.

        Returns
        -------
        sub: Image
            The subtraction Image,
            or None if no matching subtraction image is found.

        """
        process_name = 'subtraction'
        # make sure the subtraction has the correct provenance
        if self.sub_image is not None:
            if self.sub_image.provenance is None:
                raise ValueError('Subtraction image has no provenance!')
            if provenance is not None and provenance.id != self.sub_image.provenance.id:
                self.sub_image = None

        if provenance is None and self.sub_image is not None:
            if self.upstream_provs is not None:
                provenances = [p for p in self.upstream_provs if p.process == process_name]
            else:
                provenances = []
            if len(provenances) > 1:
                raise ValueError(f'More than one "{process_name}" provenance found!')
            if len(provenances) > 0:
                # a mismatch of provenance and cached subtraction image:
                if self.sub_image.provenance.id != provenances[0].id:
                    self.sub_image = None  # this must be an old subtraction image, need to get a new one

        # not in memory, look for it on the DB
        if self.sub_image is None:
            with SmartSession(session, self.session) as session:
                image = self.get_image(session=session)
                ref = self.get_reference(session=session)

                # this happens when the subtraction is required as an upstream for another process (but isn't in memory)
                if provenance is None:  # check if in upstream_provs/database
                    provenance = self._get_provenance_for_an_upstream(process_name, session=session)

                if provenance is not None:  # if None, it means we can't find it on the DB
                    aliased_table = sa.orm.aliased(image_upstreams_association_table)
                    self.sub_image = session.scalars(
                        sa.select(Image).join(
                            image_upstreams_association_table,
                            sa.and_(
                                image_upstreams_association_table.c.upstream_id == ref.image_id,
                                image_upstreams_association_table.c.downstream_id == Image.id,
                            )
                        ).join(
                            aliased_table,
                            sa.and_(
                                aliased_table.c.upstream_id == image.id,
                                aliased_table.c.downstream_id == Image.id,
                            )
                        ).where(Image.provenance.has(id=provenance.id))
                    ).first()

        if self.sub_image is not None:
            self.sub_image.load_upstream_products()
            self.sub_image.coordinates_to_alignment_target()

        return self.sub_image

    def get_detections(self, provenance=None, session=None):
        """
        Get a SourceList for sources from the subtraction image,
        either from memory or from database.

        Parameters
        ----------
        provenance: Provenance object
            The provenance to use for the source list.
            This provenance should be consistent with
            the current code version and critical parameters.
            If none is given, will use the latest provenance
            for the "detection" process.
        session: sqlalchemy.orm.session.Session or SmartSession
            An optional session to use for the database query.
            If not given, will use the session stored inside the
            DataStore object; if there is none, will open a new session
            and close it at the end of the function.

        Returns
        -------
        sl: SourceList object
            The list of sources for this subtraction image (the catalog),
            or None if no matching source list is found.

        """
        process_name = 'detection'
        # not in memory, look for it on the DB
        if self.detections is not None:
            # make sure the wcs has the correct provenance
            if self.detections.provenance is None:
                raise ValueError('SourceList has no provenance!')
            if provenance is not None and provenance.id != self.detections.provenance.id:
                self.detections = None

        if provenance is None and self.detections is not None:
            if self.upstream_provs is not None:
                provenances = [p for p in self.upstream_provs if p.process == process_name]
            else:
                provenances = []
            if len(provenances) > 1:
                raise ValueError(f'More than one "{process_name}" provenance found!')
            if len(provenances) == 1:
                # a mismatch of provenance and cached detections:
                if self.detections.provenance.id != provenances[0].id:
                    self.detections = None  # this must be an old detections object, need to get a new one

        if self.detections is None:
            with SmartSession(session, self.session) as session:
                sub_image = self.get_subtraction(session=session)

                # this happens when the wcs is required as an upstream for another process (but isn't in memory)
                if provenance is None:  # check if in upstream_provs/database
                    provenance = self._get_provenance_for_an_upstream(process_name, session=session)

                if provenance is not None:  # if None, it means we can't find it on the DB
                    self.detections = session.scalars(
                        sa.select(SourceList).where(
                            SourceList.image_id == sub_image.id,
                            SourceList.is_sub.is_(True),
                            SourceList.provenance.has(id=provenance.id),
                        )
                    ).first()

        return self.detections

    def get_cutouts(self, provenance=None, session=None):
        """
        Get a list of Cutouts, either from memory or from database.

        Parameters
        ----------
        provenance: Provenance object
            The provenance to use for the cutouts.
            This provenance should be consistent with
            the current code version and critical parameters.
            If none is given, will use the latest provenance
            for the "cutting" process.
        session: sqlalchemy.orm.session.Session
            An optional session to use for the database query.
            If not given, will use the session stored inside the
            DataStore object; if there is none, will open a new session
            and close it at the end of the function.

        Returns
        -------
        cutouts: list of Cutouts objects
            The list of cutouts, that will be empty if no matching cutouts are found.

        """
        process_name = 'cutting'
        # make sure the cutouts have the correct provenance
        if self.cutouts is not None:
            if any([c.provenance is None for c in self.cutouts]):
                raise ValueError('One of the Cutouts has no provenance!')
            if provenance is not None and any([c.provenance.id != provenance.id for c in self.cutouts]):
                self.cutouts = None

        if provenance is None and self.cutouts is not None:
            if self.upstream_provs is not None:
                provenances = [p for p in self.upstream_provs if p.process == process_name]
            else:
                provenances = []
            if len(provenances) > 1:
                raise ValueError(f'More than one "{process_name}" provenance found!')
            if len(provenances) == 1:
                # a mismatch of provenance and cached cutouts:
                if any([c.provenance.id != provenances[0].id for c in self.cutouts]):
                    self.cutouts = None  # this must be an old cutouts list, need to get a new one

        # not in memory, look for it on the DB
        if self.cutouts is None:
            with SmartSession(session, self.session) as session:
                sub_image = self.get_subtraction(session=session)

                if sub_image is None:
                    return None

                if sub_image.sources is None:
                    sub_image.sources = self.get_detections(session=session)

                if sub_image.sources is None:
                    return None

                # this happens when the cutouts are required as an upstream for another process (but aren't in memory)
                if provenance is None:
                    provenance = self._get_provenance_for_an_upstream(process_name, session=session)

                if provenance is not None:  # if None, it means we can't find it on the DB
                    self.cutouts = session.scalars(
                        sa.select(Cutouts).where(
                            Cutouts.sources_id == sub_image.sources.id,
                            Cutouts.provenance.has(id=provenance.id),
                        )
                    ).all()

        return self.cutouts

    def get_measurements(self, provenance=None, session=None):
        """
        Get a list of Measurements, either from memory or from database.

        Parameters
        ----------
        provenance: Provenance object
            The provenance to use for the measurements.
            This provenance should be consistent with
            the current code version and critical parameters.
            If none is given, will use the latest provenance
            for the "measurement" process.
        session: sqlalchemy.orm.session.Session
            An optional session to use for the database query.
            If not given, will use the session stored inside the
            DataStore object; if there is none, will open a new session
            and close it at the end of the function.

        Returns
        -------
        measurements: list of Measurement objects
            The list of measurements, that will be empty if no matching measurements are found.

        """
        process_name = 'measurement'
        # make sure the measurements have the correct provenance
        if self.measurements is not None:
            if any([m.provenance is None for m in self.measurements]):
                raise ValueError('One of the Measurements has no provenance!')
            if provenance is not None and any([m.provenance.id != provenance.id for m in self.measurements]):
                self.measurements = None

        if provenance is None and self.measurements is not None:
            if self.upstream_provs is not None:
                provenances = [p for p in self.upstream_provs if p.process == process_name]
            else:
                provenances = []
            if len(provenances) > 1:
                raise ValueError(f'More than one "{process_name}" provenance found!')
            if len(provenances) == 1:
                # a mismatch of provenance and cached image:
                if any([m.provenance.id != provenances[0].id for m in self.measurements]):
                    self.measurements = None

        # not in memory, look for it on the DB
        if self.measurements is None:
            with SmartSession(session, self.session) as session:
                cutouts = self.get_cutouts(session=session)
                cutout_ids = [c.id for c in cutouts]

                # this happens when the measurements are required as an upstream (but aren't in memory)
                if provenance is None:
                    provenance = self._get_provenance_for_an_upstream(process_name, session=session)

                if provenance is not None:  # if None, it means we can't find it on the DB
                    self.measurements = session.scalars(
                        sa.select(Measurements).where(
                            Measurements.cutouts_id.in_(cutout_ids),
                            Measurements.provenance.has(id=provenance.id),
                        )
                    ).all()

        return self.measurements

    def get_all_data_products(self, output='dict', omit_exposure=False):
        """Get all the data products associated with this Exposure.

        By default, this returns a dict with named entries.
        If using output='list', will return a list of all
        objects, including sub-lists. None values are skipped.

        This list does not include the reference image.

        Parameters
        ----------
        output: str, optional
            The output format. Can be 'dict' or 'list'.
            Default is 'dict'.
        omit_exposure: bool, default False
            If True, does not include the exposure in the list of data products

        Returns
        -------
        data_products: dict or list
            A dict with named entries, or a flattened list of all
            objects, including lists (e.g., Cutouts will be concatenated,
            no nested). Any None values will be removed.
        """
        attributes = [] if omit_exposure else [ '_exposure' ]
        attributes.extend( [ 'image', 'wcs', 'sources', 'psf', 'zp', 'sub_image',
                             'detections', 'cutouts', 'measurements' ] )
        result = {att: getattr(self, att) for att in attributes}
        if output == 'dict':
            return result
        if output == 'list':
            return [result[att] for att in attributes if result[att] is not None]
        else:
            raise ValueError(f'Unknown output format: {output}')

    def save_and_commit(self, exists_ok=False, overwrite=True, no_archive=False,
                        update_image_header=False, force_save_everything=True, session=None):
        """Go over all the data products and add them to the session.

        If any of the data products are associated with a file on disk,
        that would be saved as well.

        In general, it will *not* save data products that have a
        non-null md5sum (or md5sum_extensions) line in the database.
        Reason: once that line is written, it means that that data
        product is "done" and will not change again.  As such, this
        routine assumes that it's all happily saved at least to the
        archive, so nothing needs to be written.

        There is one exception: the "image" (as opposed to weight or
        flags) extension of an Image.  If "update_image_header" is true,
        then the DataStore will save and overwrite just the image
        extension (not the weight or flags extensions) both to disk and
        to the archive, and will update the database md5sum line
        accordingly.  The *only* change that should have been made to
        the image file is in the header; the WCS and zeropoint keywords
        will have been updated.  The pipeline that uses the DataStore
        will be set to only do this once for each step (once the
        astro_cal_done and TODO_PHOTOMETRIC fields change from False to
        True), as the image headers get "first-look" values, not
        necessarily the latest and greatest if we tune either process.

        Parameters
        ----------
        exists_ok: bool, default False
            Ignored if overwrite is True.  Otherwise, this indicates
            what to do if the file exists on disk.  If exists_ok is
            True, then the file is assumed to be right on disk (and on
            the archive), and is not checked.  This is most efficient;
            if the file has already been saved, I/O won't be wasted
            saving it again and pushing it to the archive again.  If
            exists_ok is False, raise an exception if the file exists
            (and overwrite is False)

        overwrite: bool, default True
            If True, will overwrite any existing files on disk.

        no_archive: bool, default False
            If True, will not push files up to the archive, will only
            save on local disk.

        update_image_header: bool, default False
            See above.  If this is true, then the if there is an Image
            object in the data store, its "image" extension will be
            overwritten both on the local store and on the archive, and
            appropriate entry in the md5sum_extensions array of the
            Image object (and in row in the database) will be updated.
            THIS OPTION SHOULD BE USED WITH CARE.  It's an exception to
            the basic design of the pipeline, and adds redundant I/O
            (since the data hasn't changed, but at the very least the
            entire image will be sent back to the archive).  This should
            only be used when there are changes to the image header that
            need to be saved (e.g. to save a "first look" WCS or
            zeropoint).

        force_save_everything: bool, default False
            Write all files even if the md5sum exists in the database.
            Usually you don't want to use this, but it may be useful for
            testing purposes.

        session: sqlalchemy.orm.session.Session
            An optional session to use for the database query.
            If not given, will use the session stored inside the
            DataStore object; if there is none, will open a new session
            and close it at the end of the function.
            Note that this method calls session.commit()

        """
        # To avoid problems with lazy load failures if the things aren't
        #   all yet attached to a session:
        if self.image is not None:
            if self.psf is not None:
                self.psf.image = self.image

        # save to disk whatever is FileOnDiskMixin
        for att in self.products_to_save:
            obj = getattr(self, att, None)
            if obj is None:
                continue

            if isinstance(obj, list) and len(obj) > 0:  # handle cutouts and measurements
                if hasattr(obj[0], 'save_list'):
                    obj[0].save_list(obj, overwrite=overwrite, exists_ok=exists_ok, no_archive=no_archive)
                continue

            SCLogger.debug( f'save_and_commit considering a {obj.__class__.__name__} with filepath '
<<<<<<< HEAD
                            f'{obj.filepath if isinstance(obj,FileOnDiskMixin) else "<none>"}' )
=======
                           f'{obj.filepath if isinstance(obj,FileOnDiskMixin) else "<none>"}' )
>>>>>>> efab173f

            if isinstance(obj, FileOnDiskMixin):
                mustsave = True
                # TODO : if some extensions have a None md5sum and others don't,
                #  right now we'll re-save everything.  Improve this to only
                #  save the necessary extensions.  (In practice, this should
                #  hardly ever come up.)
                if ( ( not force_save_everything )
                     and
                     ( ( obj.md5sum is not None )
                       or ( ( obj.md5sum_extensions is not None )
                            and
                            ( all( [ i is not None for i in obj.md5sum_extensions ] ) )
                           )
                      ) ):
                    mustsave = False

                # Special case handling for update_image_header for existing images.
                # (Not needed if the image doesn't already exist, hence the not mustsave.)
                if isinstance( obj, Image ) and ( not mustsave ) and update_image_header:
                    SCLogger.debug( 'Just updating image header.' )
                    try:
                        obj.save( only_image=True, just_update_header=True )
                    except Exception as ex:
                        SCLogger.error( f"Failed to update image header: {ex}" )
                        raise ex

                elif mustsave:
                    try:
                        obj.save( overwrite=overwrite, exists_ok=exists_ok, no_archive=no_archive )
                    except Exception as ex:
                        SCLogger.error( f"Failed to save a {obj.__class__.__name__}: {ex}" )
                        raise ex

                else:
                    SCLogger.debug( f'Not saving the {obj.__class__.__name__} because it already has '
<<<<<<< HEAD
                                    f'a md5sum in the database' )
=======
                                   f'a md5sum in the database' )
>>>>>>> efab173f

        # carefully merge all the objects including the products
        with SmartSession(session, self.session) as session:
            if self.image is not None:
                self.image = self.image.merge_all(session)
                for att in ['sources', 'psf', 'wcs', 'zp']:
                    setattr(self, att, None)  # avoid automatically appending to the image self's non-merged products
                for att in ['exposure', 'sources', 'psf', 'wcs', 'zp']:
                    if getattr(self.image, att, None) is not None:
                        setattr(self, att, getattr(self.image, att))

            # This may well have updated some ids, as objects got added to the database
            if self.exposure_id is None and self._exposure is not None:
                self.exposure_id = self._exposure.id
            if self.image_id is None and self.image is not None:
                self.image_id = self.image.id

            self.psf = self.image.psf
            self.sources = self.image.sources
            self.wcs = self.image.wcs
            self.zp = self.image.zp

            session.commit()
            self.products_committed = 'image, sources, psf, wcs, zp'

            if self.sub_image is not None:
                self.sub_image.new_image = self.image  # update with the now-merged image
                self.sub_image = self.sub_image.merge_all(session)  # merges the upstream_images and downstream products
                self.sub_image.ref_image.id = self.sub_image.ref_image_id  # just to make sure the ref has an ID for merging
                self.detections = self.sub_image.sources

            session.commit()
            self.products_committed += ', sub_image'

            if self.detections is not None:
                if self.cutouts is not None:
                    if self.measurements is not None:  # keep track of which cutouts goes to which measurements
                        for m in self.measurements:
                            m._cutouts_list_index = self.cutouts.index(m.cutouts)
                    for cutout in self.cutouts:
                        cutout.sources = self.detections
                    self.cutouts = Cutouts.merge_list(self.cutouts, session)

                if self.measurements is not None:
                    for i, m in enumerate(self.measurements):
                        # use the new, merged cutouts
                        self.measurements[i].cutouts = self.measurements[i].find_cutouts_in_list(self.cutouts)
                        self.measurements[i].associate_object(session)
                        self.measurements[i] = session.merge(self.measurements[i])
                        self.measurements[i].object.measurements.append(self.measurements[i])

            session.commit()
            self.products_committed += ', detections, cutouts, measurements'

    def delete_everything(self, session=None, commit=True):
        """Delete everything associated with this sub-image.

        All data products in the data store are removed from the DB,
        and all files on disk and in the archive are deleted.

        NOTE: does *not* delete the exposure.  (There may well be other
        data stores out there with different images from the same
        exposure.)
        This does not delete the reference either.

        Parameters
        ----------
        session: sqlalchemy.orm.session.Session or SmartSession
            An optional session to use for the database query.
            If not given, will use the session stored inside the
            DataStore object; if there is none, will open a new session
            and close it at the end of the function.
            Note that this method calls session.commit()
        commit: bool, default True
            If True, will commit the transaction.  If False, will not
            commit the transaction, so the caller can do more work
            before committing.
            If session is None, commit must also be True.
        """
        if session is None and not commit:
            raise ValueError('If session is None, commit must be True')

        with SmartSession( session, self.session ) as session:
            autoflush_state = session.autoflush
            try:
                # no flush to prevent some foreign keys from being voided before all objects are deleted
                session.autoflush = False
                obj_list = self.get_all_data_products(output='list', omit_exposure=True)
                for i, obj in enumerate(obj_list):  # first make sure all are merged
                    if isinstance(obj, list):
                        for j, o in enumerate(obj):
                            if o.id is not None:
                                for att in ['image', 'sources']:
                                    try:
                                        setattr(o, att, None)  # clear any back references before merging
                                    except AttributeError:
                                        pass  # ignore when the object doesn't have attribute, or it has no setter
                                obj_list[i][j] = session.merge(o)
                        continue
                    if sa.inspect(obj).transient:  # don't merge new objects, as that just "adds" them to DB!
                        obj_list[i] = session.merge(obj)

                for obj in obj_list:  # now do the deleting without flushing
                    # call the special delete method for list-arranged objects (e.g., cutouts, measurements)
                    if isinstance(obj, list):
                        if len(obj) > 0:
                            if hasattr(obj[0], 'delete_list'):
                                obj[0].delete_list(obj, session=session, commit=False)
                        continue
                    if isinstance(obj, FileOnDiskMixin):
                        obj.delete_from_disk_and_database(session=session, commit=False, archive=True)
                    if obj in session and sa.inspect(obj).pending:
                        session.expunge(obj)
                    if obj in session and sa.inspect(obj).persistent:
                        session.delete(obj)

                    if (
                            not sa.inspect(obj).detached and
                            hasattr(obj, 'provenance') and
                            obj.provenance is not None
                            and obj.provenance in session
                    ):
                        session.expunge(obj.provenance)

                session.flush()  # flush to finalize deletion of objects before we delete the Image
                # verify that the objects are in fact deleted by deleting the image at the root of the datastore
                if self.image is not None and self.image.id is not None:
                    session.execute(sa.delete(Image).where(Image.id == self.image.id))
                    # also make sure aligned images are deleted from disk and archive

                if self.sub_image is not None and self.sub_image._aligned_images is not None:
                    for im in self.sub_image._aligned_images:  # do not autoload, which happens if using aligned_images
                        im.remove_data_from_disk()

                # verify that no objects were accidentally added to the session's "new" set
                for obj in obj_list:
                    if isinstance(obj, list):
                        continue  # skip cutouts and measurements, as they could be slow to check

                    for new_obj in session.new:
                        if type(obj) is type(new_obj) and obj.id is not None and obj.id == new_obj.id:
                            session.expunge(new_obj)  # remove this object

                session.commit()

            finally:
                session.autoflush = autoflush_state

        self.products_committed = ''  # TODO: maybe not critical, but what happens if we fail to delete some of them?

    def clear_products(self):
        """ Make sure all data products are None so that they aren't used again. """
        for att in self.products_to_save:
            setattr(self, att, None)

        for att in self.products_to_clear:
            setattr(self, att, None)<|MERGE_RESOLUTION|>--- conflicted
+++ resolved
@@ -1,8 +1,5 @@
 import math
-<<<<<<< HEAD
-=======
 import datetime
->>>>>>> efab173f
 import sqlalchemy as sa
 
 from util.util import get_latest_provenance, parse_session
@@ -19,8 +16,6 @@
 from models.reference import Reference
 from models.cutouts import Cutouts
 from models.measurements import Measurements
-
-from util.logger import SCLogger
 
 # for each process step, list the steps that go into its upstream
 UPSTREAM_STEPS = {
@@ -978,11 +973,7 @@
         return self.zp
 
     @classmethod
-<<<<<<< HEAD
-    def _overlap_frac( cls, image, refim ):
-=======
     def _overlap_frac(cls, image, refim):
->>>>>>> efab173f
         """Calculate the overlap fraction between image and refim.
 
         Parameters
@@ -1023,25 +1014,6 @@
 
         """
 
-<<<<<<< HEAD
-        dimra = ( ( ( image.ra_corner_10 + image.ra_corner_11 ) / 2. -
-                    ( image.ra_corner_00 + image.ra_corner_01 ) / 2.
-                   ) / math.cos( image.dec * math.pi / 180. ) )
-        dimdec = ( ( image.dec_corner_01 + image.dec_corner_11 ) / 2. -
-                   ( image.dec_corner_00 + image.dec_corner_10 ) / 2. )
-        r0 = max( refim.ra_corner_00, refim.ra_corner_01,
-                  image.ra_corner_00, image.ra_corner_01 )
-        r1 = min( refim.ra_corner_10, refim.ra_corner_10,
-                  image.ra_corner_10, image.ra_corner_10 )
-        d0 = max( refim.dec_corner_00, refim.dec_corner_10,
-                  image.dec_corner_00, image.dec_corner_10 )
-        d1 = min( refim.dec_corner_01, refim.dec_corner_11,
-                  image.dec_corner_01, image.dec_corner_11 )
-        dra = ( r1 - r0 ) / math.cos( ( d1 + d0 ) / 2. * math.pi / 180. )
-        ddec = d1 - d0
-
-        return ( dra * ddec ) / ( dimra * dimdec )
-=======
         dimra = (((image.ra_corner_10 + image.ra_corner_11) / 2. -
                   (image.ra_corner_00 + image.ra_corner_01) / 2.
                   ) / math.cos(image.dec * math.pi / 180.))
@@ -1059,7 +1031,6 @@
         ddec = d1 - d0
 
         return (dra * ddec) / (dimra * dimdec)
->>>>>>> efab173f
 
     def get_reference(self, minovfrac=0.85, must_match_instrument=True, must_match_filter=True,
                       must_match_target=False, must_match_section=False, session=None ):
@@ -1073,41 +1044,20 @@
             (Warning: calculation implicitly assumes that images are
             aligned N/S and E/W.)  Make this <= 0 to not consider
             overlap fraction when finding a reference.
-<<<<<<< HEAD
-
-        must_match_instrument: bool, default True
-            If True, only find a reference from the same instrument
-            as that of the DataStore's image.
-
-        must_match_filter: bool, default True
-            If True, only find a reference whose filter matches the
-            DataStore's images' filter.
-
-=======
         must_match_instrument: bool, default True
             If True, only find a reference from the same instrument
             as that of the DataStore's image.
         must_match_filter: bool, default True
             If True, only find a reference whose filter matches the
             DataStore's images' filter.
->>>>>>> efab173f
         must_match_target: bool, default False
             If True, only find a reference if the "target" field of the
             reference image matches the "target" field of the image in
             the DataStore.
-<<<<<<< HEAD
-
-        must_match_section: bool, default False
-            If True, only find a ference if the "section_id" field of
-            the reference image matches that of the image in the
-            Datastore.
-
-=======
         must_match_section: bool, default False
             If True, only find a reference if the "section_id" field of
             the reference image matches that of the image in the
             Datastore.
->>>>>>> efab173f
         session: sqlalchemy.orm.session.Session or SmartSession
             An optional session to use for the database query.
             If not given, will use the session stored inside the
@@ -1119,13 +1069,9 @@
         ref: Image object
             The reference image for this image, or None if no reference is found.
 
-<<<<<<< HEAD
-
         It will only return references whose validity date range
         includes DataStore.image.observation_time.
 
-=======
->>>>>>> efab173f
         If minovfrac is given, it will return the reference that has the
         highest ovfrac.  (If, by unlikely chance, more than one have
         identical overlap fractions, an undeterministically chosen
@@ -1135,13 +1081,8 @@
         that has an appreciable overlap with any possible image from
         that instrument.  The software does not enforce this, however.)
 
-<<<<<<< HEAD
-        If minovfrac is not given, it will return first reference found
-        that match the other criteria.  Be careful with this.
-=======
         If minovfrac is not given, it will return the first reference found
         that matches the other criteria.  Be careful with this.
->>>>>>> efab173f
 
         """
 
@@ -1593,12 +1534,6 @@
             Note that this method calls session.commit()
 
         """
-        # To avoid problems with lazy load failures if the things aren't
-        #   all yet attached to a session:
-        if self.image is not None:
-            if self.psf is not None:
-                self.psf.image = self.image
-
         # save to disk whatever is FileOnDiskMixin
         for att in self.products_to_save:
             obj = getattr(self, att, None)
@@ -1611,11 +1546,7 @@
                 continue
 
             SCLogger.debug( f'save_and_commit considering a {obj.__class__.__name__} with filepath '
-<<<<<<< HEAD
-                            f'{obj.filepath if isinstance(obj,FileOnDiskMixin) else "<none>"}' )
-=======
                            f'{obj.filepath if isinstance(obj,FileOnDiskMixin) else "<none>"}' )
->>>>>>> efab173f
 
             if isinstance(obj, FileOnDiskMixin):
                 mustsave = True
@@ -1652,11 +1583,7 @@
 
                 else:
                     SCLogger.debug( f'Not saving the {obj.__class__.__name__} because it already has '
-<<<<<<< HEAD
-                                    f'a md5sum in the database' )
-=======
                                    f'a md5sum in the database' )
->>>>>>> efab173f
 
         # carefully merge all the objects including the products
         with SmartSession(session, self.session) as session:
