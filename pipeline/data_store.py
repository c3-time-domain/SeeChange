import sqlalchemy as sa

from pipeline.utils import get_latest_provenance, parse_session

from models.base import SmartSession, FileOnDiskMixin, _logger
from models.provenance import CodeVersion, Provenance
from models.exposure import Exposure
from models.image import Image, image_upstreams_association_table
from models.source_list import SourceList
from models.psf import PSF
from models.world_coordinates import WorldCoordinates
from models.zero_point import ZeroPoint
from models.reference import Reference
from models.cutouts import Cutouts
from models.measurements import Measurements


UPSTREAM_NAMES = {
    'exposure': [], # no upstreams
    'preprocessing': ['exposure'],
    'extraction': ['preprocessing'],
    'astro_cal': ['extraction'],
    'photo_cal': ['extraction', 'astro_cal'],
    'subtraction': ['reference', 'preprocessing', 'extraction', 'astro_cal', 'photo_cal'],
    'detection': ['subtraction'],
    'cutting': ['detection'],
    'measurement': ['detection', 'photo_cal'],
}

UPSTREAM_OBJECTS = {
    'exposure': 'exposure',
    'preprocessing': 'image',
    'coaddition': 'image',
    'extraction': 'sources',
    'astro_cal': 'wcs',
    'photo_cal': 'zp',
    'reference': 'reference',
    'subtraction': 'sub_image',
    'detection': 'detections',
    'cutting': 'cutouts',
    'measurement': 'measurements',
}


class DataStore:
    """
    Create this object to parse user inputs and identify which data products need
    to be fetched from the database, and keep a cached version of the products for
    use downstream in the pipeline.
    """
    attributes_to_save = [
        'exposure',
        'image',
        'sources',
        'psf',
        'wcs',
        'zp',
        'sub_image',
        'detections',
        'cutouts',
        'measurements'
    ]

    attributes_to_clear = [
        'ref_image',
        'sub_image',
        'reference',
        'exposure_id',
        'section_id',
        'image_id',
        'session',
    ]

    @staticmethod
    def from_args(*args, **kwargs):
        """
        Create a DataStore object from the given arguments.
        See the parse_args method for details on the different input parameters.

        Returns
        -------
        ds: DataStore
            The DataStore object.
        session: sqlalchemy.orm.session.Session or SmartSession or None
        """
        if len(args) == 0:
            raise ValueError('No arguments given to DataStore constructor!')
        if len(args) == 1 and isinstance(args[0], DataStore):
            return args[0], None
        if (
                len(args) == 2 and isinstance(args[0], DataStore) and
                (isinstance(args[1], sa.orm.session.Session) or args[1] is None)
        ):
            return args[0], args[1]
        else:
            ds = DataStore()
            session = ds.parse_args(*args, **kwargs)
            return ds, session

    def __init__(self, *args, **kwargs):
        """
        See the parse_args method for details on how to initialize this object.

        Please make sure to add any new attributes to the attributes_to_save list.
        """
        # these are data products that can be cached in the store
        self._exposure = None  # single image, entire focal plane
        self._section = None  # SensorSection

        self.upstream_provs = None  # provenances to override the upstreams if no upstream objects exist

        # these all need to be added to the attributes_to_save list
        self.image = None  # single image from one sensor section
        self.sources = None  # extracted sources (a SourceList object, basically a catalog)
        self.psf = None  # psf determined from the extracted sources
        self.wcs = None  # astrometric solution
        self.zp = None  # photometric calibration
<<<<<<< HEAD
        self.reference = None  # the Reference object needed to make subtractions
        self.sub_image = None  # subtracted image
=======
>>>>>>> af98f2e2
        self.detections = None  # a SourceList object for sources detected in the subtraction image
        self.cutouts = None  # cutouts around sources
        self.measurements = None  # photometry and other measurements for each source

        # these need to be added to the attributes_to_clear list
        self.ref_image = None  # to be used to make subtractions
        self.sub_image = None  # subtracted image
        self.reference = None  # the Reference object needed to make subtractions
        self.exposure_id = None  # use this and section_id to find the raw image
        self.section_id = None  # corresponds to SensorSection.identifier (*not* .id)
        self.image_id = None  # use this to specify an image already in the database

        # The database session parsed in parse_args; it could still be None even after parse_args
        self.session = None
        self.parse_args(*args, **kwargs)

    @property
    def exposure( self ):
        if self._exposure is None:
            if self.exposure_id is not None:
                self._exposure = self.get_raw_exposure( session=self.session )
        return self._exposure

    @exposure.setter
    def exposure( self, value ):
        self._exposure = value
        self.exposure_id = value.id if value is not None else None

    @property
    def section( self ):
        if self._section is None:
            if self.section_id is not None:
                if self.exposure is not None:
                    self.exposure.instrument_object.fetch_sections()
                    self._section = self.exposure.instrument_object.get_section( self.section_id )
        return self._section

    @property
    def ref_image( self ):
        if self.reference is not None:
            return self.reference.image
        return None

    @ref_image.setter
    def ref_image( self, value ):
        if self.reference is None:
            self.reference = Reference()
        self.reference.image = value

    def parse_args(self, *args, **kwargs):
        """
        Parse the arguments to the DataStore constructor.
        Can initialize based on exposure and section ids,
        or give a specific image id or coadd id.

        If given an Image that is already loaded with related products
        (SourceList, PSF, etc.) then these will also be added to the
        datastore's attributes, to be checked against Provenance in the
        usual way when the relevant getter is called (e.g., get_sources).

        Parameters
        ----------
        args: list
            A list of arguments to parse.
            Possible argument combinations are:
            - DataStore: makes a copy of the other DataStore's __dict__
            - exposure_id, section_id: give two integers or integer and string
            - Exposure, section_id: an Exposure object, and an integer or string
            - Image: an Image object.
            - image_id: give a single integer

        kwargs: dict
            A dictionary of keyword arguments to parse.
            Using named arguments allows the user to
            explicitly assign the values to the correct
            attributes. These are parsed after the args
            list and can override it!

        Returns
        -------
        output_session: sqlalchemy.orm.session.Session or SmartSession
            If the user provided a session, return it to the scope
            that called "parse_args" so it can be used locally by
            the function that received the session as one of the arguments.
            If no session is given, will return None.
        """
        if len(args) == 1 and isinstance(args[0], DataStore):
            # if the only argument is a DataStore, copy it
            self.__dict__ = args[0].__dict__.copy()
            return

        args, kwargs, output_session = parse_session(*args, **kwargs)
        self.session = output_session

        # remove any provenances from the args list
        for arg in args:
            if isinstance(arg, Provenance):
                self.upstream_provs.append(arg)
        args = [arg for arg in args if not isinstance(arg, Provenance)]

        # parse the args list
        arg_types = [type(arg) for arg in args]
        if arg_types == []:  # no arguments, quietly skip
            pass
        elif arg_types == [int, int] or arg_types == [int, str]:  # exposure_id, section_id
            self.exposure_id, self.section_id = args
        elif arg_types == [Exposure, int] or arg_types == [Exposure, str]:
            self.exposure, self.section_id = args
            self.exposure_id = self.exposure.id
        elif arg_types == [int]:
            self.image_id = args[0]
        elif arg_types == [Image]:
            self.image = args[0]
        # TODO: add more options here
        #  example: get a string filename to parse a specific file on disk
        else:
            raise ValueError(
                'Invalid arguments to DataStore constructor, '
                f'got {arg_types}. '
                f'Expected [int, int] or [int], or [<image>] or [<exposure>, <section id>]. '
            )

        # parse the kwargs dict
        for key, val in kwargs.items():
            # override these attributes explicitly
            if key in ['exposure_id', 'section_id', 'image_id']:
                if not isinstance(val, int):
                    raise ValueError(f'{key} must be an integer, got {type(val)}')
                setattr(self, key, val)

            if key == 'exposure':
                if not isinstance(val, Exposure):
                    raise ValueError(f'exposure must be an Exposure object, got {type(val)}')
                self.exposure = val

            if key == 'image':
                if not isinstance(val, Image):
                    raise ValueError(f'image must be an Image object, got {type(val)}')
                self.image = val

            # check for provenances
            if key in ['prov', 'provenances', 'upstream_provs', 'upstream_provenances']:
                new_provs = val
                if not isinstance(new_provs, list):
                    new_provs = [new_provs]

                for prov in new_provs:
                    if not isinstance(prov, Provenance):
                        raise ValueError(f'Provenance must be a Provenance object, got {type(prov)}')
                    self.upstream_provs.append(prov)

        if self.image is not None:
            for att in ['sources', 'psf', 'wcs', 'zp', 'detections', 'cutouts', 'measurements']:
                if getattr(self.image, att, None) is not None:
                    setattr(self, att, getattr(self.image, att))

        return output_session

    def __setattr__(self, key, value):
        """
        Check some of the inputs before saving them.
        """
        if value is not None:
            if key in ['exposure_id', 'image_id'] and not isinstance(value, int):
                raise ValueError(f'{key} must be an integer, got {type(value)}')

            if key in ['section_id'] and not isinstance(value, (int, str)):
                raise ValueError(f'{key} must be an integer or a string, got {type(value)}')

            if key == 'image' and not isinstance(value, Image):
                raise ValueError(f'image must be an Image object, got {type(value)}')

            if key == 'sources' and not isinstance(value, SourceList):
                raise ValueError(f'sources must be a SourceList object, got {type(value)}')

            if key == 'wcs' and not isinstance(value, WorldCoordinates):
                raise ValueError(f'WCS must be a WorldCoordinates object, got {type(value)}')

            if key == 'zp' and not isinstance(value, ZeroPoint):
                raise ValueError(f'ZP must be a ZeroPoint object, got {type(value)}')

            if key == 'ref_image' and not isinstance(value, Image):
                raise ValueError(f'ref_image must be an Image object, got {type(value)}')

            if key == 'sub_image' and not isinstance(value, Image):
                raise ValueError(f'sub_image must be a Image object, got {type(value)}')

            if key == 'detections' and not isinstance(value, SourceList):
                raise ValueError(f'detections must be a SourceList object, got {type(value)}')

            if key == 'cutouts' and not isinstance(value, list):
                raise ValueError(f'cutouts must be a list of Cutout objects, got {type(value)}')

            if key == 'cutouts' and not all([isinstance(c, Cutouts) for c in value]):
                raise ValueError(f'cutouts must be a list of Cutouts objects, got list with {[type(c) for c in value]}')

            if key == 'measurements' and not isinstance(value, list):
                raise ValueError(f'measurements must be a list of Measurements objects, got {type(value)}')

            if key == 'measurements' and not all([isinstance(m, Measurements) for m in value]):
                raise ValueError(
                    f'measurements must be a list of Measurement objects, got list with {[type(m) for m in value]}'
                )

            if key == 'upstream_provs' and not isinstance(value, list):
                raise ValueError(f'upstream_provs must be a list of Provenance objects, got {type(value)}')

            if key == 'upstream_provs' and not all([isinstance(p, Provenance) for p in value]):
                raise ValueError(
                    f'upstream_provs must be a list of Provenance objects, got list with {[type(p) for p in value]}'
                )

            if key == 'session' and not isinstance(value, (sa.orm.session.Session, SmartSession)):
                raise ValueError(f'Session must be a SQLAlchemy session or SmartSession, got {type(value)}')

        super().__setattr__(key, value)

    def __getattribute__(self, key):
        value = super().__getattribute__(key)
        if key == 'image' and value is not None:
            self.append_image_products(value)

        return value

    def get_inputs(self):
        """Get a string with the relevant inputs. """

        if self.image_id is not None:
            return f'image_id={self.image_id}'
        elif self.exposure_id is not None and self.section_id is not None:
            return f'exposure_id={self.exposure_id}, section_id={self.section_id}'
        else:
            raise ValueError('Could not get inputs for DataStore.')

    def get_provenance(self, process, pars_dict, upstream_provs=None, session=None):
        """Get the provenance for a given process.
        Will try to find a provenance that matches the current code version
        and the parameter dictionary, and if it doesn't find it,
        it will create a new Provenance object.

        This function should be called externally by applications
        using the DataStore, to get the provenance for a given process,
        or to make it if it doesn't exist.

        Parameters
        ----------
        process: str
            The name of the process, e.g., "preprocess", "calibration", "subtraction".
            Use a Parameter object's get_process_name().
        pars_dict: dict
            A dictionary of parameters used for the process.
            These include the critical parameters for this process.
            Use a Parameter object's get_critical_pars().
        upstream_provs: list of Provenance objects
            A list of provenances to use as upstreams for the current
            provenance that is requested. Any upstreams that are not
            given will be filled using objects that already exist
            in the data store, or by getting the most up-to-date
            provenance from the database.
            The upstream provenances can be given directly as
            a function parameter, or using the DataStore constructor.
            If given as a parameter, it will override the DataStore's
            self.upstream_provs attribute for that call.
        session: sqlalchemy.orm.session.Session
            An optional session to use for the database query.
            If not given, will use the session stored inside the
            DataStore object; if there is none, will open a new session
            and close it at the end of the function.

        Returns
        -------
        prov: Provenance
            The provenance for the given process.

        """
        if upstream_provs is None:
            upstream_provs = self.upstream_provs

        with SmartSession(session, self.session) as session:
            code_version = Provenance.get_code_version(session=session)
            if code_version is None:
                # this "null" version should never be used in production
                code_version = CodeVersion(version='v0.0.0')
                code_version.update()  # try to add current git hash to version object

            # check if we can find the upstream provenances
            upstreams = []
            for name in UPSTREAM_NAMES[process]:
                # first try to load an upstream that was given explicitly:
                obj = getattr(self, UPSTREAM_OBJECTS[name], None)
                if upstream_provs is not None and name in [p.process for p in upstream_provs]:
                    prov = [p for p in upstream_provs if p.process == name][0]

                # second, try to get a provenance from objects saved to the store:
                elif obj is not None and hasattr(obj, 'provenance') and obj.provenance is not None:
                    prov = obj.provenance

                # last, try to get the latest provenance from the database:
                else:
                    prov = get_latest_provenance(name, session=session)

                # can't find any provenance upstream, therefore
                # there can't be any provenance for this process
                if prov is None:
                    return None

                upstreams.append(prov)

            if len(upstreams) != len(UPSTREAM_NAMES[process]):
                raise ValueError(f'Could not find all upstream provenances for process {process}.')

            # we have a code version object and upstreams, we can make a provenance
            prov = Provenance(
                process=process,
                code_version=code_version,
                parameters=pars_dict,
                upstreams=upstreams,
            )
            db_prov = session.scalars(sa.select(Provenance).where(Provenance.id == prov.id)).first()
            if db_prov is not None:  # only merge if this provenance already exists
                prov = session.merge(prov)

        return prov

    def _get_provenance_for_an_upstream(self, process, session=None):
        """
        Get the provenance for a given process, without knowing
        the parameters or code version.
        This simply looks for a matching provenance in the upstream_provs
        attribute, and if it is not there, it will call the latest provenance
        (for that process) from the database.
        This is used to get the provenance of upstream objects,
        only when those objects are not found in the store.
        Example: when looking for the upstream provenance of a
        photo_cal process, the upstream process is preprocess,
        so this function will look for the preprocess provenance.
        If the ZP object is from the DB then there must be provenance
        objects for the Image that was used to create it.
        If the ZP was just created, the Image should also be
        in memory even if the provenance is not on DB yet,
        in which case this function should not be called.

        This will raise if no provenance can be found.
        """
        session = self.session if session is None else session

        # see if it is in the upstream_provs
        if self.upstream_provs is not None:
            prov_list = [p for p in self.upstream_provs if p.process == process]
            provenance = prov_list[0] if len(prov_list) > 0 else None
        else:
            provenance = None

        # try getting the latest from the database
        if provenance is None:  # check latest provenance
            provenance = get_latest_provenance(process, session=session)

        return provenance

    def get_raw_exposure(self, session=None):
        """
        Get the raw exposure from the database.
        """
        if self._exposure is None:
            if self.exposure_id is None:
                raise ValueError('Cannot get raw exposure without an exposure_id!')

            with SmartSession(session, self.session) as session:
                self._exposure = session.scalars(sa.select(Exposure).where(Exposure.id == self.exposure_id)).first()

        return self._exposure

    def get_image(self, provenance=None, session=None):
        """
        Get the pre-processed (or coadded) image, either from
        memory or from the database.
        If the store is initialized with an image_id,
        that image is returned, no matter the
        provenances or the local parameters.
        This is the only way to ask for a coadd image.
        If an image with such an id is not found,
        in memory or in the database, will raise
        an ValueError.
        If exposure_id and section_id are given, will
        load an image that is consistent with
        that exposure and section ids, and also with
        the code version and critical parameters
        (using a matching of provenances).
        In this case we will only load a regular
        image, not a coadded image.
        If no matching image is found, will return None.

        Parameters
        ----------
        provenance: Provenance object
            The provenance to use for the image.
            This provenance should be consistent with
            the current code version and critical parameters.
            If none is given, will use the latest provenance
            for the "preprocessing" process.
        session: sqlalchemy.orm.session.Session or SmartSession
            An optional session to use for the database query.
            If not given, will use the session stored inside the
            DataStore object; if there is none, will open a new session
            and close it at the end of the function.

        Returns
        -------
        image: Image object
            The image object, or None if no matching image is found.

        """
        session = self.session if session is None else session

        process_name = 'preprocessing'
        if self.image_id is not None:
            # we were explicitly asked for a specific image id:
            if isinstance(self.image, Image) and self.image.id == self.image_id:
                pass  # return self.image at the end of function...
            else:  # not found in local memory, get from DB
                with SmartSession(session) as session:
                    self.image = session.scalars(sa.select(Image).where(Image.id == self.image_id)).first()

            # we asked for a specific image, it should exist!
            if self.image is None:
                raise ValueError(f'Cannot find image with id {self.image_id}!')

        elif self.image is not None:
            # If an image already exists and image_id is none, we may be
            # working with a datastore that hasn't been committed to the
            # database; do a quick check for mismatches.
            # (If all the ids are None, it'll match even if the actual
            # objects are wrong, but, oh well.)
            if (self.exposure_id is not None) and (self.section_id is not None):
                if ( (self.image.exposure_id is not None and self.image.exposure_id != self.exposure_id) or
                     (self.image.section_id != self.section_id) ):
                    raise ValueError( "Image exposure/section id doesn't match what's expected!" )
            elif self.exposure is not None and self.section is not None:
                if ( (self.image.exposure_id is not None and self.image.exposure_id != self.exposure.id) or
                     (self.image.section_id != self.section.identifier) ):
                    raise ValueError( "Image exposure/section id doesn't match what's expected!" )
            # If we get here, self.image is presumed to be good

        elif self.exposure_id is not None and self.section_id is not None:
            # If we don't know the image yet
            # check if self.image is the correct image:
            if (
                isinstance(self.image, Image) and self.image.exposure_id == self.exposure_id
                    and self.image.section_id == str(self.section_id)
            ):
                # make sure the image has the correct provenance
                if self.image is not None:
                    if self.image.provenance is None:
                        raise ValueError('Image has no provenance!')
                    if provenance is not None and provenance.id != self.image.provenance.id:
                        self.image = None
                        self.sources = None
                        self.psf = None
                        self.wcs = None
                        self.zp = None

                if provenance is None and self.image is not None:
                    if self.upstream_provs is not None:
                        provenances = [p for p in self.upstream_provs if p.process == process_name]
                    else:
                        provenances = []

                    if len(provenances) > 1:
                        raise ValueError(f'More than one "{process_name}" provenance found!')
                    if len(provenances) == 1:
                        # a mismatch of provenance and cached image:
                        if self.image.provenance.id != provenances[0].id:
                            self.image = None  # this must be an old image, get a new one
                            self.sources = None
                            self.psf = None
                            self.wcs = None
                            self.zp = None

            if self.image is None:  # load from DB
                # this happens when the image is required as an upstream for another process (but isn't in memory)
                if provenance is None:  # check if in upstream_provs/database
                    provenance = self._get_provenance_for_an_upstream(process_name, session=session)

                if provenance is not None:  # if we can't find a provenance, then we don't need to load from DB
                    with SmartSession(session) as session:
                        self.image = session.scalars(
                            sa.select(Image).where(
                                Image.exposure_id == self.exposure_id,
                                Image.section_id == str(self.section_id),
                                Image.provenance.has(id=provenance.id)
                            )
                        ).first()

        elif self.exposure is not None and self.section is not None:
            # If we don't have exposure and section ids, but we do have an exposure
            # and a section, we're probably working with a non-committed datastore.
            # So, extract the image from the exposure.
            self.image = Image.from_exposure( self.exposure, self.section.identifier )

        else:
            raise ValueError('Cannot get image without one of (exposure_id, section_id), '
                             '(exposure, section), image, or image_id!')

        return self.image  # could return none if no image was found

    def append_image_products(self, image):
        """Append the image products to the image and sources objects.
        This is a convenience function to be used by the
        pipeline applications, to make sure the image
        object has all the data products it needs.
        """
        for att in ['sources', 'psf', 'wcs', 'zp', 'detections', 'cutouts', 'measurements']:
            if getattr(self, att, None) is not None:
                setattr(image, att, getattr(self, att))
        if image.sources is not None:
            for att in ['wcs', 'zp']:
                if getattr(self, att, None) is not None:
                    setattr(image.sources, att, getattr(self, att))

    def get_sources(self, provenance=None, session=None):
        """
        Get a SourceList from the original image,
        either from memory or from database.

        Parameters
        ----------
        provenance: Provenance object
            The provenance to use for the source list.
            This provenance should be consistent with
            the current code version and critical parameters.
            If none is given, will use the latest provenance
            for the "extraction" process.
        session: sqlalchemy.orm.session.Session or SmartSession
            An optional session to use for the database query.
            If not given, will use the session stored inside the
            DataStore object; if there is none, will open a new session
            and close it at the end of the function.

        Returns
        -------
        sl: SourceList object
            The list of sources for this image (the catalog),
            or None if no matching source list is found.

        """
        process_name = 'extraction'
        # if sources exists in memory, check the provenance is ok
        if self.sources is not None:
            # make sure the sources object has the correct provenance
            if self.sources.provenance is None:
                raise ValueError('SourceList has no provenance!')
            if provenance is not None and provenance.id != self.sources.provenance.id:
                self.sources = None
                self.wcs = None
                self.zp = None

        # TODO: do we need to test the SourceList Provenance has upstreams consistent with self.image.provenance?

        if provenance is None and self.sources is not None:
            if self.upstream_provs is not None:
                provenances = [p for p in self.upstream_provs if p.process == process_name]
            else:
                provenances = []
            if len(provenances) > 1:
                raise ValueError(f'More than one {process_name} provenance found!')
            if len(provenances) == 1:
                # a mismatch of given provenance and self.sources' provenance:
                if self.sources.provenance.id != provenances[0].id:
                    self.sources = None  # this must be an old sources object, get a new one
                    self.wcs = None
                    self.zp = None

        # not in memory, look for it on the DB
        if self.sources is None:
            # this happens when the source list is required as an upstream for another process (but isn't in memory)
            if provenance is None:  # check if in upstream_provs/database
                provenance = self._get_provenance_for_an_upstream(process_name, session )

            if provenance is not None:  # if we can't find a provenance, then we don't need to load from DB
                with SmartSession(session, self.session) as session:
                    image = self.get_image(session=session)
                    self.sources = session.scalars(
                        sa.select(SourceList).where(
                            SourceList.image_id == image.id,
                            SourceList.is_sub.is_(False),
                            SourceList.provenance.has(id=provenance.id),
                        )
                    ).first()

        return self.sources

    def get_psf( self, provenance=None, session=None ):
        """Get a PSF for the image, either from memory or the database.

        Parameters
        ----------
        provenance: Provenance object
          The provenance to use for the PSF.  This provenance should be
          consistent with the current code version and critical
          parameters.  If None, will use the latest provenance for the
          "extraction" process.
        session: sqlalchemy.orm.session.Sesssion
          An optional database session.  If not given, will use the
          session stored in the DataStore object, or open and close a
          new session if there isn't one.

        Retruns
        -------
        psf: PSF Object

        """
        process_name = 'extraction'
        # if psf exists in memory already, check that the provenance is ok
        if self.psf is not None:
            if self.psf.provenance is None:
                raise ValueError( 'PSF has no provenance!' )
            if provenance is not None and provenance.id != self.psf.provenance.id:
                self.psf = None
                self.wcs = None
                self.zp = None

        if provenance is None and self.psf is not None:
            if self.upstream_provs is not None:
                provenances = [ p for p in self.upstream_provs if p.process == process_name ]
            else:
                provenances = []
            if len(provenances) > 1:
                raise ValueError( f"More than one {process_name} provenances found!" )
            if len(provenances) == 1:
                # Check for a mismatch of given provenance and self.psf's provenance
                if self.psf.provenance.id != provenances[0].id:
                    self.psf = None
                    self.wcs = None
                    self.zp = None

        # Didn't have the right psf in memory, look for it in the DB
        if self.psf is None:
            # This happens when the psf is required as an upstream for another process (but isn't in memory)
            if provenance is None:
                provenance = self._get_provenance_for_an_upstream( process_name, session )

            # If we can't find a provenance, then we don't need to load from the DB
            if provenance is not None:
                with SmartSession(session, self.session) as session:
                    image = self.get_image( session=session )
                    self.psf = session.scalars(
                        sa.select( PSF ).where(
                            PSF.image_id == image.id,
                            PSF.provenance.has( id=provenance.id )
                        )
                    ).first()

        return self.psf

    def get_wcs(self, provenance=None, session=None):
        """
        Get an astrometric solution (in the form of a WorldCoordinates),
        either from memory or from database.

        Parameters
        ----------
        provenance: Provenance object
            The provenance to use for the wcs.
            This provenance should be consistent with
            the current code version and critical parameters.
            If none is given, will use the latest provenance
            for the "astro_cal" process.
        session: sqlalchemy.orm.session.Session or SmartSession
            An optional session to use for the database query.
            If not given, will use the session stored inside the
            DataStore object; if there is none, will open a new session
            and close it at the end of the function.

        Returns
        -------
        wcs: WorldCoordinates object
            The WCS object, or None if no matching WCS is found.

        """
        process_name = 'astro_cal'
        # make sure the wcs has the correct provenance
        if self.wcs is not None:
            if self.wcs.provenance is None:
                raise ValueError('WorldCoordinates has no provenance!')
            if provenance is not None and provenance.id != self.wcs.provenance.id:
                self.wcs = None

        if provenance is None and self.wcs is not None:
            if self.upstream_provs is not None:
                provenances = [p for p in self.upstream_provs if p.process == process_name]
            else:
                provenances = []
            if len(provenances) > 1:
                raise ValueError(f'More than one "{process_name}" provenance found!')
            if len(provenances) == 1:
                # a mismatch of provenance and cached wcs:
                if self.wcs.provenance.id != provenances[0].id:
                    self.wcs = None  # this must be an old wcs object, get a new one

        # not in memory, look for it on the DB
        if self.wcs is None:
            with SmartSession(session, self.session) as session:
                # this happens when the wcs is required as an upstream for another process (but isn't in memory)
                if provenance is None:  # check if in upstream_provs/database
                    provenance = self._get_provenance_for_an_upstream(process_name, session=session)

                if provenance is not None:  # if None, it means we can't find it on the DB
                    sources = self.get_sources(session=session)
                    self.wcs = session.scalars(
                        sa.select(WorldCoordinates).where(
                            WorldCoordinates.sources_id == sources.id,
                            WorldCoordinates.provenance.has(id=provenance.id),
                        )
                    ).first()

        return self.wcs

    def get_zp(self, provenance=None, session=None):
        """
        Get a photometric calibration (in the form of a ZeroPoint object),
        either from memory or from database.

        Parameters
        ----------
        provenance: Provenance object
            The provenance to use for the wcs.
            This provenance should be consistent with
            the current code version and critical parameters.
            If none is given, will use the latest provenance
            for the "photo_cal" process.
        session: sqlalchemy.orm.session.Session or SmartSession
            An optional session to use for the database query.
            If not given, will use the session stored inside the
            DataStore object; if there is none, will open a new session
            and close it at the end of the function.

        Returns
        -------
        wcs: ZeroPoint object
            The photometric calibration object, or None if no matching ZP is found.
        """
        process_name = 'photo_cal'
        # make sure the zp has the correct provenance
        if self.zp is not None:
            if self.zp.provenance is None:
                raise ValueError('ZeroPoint has no provenance!')
            if provenance is not None and provenance.id != self.zp.provenance.id:
                self.zp = None

        if provenance is None and self.zp is not None:
            if self.upstream_provs is not None:
                provenances = [p for p in self.upstream_provs if p.process == process_name]
            else:
                provenances = []
            if len(provenances) > 1:
                raise ValueError(f'More than one "{process_name}" provenance found!')
            if len(provenances) == 1:
                # a mismatch of provenance and cached zp:
                if self.zp.provenance.id != provenances[0].id:
                    self.zp = None  # this must be an old zp, get a new one

        # not in memory, look for it on the DB
        if self.zp is None:
            with SmartSession(session, self.session) as session:
                sources = self.get_sources(session=session)
                # TODO: do we also need the astrometric solution (to query for the ZP)?
                # this happens when the wcs is required as an upstream for another process (but isn't in memory)
                if provenance is None:  # check if in upstream_provs/database
                    provenance = self._get_provenance_for_an_upstream(process_name, session=session)

                if provenance is not None:  # if None, it means we can't find it on the DB
                    self.zp = session.scalars(
                        sa.select(ZeroPoint).where(
                            ZeroPoint.sources_id == sources.id,
                            ZeroPoint.provenance.has(id=provenance.id),
                        )
                    ).first()

        return self.zp

    def get_reference(self, provenance=None, session=None):
        """
        Get the reference for this image.
        TODO: get rid of provenance for this function??

        Parameters
        ----------
        provenance: Provenance object
            The provenance to use for the coaddition.
            This provenance should be consistent with
            the current code version and critical parameters.
            If none is given, will use the latest provenance
            for the "coaddition" process.
        session: sqlalchemy.orm.session.Session or SmartSession
            An optional session to use for the database query.
            If not given, will use the session stored inside the
            DataStore object; if there is none, will open a new session
            and close it at the end of the function.

        Returns
        -------
        ref: Image object
            The reference image for this image, or None if no reference is found.

        """
        with SmartSession(session, self.session) as session:
            image = self.get_image(session=session)

            if self.reference is not None:
                if not (
                        (self.reference.validity_start is None or
                         self.reference.validity_start <= image.observation_time) and
                        (self.reference.validity_end is None or
                         self.reference.validity_end >= image.observation_time) and
                        self.reference.filter == image.filter and
                        self.reference.target == image.target and
                        self.reference.is_bad is False
                ):
                    self.reference = None

            if self.reference is None:
                ref = session.scalars(
                    sa.select(Reference).where(
                        sa.or_(
                            Reference.validity_start.is_(None),
                            Reference.validity_start <= image.observation_time
                        ),
                        sa.or_(
                            Reference.validity_end.is_(None),
                            Reference.validity_end >= image.observation_time
                        ),
                        Reference.filter == image.filter,
                        Reference.target == image.target,
                        Reference.is_bad.is_(False),
                    )
                ).first()

                if ref is None:
                    raise ValueError(f'No reference image found for image {image.id}')

                self.reference = ref

        return self.reference

    def get_subtraction(self, provenance=None, session=None):
        """
        Get a subtraction Image, either from memory or from database.

        Parameters
        ----------
        provenance: Provenance object
            The provenance to use for the subtraction.
            This provenance should be consistent with
            the current code version and critical parameters.
            If none is given, will use the latest provenance
            for the "subtraction" process.
        session: sqlalchemy.orm.session.Session or SmartSession
            An optional session to use for the database query.
            If not given, will use the session stored inside the
            DataStore object; if there is none, will open a new session
            and close it at the end of the function.

        Returns
        -------
        sub: Image
            The subtraction Image,
            or None if no matching subtraction image is found.

        """
        process_name = 'subtraction'
        # make sure the subtraction has the correct provenance
        if self.sub_image is not None:
            if self.sub_image.provenance is None:
                raise ValueError('Subtraction image has no provenance!')
            if provenance is not None and provenance.id != self.sub_image.provenance.id:
                self.sub_image = None

        if provenance is None and self.sub_image is not None:
            if self.upstream_provs is not None:
                provenances = [p for p in self.upstream_provs if p.process == process_name]
            else:
                provenances = []
            if len(provenances) > 1:
                raise ValueError(f'More than one "{process_name}" provenance found!')
            if len(provenances) > 0:
                # a mismatch of provenance and cached subtraction image:
                if self.sub_image.provenance.id != provenances[0].id:
                    self.sub_image = None  # this must be an old subtraction image, need to get a new one

        # not in memory, look for it on the DB
        if self.sub_image is None:
            with SmartSession(session, self.session) as session:
                image = self.get_image(session=session)
                ref = self.get_reference(session=session)

                # this happens when the subtraction is required as an upstream for another process (but isn't in memory)
                if provenance is None:  # check if in upstream_provs/database
                    provenance = self._get_provenance_for_an_upstream(process_name, session=session)

                if provenance is not None:  # if None, it means we can't find it on the DB
                    aliased_table = sa.orm.aliased(image_upstreams_association_table)
                    self.sub_image = session.scalars(
                        sa.select(Image).join(
                            image_upstreams_association_table,
                            sa.and_(
                                image_upstreams_association_table.c.upstream_id == ref.image_id,
                                image_upstreams_association_table.c.downstream_id == Image.id,
                            )
                        ).join(
                            aliased_table,
                            sa.and_(
                                aliased_table.c.upstream_id == image.id,
                                aliased_table.c.downstream_id == Image.id,
                            )
                        ).where(Image.provenance.has(id=provenance.id))
                    ).first()

        return self.sub_image

    def get_detections(self, provenance=None, session=None):
        """
        Get a SourceList for sources from the subtraction image,
        either from memory or from database.

        Parameters
        ----------
        provenance: Provenance object
            The provenance to use for the source list.
            This provenance should be consistent with
            the current code version and critical parameters.
            If none is given, will use the latest provenance
            for the "detection" process.
        session: sqlalchemy.orm.session.Session or SmartSession
            An optional session to use for the database query.
            If not given, will use the session stored inside the
            DataStore object; if there is none, will open a new session
            and close it at the end of the function.

        Returns
        -------
        sl: SourceList object
            The list of sources for this subtraction image (the catalog),
            or None if no matching source list is found.

        """
        process_name = 'detection'
        # not in memory, look for it on the DB
        if self.detections is not None:
            # make sure the wcs has the correct provenance
            if self.detections.provenance is None:
                raise ValueError('SourceList has no provenance!')
            if provenance is not None and provenance.id != self.detections.provenance.id:
                self.detections = None

        if provenance is None and self.detections is not None:
            if self.upstream_provs is not None:
                provenances = [p for p in self.upstream_provs if p.process == process_name]
            else:
                provenances = []
            if len(provenances) > 1:
                raise ValueError(f'More than one "{process_name}" provenance found!')
            if len(provenances) == 1:
                # a mismatch of provenance and cached detections:
                if self.detections.provenance.id != provenances[0].id:
                    self.detections = None  # this must be an old detections object, need to get a new one

        if self.detections is None:
            with SmartSession(session, self.session) as session:
                sub_image = self.get_subtraction(session=session)

                # this happens when the wcs is required as an upstream for another process (but isn't in memory)
                if provenance is None:  # check if in upstream_provs/database
                    provenance = self._get_provenance_for_an_upstream(process_name, session=session)

                if provenance is not None:  # if None, it means we can't find it on the DB
                    self.detections = session.scalars(
                        sa.select(SourceList).where(
                            SourceList.image_id == sub_image.id,
                            SourceList.is_sub.is_(True),
                            SourceList.provenance.has(id=provenance.id),
                        )
                    ).first()

        return self.detections

    def get_cutouts(self, provenance=None, session=None):
        """
        Get a list of Cutouts, either from memory or from database.

        Parameters
        ----------
        provenance: Provenance object
            The provenance to use for the measurements.
            This provenance should be consistent with
            the current code version and critical parameters.
            If none is given, will use the latest provenance
            for the "cutting" process.
        session: sqlalchemy.orm.session.Session or SmartSession
            An optional session to use for the database query.
            If not given, will use the session stored inside the
            DataStore object; if there is none, will open a new session
            and close it at the end of the function.

        Returns
        -------
        measurements: list of Measurement objects
            The list of measurements, or None if no matching measurements are found.

        """
        process_name = 'cutting'
        # make sure the cutouts have the correct provenance
        if self.cutouts is not None:
            if any([c.provenance is None for c in self.cutouts]):
                raise ValueError('One of the Cutouts has no provenance!')
            if provenance is not None and any([c.provenance.id != provenance.id for c in self.cutouts]):
                self.cutouts = None

        if provenance is None and self.cutouts is not None:
            if self.upstream_provs is not None:
                provenances = [p for p in self.upstream_provs if p.process == process_name]
            else:
                provenances = []
            if len(provenances) > 1:
                raise ValueError(f'More than one "{process_name}" provenance found!')
            if len(provenances) == 1:
                # a mismatch of provenance and cached cutouts:
                if any([c.provenance.id != provenances[0].id for c in self.cutouts]):
                    self.cutouts = None  # this must be an old cutouts list, need to get a new one

        # not in memory, look for it on the DB
        if self.cutouts is None:
            with SmartSession(session, self.session) as session:
                sub_image = self.get_subtraction(session=session)

                # this happens when the cutouts are required as an upstream for another process (but aren't in memory)
                if provenance is None:
                    provenance = self._get_provenance_for_an_upstream(process_name, session=session)

                if provenance is not None:  # if None, it means we can't find it on the DB
                    self.cutouts = session.scalars(
                        sa.select(Cutouts).where(
                            Cutouts.sub_image_id == sub_image.id,
                            Cutouts.provenance.has(id=provenance.id),
                        )
                    ).all()

        return self.cutouts

    def get_measurements(self, provenance=None, session=None):
        """
        Get a list of Measurements, either from memory or from database.

        Parameters
        ----------
        provenance: Provenance object
            The provenance to use for the measurements.
            This provenance should be consistent with
            the current code version and critical parameters.
            If none is given, will use the latest provenance
            for the "measurement" process.
        session: sqlalchemy.orm.session.Session or SmartSession
            An optional session to use for the database query.
            If not given, will use the session stored inside the
            DataStore object; if there is none, will open a new session
            and close it at the end of the function.

        Returns
        -------
        measurements: list of Measurement objects
            The list of measurements, or None if no matching measurements are found.

        """
        process_name = 'measurement'
        # make sure the measurements have the correct provenance
        if self.measurements is not None:
            if any([m.provenance is None for m in self.measurements]):
                raise ValueError('One of the Measurements has no provenance!')
            if provenance is not None and any([m.provenance.id != provenance.id for m in self.measurements]):
                self.measurements = None

        if provenance is None and self.measurements is not None:
            if self.upstream_provs is not None:
                provenances = [p for p in self.upstream_provs if p.process == process_name]
            else:
                provenances = []
            if len(provenances) > 1:
                raise ValueError(f'More than one "{process_name}" provenance found!')
            if len(provenances) == 1:
                # a mismatch of provenance and cached image:
                if any([m.provenance.id != provenances[0].id for m in self.measurements]):
                    self.measurements = None

        # not in memory, look for it on the DB
        if self.measurements is None:
            with SmartSession(session, self.session) as session:
                cutouts = self.get_cutouts(session=session)
                cutout_ids = [c.id for c in cutouts]

                # this happens when the measurements are required as an upstream (but aren't in memory)
                if provenance is None:
                    provenance = self._get_provenance_for_an_upstream(process_name, session=session)

                if provenance is not None:  # if None, it means we can't find it on the DB
                    self.measurements = session.scalars(
                        sa.select(Measurements).where(
                            Measurements.cutouts_id.in_(cutout_ids),
                            Measurements.provenance.has(id=provenance.id),
                        )
                    ).all()

        return self.measurements

    def get_all_data_products(self, output='dict', omit_exposure=False ):
        """Get all the data products associated with this Exposure.

        By default, this returns a dict with named entries.
        If using output='list', will return a flattened list of all
        objects, including lists (e.g., Cutouts will be concatenated,
        no nested). Any None values will be removed.

        This list does not include the reference image.

        Parameters
        ----------
        output: str, optional
            The output format. Can be 'dict' or 'list'.
            Default is 'dict'.
        omit_exposure: bool, default False
            If True, does not include the exposure in the list of data products

        Returns
        -------
        data_products: dict or list
            A dict with named entries, or a flattened list of all
            objects, including lists (e.g., Cutouts will be concatenated,
            no nested). Any None values will be removed.
        """
        attributes = [] if omit_exposure else [ '_exposure' ]
        attributes.extend( [ 'image', 'wcs', 'sources', 'psf', 'zp', 'sub_image',
                             'detections', 'cutouts', 'measurements' ] )
        result = {att: getattr(self, att) for att in attributes}
        if output == 'dict':
            return result
        if output == 'list':
            list_result = []
            for k, v in result.items():
                if isinstance(v, list):
                    list_result.extend(v)
                else:
                    list_result.append(v)

            return [v for v in list_result if v is not None]

        else:
            raise ValueError(f'Unknown output format: {output}')

    def save_and_commit( self, exists_ok=False, overwrite=True, no_archive=False,
                         update_image_header=False, force_save_everything=True, session=None ):
        """Go over all the data products and add them to the session.

        If any of the data products are associated with a file on disk,
        that would be saved as well.

        In general, it will *not* save data products that have a
        non-null md5sum (or md5sum_extensions) line in the database.
        Reason: once that line is written, it means that that data
        product is "done" and will not change again.  As such, this
        routine assumes that it's all happily saved at least to the
        archive, so nothing needs to be written.

        There is one exception: the "image" (as opposed to weight or
        flags) extension of an Image.  If "update_image_header" is true,
        then the DataStore will save and overwrite just the image
        extension (not the weight or flags extensions) both to disk and
        to the archive, and will update the database md5sum line
        accordingly.  The *only* change that should have been made to
        the image file is in the header; the WCS and zeropoint keywords
        will have been updated.  The pipeline that uses the DataStore
        will be set to only do this once for each step (once the
        astro_cal_done and TODO_PHOTOMETRIC fields change from False to
        True), as the image headers get "first-look" values, not
        necessarily the latest and greatest if we tune either process.

        Parameters
        ----------
        exists_ok: bool, default False
            Ignored if overwrite is True.  Otherwise, this indicates
            what to do if the file exists on disk.  If exists_ok is
            True, then the file is assumed to be right on disk (and on
            the archive), and is not checked.  This is most efficient;
            if the file has already been saved, I/O won't be wasted
            saving it again and pushing it to the archive again.  If
            exists_ok is False, raise an exception if the file exists
            (and overwrite is False)

        overwrite: bool, default True
            If True, will overwrite any existing files on disk.

        no_archive: bool, default False
            If True, will not push files up to the archive, will only
            save on local disk.

        update_image_header: bool, default False
            See above.  If this is true, then the if there is an Image
            object in the data store, its "image" extension will be
            overwritten both on the local store and on the archive, and
            appropriate entry in the md5sum_extensions array of the
            Image object (and in row in the database) will be updated.
            THIS OPTION SHOULD BE USED WITH CARE.  It's an exception to
            the basic design of the pipeline, and adds redundant I/O
            (since the data hasn't changed, but at the very least the
            entire image will be sent back to the archive).  This should
            only be used when there are changes to the image header that
            need to be saved (e.g. to save a "first look" WCS or
            zeropoint).

        force_save_everything: bool, default False
            Write all files even if the md5sum exists in the database.
            Usually you don't want to use this, but it may be useful for
            testing purposes.

        session: sqlalchemy.orm.session.Session
            An optional session to use for the database query.
            If not given, will use the session stored inside the
            DataStore object; if there is none, will open a new session
            and close it at the end of the function.
            Note that this method calls session.commit()

        """
        # save to disk whatever is FileOnDiskMixin
        for att in self.attributes_to_save:
            obj = getattr(self, att, None)
            if obj is None:
                continue

            if isinstance(obj, list):  # handle cutouts and measurements
                # TODO: the measurements is not a problem because they are probably not going to live on disk.
                #  The cuouts, on the other hand, should probably be saved together as a list into one file.
                #  We should implement something to do that sort of batch save on the cutouts.
                raise NotImplementedError( 'Saving lists of objects (cutouts) is not implemented yet.' )

            _logger.debug( f'save_and_commit considering a {obj.__class__.__name__} with filepath '
                           f'{obj.filepath if isinstance(obj,FileOnDiskMixin) else "<none>"}' )

            if isinstance(obj, FileOnDiskMixin):
                mustsave = True
                # TODO : if some extensions have a None md5sum and others don't,
                #  right now we'll re-save everything.  Improve this to only
                #  save the necessary extensions.  (In practice, this should
                #  hardly ever come up.)
                if ( ( not force_save_everything )
                     and
                     ( ( obj.md5sum is not None )
                       or ( ( obj.md5sum_extensions is not None )
                            and
                            ( all( [ i is not None for i in obj.md5sum_extensions ] ) )
                           )
                      ) ):
                    mustsave = False

                # Special case handling for update_image_header for existing images.
                # (Not needed if the image doesn't already exist, hence the not mustsave.)
                if isinstance( obj, Image ) and ( not mustsave ) and update_image_header:
                    _logger.debug( 'Just updating image header.' )
                    try:
                        obj.save( only_image=True, just_update_header=True )
                    except Exception as ex:
                        _logger.error( f"Failed to update image header: {ex}" )
                        raise ex

                elif mustsave:
                    try:
                        obj.save( overwrite=overwrite, exists_ok=exists_ok, no_archive=no_archive )
                    except Exception as ex:
                        _logger.error( f"Failed to save a {obj.__class__.__name__}: {ex}" )
                        raise ex

                else:
                    _logger.debug( f'Not saving the {obj.__class__.__name__} because it already has '
                                   f'a md5sum in the database' )

        # carefully merge all the objects including the products
        with SmartSession(session, self.session) as session:
            if self.image is not None:
                self.image = self.image.merge_all(session)
                for att in ['sources', 'psf', 'wcs', 'zp']:
                    setattr(self, att, None)  # avoid automatically loading the image with non-merged products
                for att in ['exposure', 'sources', 'psf', 'wcs', 'zp', '_aligned_images']:
                    if getattr(self.image, att, None) is not None:
                        setattr(self, att, getattr(self.image, att))

            # This may well have updated some ids, as objects got added to the database
            if self.exposure_id is None and self._exposure is not None:
                self.exposure_id = self._exposure.id
            if self.image_id is None and self.image is not None:
                self.image_id = self.image.id

            if self.sub_image is not None:
                self.sub_image = self.sub_image.merge_all(session)  # merges the upstream_images and downstream products
                self.ref.id = self.sub_image.ref_image_id  # just to make sure the ref has an ID for merging
                for att in ['detections', 'cutouts', 'measurements']:
                    if getattr(self.sub_image, att, None) is not None:
                        setattr(self, att, getattr(self.sub_image, att))

            self.psf = self.image.psf
            self.sources = self.image.sources
            self.wcs = self.image.wcs
            self.zp = self.image.zp

            session.commit()

    def delete_everything(self, session=None):
        """Delete everything associated with this sub-image.

        All data products in the data store are removed from the DB,
        and all files on disk are deleted.

        NOTE: does *not* delete the exposure.  (There may well be other
        data stores out there with different images from the same
        exposure.)
        This does not delete the reference either.

        Parameters
        ----------
        session: sqlalchemy.orm.session.Session or SmartSession
            An optional session to use for the database query.
            If not given, will use the session stored inside the
            DataStore object; if there is none, will open a new session
            and close it at the end of the function.
            Note that this method calls session.commit()

        """
        with SmartSession( session, self.session ) as session:
            autoflush_state = session.autoflush
            try:
                # no flush to prevent some foreign keys from being voided before all objects are deleted
                session.autoflush = False
                obj_list = self.get_all_data_products(output='list', omit_exposure=True)
                for i, obj in enumerate(obj_list):  # first make sure all are merged
                    if obj.id is not None:  # don't merge new objects, as that just "adds" them to DB!
                        obj_list[i] = session.merge(obj)

                for obj in obj_list:  # now do the deleting without flushing
                    if isinstance(obj, FileOnDiskMixin):
                        obj.delete_from_disk_and_database(session=session, commit=False)
                    if obj in session and sa.inspect(obj).pending:
                        session.expunge(obj)
                    if obj in session and sa.inspect(obj).persistent:
                        session.delete(obj)

                    if hasattr(obj, 'provenance') and obj.provenance is not None and obj.provenance in session:
                        session.expunge(obj.provenance)

                session.commit()

            finally:
                session.autoflush = autoflush_state

        # Make sure all data products are None so that they aren't used again now that they're gone
        for att in self.attributes_to_save:
            setattr(self, att, None)

        for att in self.attributes_to_clear:
            setattr(self, att, None)<|MERGE_RESOLUTION|>--- conflicted
+++ resolved
@@ -115,11 +115,8 @@
         self.psf = None  # psf determined from the extracted sources
         self.wcs = None  # astrometric solution
         self.zp = None  # photometric calibration
-<<<<<<< HEAD
         self.reference = None  # the Reference object needed to make subtractions
         self.sub_image = None  # subtracted image
-=======
->>>>>>> af98f2e2
         self.detections = None  # a SourceList object for sources detected in the subtraction image
         self.cutouts = None  # cutouts around sources
         self.measurements = None  # photometry and other measurements for each source
