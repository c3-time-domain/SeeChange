--- conflicted
+++ resolved
@@ -63,11 +63,7 @@
           database.
 
         max_run_time : float, default None
-<<<<<<< HEAD
-          Normall, when youc all an ExposureLauncher it will loop
-=======
           Normally, when you call an ExposureLauncher it will loop
->>>>>>> 60feaed4
           forever, asking the conductor for things to do.  If you set
           this, it will run at most this many seconds before exiting.
           Before asking the conductor for something to do, it will check
