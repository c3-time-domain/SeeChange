# an assortment of tools that relate to getting and manipulating source catalogs

import os
import time
import pathlib
import requests

import numpy as np
import pandas
import sqlalchemy as sa

import astropy.table
import healpy
from util import ldac

from models.base import SmartSession, FileOnDiskMixin
from models.catalog_excerpt import CatalogExcerpt

from util.exceptions import CatalogNotFoundError, SubprocessFailure, BadMatchException
from util.util import listify
from util.logger import SCLogger
<<<<<<< HEAD
=======
from util.config import Config
>>>>>>> efab173f


# Here's a dysfunctionality in queryClient.  It wants ~/.datalab to
# exist.  So, it checks that if exists, and if it doesn't, it makes it.
# Only when you run under MPI, all processes do this at once, and you
# have a race condition where some processes will check, not find it,
# then fail to make it as another process has just made it.  Packages
# should *not* be doing stuff like this in imports.  Work around it
# by premaking the directory with exist_ok=True.
datalibdir = pathlib.Path( os.getenv("HOME") ) / ".datalab"
datalibdir.mkdir( exist_ok=True )
from dl import queryClient
import dl.helpers.utils


class Bandpass:
    """A helper class to keep track of the bandpass of filters.

    This is currently only used for determining which filter in the instrument
    is most similar to a filter in a reference catalog.
    For example, is a V filter closer to Gaia G or to Gaia B_P or R_P?
    """
    def __init__(self, *args):
        """Create a new Bandpass object.

        Currently, initialize using lower/upper wavelength in nm.
        This assumes all filters have a simple, top-hat bandpass.
        This is good enough for comparing a discrete list of filters
        (e.g., the Gaia filters vs. the DECam filters) but not for
        more complicated things like finding the flux from a spectrum.

        Additional initializations could be possible in the future.

        """
        self.lower_wavelength = args[0]
        self.upper_wavelength = args[1]

    def __getitem__(self, idx):
        """A shortcut for getting the lower/upper wavelength.
        band[0] gives the lower wavelength, band[1] gives the upper wavelength.
        """
        if idx == 0:
            return self.lower_wavelength
        elif idx == 1:
            return self.upper_wavelength
        else:
            raise IndexError("Bandpass index must be 0 or 1. ")

    def get_overlap(self, other):
        """Find the overlap between two bandpasses.

        Will accept another Bandpass object, or a tuple of (lower, upper) wavelengths.
        By definition, all wavelengths are given in nm, but this works just as well
        if all the bandpasses are defined in other units (as long as they are consistent!).

        """

        return max(0, min(self.upper_wavelength, other[1]) - max(self.lower_wavelength, other[0]))

    def get_score(self, other):
        """Find the score (goodness) of the overlap between two bandpasses.

        The input can be another Bandpass object, or a tuple of (lower, upper) wavelengths.
        The score is calculated by the overlap between the two bandpasses,
        divided by the sqrt of the width of the other bandpass.
        This means that if two filters have similar overlap with this filter,
        the one with a much wider total bandpass gets a lower score.

        This can happen when one potentially matching filter is very wide
        and another potential filter covers only part of it (as in Gaia G,
        which is very broad) but the narrower filter has good overlap,
        so it is a better match.
        """
        width = other[1] - other[0]
        return self.get_overlap(other) / np.sqrt(width)

    def find_best_match(self, bandpass_dict):
        """Find the best match for this bandpass in a dictionary of bandpasses.

        If dict is empty or all bandpasses have a zero match to this bandpass,
        returns None.

        # TODO: should we have another way to match based on the "nearest central wavelength"
           or somthing like that? Seems like a corner case and not a very interesting one.
        """
        best_match = None
        best_score = 0
        for k, v in bandpass_dict.items():
            score = self.get_score(v)
            if score > best_score:
                best_match = k
                best_score = score

        return best_match


# Gaia related tools


def get_bandpasses_Gaia():
    """Get a dictionary of Bandpass objects for each filter in Gaia.
    """
    return dict(G=Bandpass(400, 850), BP=Bandpass(380, 650), RP=Bandpass(620, 900))


def _download_gaia_dr3_custom_server( minra, maxra, mindec, maxdec, minmag, maxmag ):
    cfg = Config.get()
    url = f"{cfg.value( 'catalog_gaiadr3.server_url' )}/gaiarect/{minra}/{maxra}/{mindec}/{maxdec}"
    if maxmag is not None:
        url += f"/{maxmag}"
    if minmag is not None:
        url += f"/{minmag}"

    res = requests.post( url, timeout=cfg.value( 'catalog_gaiadr3.server_timeout_sec' ) )
    if res.status_code != 200:
        raise RuntimeError( f"Requests to custom gaia dr3 server returned status {res.status_code}" )

    return pandas.DataFrame( res.json() )


def download_gaia_dr3( minra, maxra, mindec, maxdec, padding=0.1, minmag=18., maxmag=22. ):
    """Download objects from gaia_dr3 as served by Noirlab Astro Data Lab

    Will Get a square on the sky given the limits, with the limits
    fractionally expanded at each edge by padding.

    minra: float
       Minimum ra of the image we're trying to match.
    maxra: float
       Maximum ra of the image we're trying to match.
    mindec: float
       Minimum dec of the image we're trying to match.
    maxdec: float
       Maximum dec of the image we're tryhing to match.
    padding: float, default 0.1
       A fraction of the width/height by which we expand the area searched on each side.
    minmag: float, default 18.
       Only get stars dimmer than this g magnitude.  (Useful for images that are
       deep enough that brighter stars will have saturated.)  Make it None to
       turn off the limit.
    maxmag: float, default 22.
       Only get stars brigther than this g magnitude.  (Useful for images that aren't
       as deep as Gaia, or for galacitc fields that have huge numbers of stars.)  Make
       it None to turn off the limit.

    Returns
    -------
    CatalogExcerpt
      A new CatalogExcerpt object
    str
      The absolute path where the catalog was saved
    str
      The absolute path to where the catalog should be saved if it is to be saved to the local file store

    Filename is the path where the file was stored; pass this to save() to
    properly save things to the database.

    """
    # TODO: should add another parameter to say which filter to use?
    #  Should the choosing of filters happen in this function or
    #  in the calling function?

    # Sanity check
    if maxra < minra:
        minra, maxra = maxra, minra
    if maxdec < mindec:
        mindec, maxdec = maxdec, mindec

    ra = ( maxra + minra ) / 2.
    dec = ( maxdec + mindec ) / 2.
    dra = maxra - minra
    ddec = maxdec - mindec
    ralow = minra - padding * dra
    rahigh = maxra + padding * dra
    declow = mindec - padding * ddec
    dechigh = maxdec + padding * ddec

<<<<<<< HEAD
    SCLogger.info( f'Querying NOIRLab Astro Data Archive for Gaia DR3 stars' )

    gaia_query = (
        f"SELECT ra, dec, ra_error, dec_error, pm, pmra, pmdec, "
        f"       phot_g_mean_mag, phot_g_mean_flux_over_error, "
        f"       phot_bp_mean_mag, phot_bp_mean_flux_over_error, "
        f"       phot_rp_mean_mag, phot_rp_mean_flux_over_error, "
        f"       classprob_dsc_combmod_star "
        f"FROM gaia_dr3.gaia_source "
        f"WHERE ra>={ralow} AND ra<={rahigh} AND dec>={declow} AND dec<={dechigh} "
    )
    if minmag is not None:
        gaia_query += f"AND phot_g_mean_mag>={minmag} "
    if maxmag is not None:
        gaia_query += f"AND phot_g_mean_mag<={maxmag} "
    SCLogger.debug( f'gaia_query is "{gaia_query}"' )

    for i in range(5):
        try:
            qresult = queryClient.query( sql=gaia_query )
            break
        except Exception as e:
            SCLogger.info( f"Failed Gaia download: {str(e)}" )
            if i < 4:
                SCLogger.info( "Sleeping 5s and retrying gaia query after failed attempt." )
                time.sleep(5)
    else:
        errstr = f"Gaia query failed after {i} repeated failures."
        SCLogger.error( errstr )
        raise RuntimeError( errstr )

    df = dl.helpers.utils.convert( qresult, "pandas" )
=======
    cfg = Config.get()

    df = None

    if cfg.value( 'catalog_gaiadr3.use_server' ):
        for i in range(5):
            try:
                df = _download_gaia_dr3_custom_server( ralow, rahigh, declow, dechigh, minmag, maxmag )
                break
            except Exception as ex:
                SCLogger.debug( f"Exception trying to download ra=({ralow}:{rahigh}), dec=({declow}:{dechigh}), "
                                f"mag=({minmag}:{maxmag}) from custom gaia server: {ex}" )
                if i < 4:
                    SCLogger.debug( f"Sleeping 1s and retrying gaia query" )
                    time.sleep( 1 )
        else:
            SCLogger.error( f"Repeated failures trying to download  ra=({ralow}:{rahigh}), dec=({declow}:{dechigh}), "
                            f"mag=({minmag}:{maxmag}) from custom gaia server" )

    if ( ( ( df is None ) and cfg.value( 'catalog_gaiadr3.fallback_datalab' ) )
         or ( cfg.value( 'catalog_gaiadr3.use_datalab' ) ) ):
        SCLogger.info( f'Querying NOIRLab Astro Data Archive for Gaia DR3 stars' )

        gaia_query = (
            f"SELECT ra, dec, ra_error, dec_error, pm, pmra, pmdec, "
            f"       phot_g_mean_mag, phot_g_mean_flux_over_error, "
            f"       phot_bp_mean_mag, phot_bp_mean_flux_over_error, "
            f"       phot_rp_mean_mag, phot_rp_mean_flux_over_error, "
            f"       classprob_dsc_combmod_star "
            f"FROM gaia_dr3.gaia_source "
            f"WHERE ra>={ralow} AND ra<={rahigh} AND dec>={declow} AND dec<={dechigh} "
        )
        if minmag is not None:
            gaia_query += f"AND phot_g_mean_mag>={minmag} "
        if maxmag is not None:
            gaia_query += f"AND phot_g_mean_mag<={maxmag} "
        SCLogger.debug( f'gaia_query is "{gaia_query}"' )

        for i in range(5):
            try:
                qresult = queryClient.query( sql=gaia_query )
                break
            except Exception as e:
                SCLogger.info( f"Failed NOIRLab data lab Gaia download: {str(e)}" )
                if i < 4:
                    SCLogger.info( "Sleeping 5s and retrying gaia query after failed attempt." )
                    time.sleep(5)
        else:
            errstr = f"NOIRLab data lab Gaia query giving up after {i} repeated failures."
            SCLogger.error( errstr )
            raise RuntimeError( errstr )

        df = dl.helpers.utils.convert( qresult, "pandas" )

    if df is None:
        raise RuntimeError( "Failed to download Gaia DR3 sources" )
>>>>>>> efab173f

    # Convert this into a FITS file format that scamp would recognize.
    # In particular, FITS header keywords have to be all upper case
    # The _WORLD variables are standard.
    # The others are not global standards, so we'll have to do things
    # consistent with what we'll do in scamp.
    # NOTE : the mag error columns are wrong by a factor of 1.09 = 2.5/ln(10)

    df.rename(
        columns={
            "ra": "X_WORLD",
            "dec": "Y_WORLD",
            "ra_error": "ERRA_WORLD",
            "dec_error": "ERRB_WORLD",
            "phot_g_mean_mag": "MAG_G",
            "phot_g_mean_flux_over_error": "MAGERR_G",
            "phot_bp_mean_mag": "MAG_BP",
            "phot_bp_mean_flux_over_error": "MAGERR_BP",
            "phot_rp_mean_mag": "MAG_RP",
            "phot_rp_mean_flux_over_error": "MAGERR_RP",
            "pm": "PM",
            "pmra": "PMRA",
            "pmdec": "PMDEC",
            "classprob_dsc_combmod_star": "STARPROB" },
        inplace=True
    )
    # Make the errors actual magnitude errors.  (1.0857 = 2.5/ln(10))
    for band in [ 'G', 'BP', 'RP' ]:
        df[ f'MAGERR_{band}' ] = 1.0857 / df[ f'MAGERR_{band}' ]
    # Put in two more fields that scamp really wants
    df[ 'OBSDATE' ] = 2015.5
    df[ 'FLAGS' ] = 0

    # To avoid saving too many files in one directory, use a healpix subdirectory
    hpix = healpy.ang2pix( 4, ra, dec, lonlat=True )
    minmagstr = 'None' if minmag is None else f'{minmag:.1f}'
    maxmagstr = 'None' if maxmag is None else f'{maxmag:.1f}'
    relpath = ( pathlib.Path( "gaia_dr3_excerpt" ) / str(hpix) /
                f"Gaia_DR3_{ra:.4f}_{dec:.4f}_{minmagstr}_{maxmagstr}.fits" )
    ofpath = pathlib.Path( FileOnDiskMixin.temp_path ) / relpath
    dbpath = pathlib.Path( FileOnDiskMixin.local_path ) / relpath
    ofpath.parent.mkdir( parents=True, exist_ok=True )

    fitstab = astropy.table.Table.from_pandas( df )
    SCLogger.debug( f"Writing {len(fitstab)} gaia stars to {ofpath}" )
    ldac.save_table_as_ldac( fitstab, ofpath, overwrite=True )

    catexp = CatalogExcerpt( format='fitsldac', origin='gaia_dr3', num_items=len(fitstab),
                             minmag=minmag, maxmag=maxmag, ra=ra, dec=dec,
                             ra_corner_00=ralow, ra_corner_01=ralow, ra_corner_10=rahigh, ra_corner_11=rahigh,
                             dec_corner_00=declow, dec_corner_10=declow,
                             dec_corner_01=dechigh, dec_corner_11=dechigh )
    catexp.calculate_coordinates()

    return catexp, str( ofpath ), str( dbpath )


# ----------------------------------------------------------------------

def fetch_gaia_dr3_excerpt( image, minstars=50, maxmags=22, magrange=None, session=None, onlycached=False ):
    """Search catalog excerpts for a compatible gaia_dr3 excerpt; if not found, make one.

    If multiple matching catalogs are found, will return the first
    one that the database happens to return.  (TODO: perhaps return
    the smallest one?  That would be useful if there are cameras
    with significantly different chip sizes.)

    NOTE : there is a race condition built in here.  If two
    processes ask for the same catalog at the same time (or close
    enough that the one that got there first hasn't made it and
    saved it yet), then the catalog will be grabbed twice.
    Hopefully this will be infrequent enough that the inefficiency
    of redundant catalogs won't be a big deal.  Perhaps we could put
    in some sort of locking, but that would be very touchy to do
    well without grinding everything to a halt, given that creating
    a new catalog excerpt isn't instant.

    Parameters
    ----------
      image : Image
        The Image we're searching for.  Uses the four corners to
        determine the range of RA/Dec needed for the excerpt.  Will
        make a footprint on the sky that starts with the RA/Dec
        aligned bounding square containing the image, which is then
        expanded by 5% on all sides.  Any catalog excerpt that fully
        includes that footprint is a potential match.
      minstars: int, default 50
        The minimum number of stars to require in the catalog excerpt.
      maxmags: sequence of float, default 22
        The maximum magnitudes to try pulling, using them in order
        until we get a catalog excerpt with at least minstars.
      magrange: float, default None
        If not None, then the minimum magnitude of stars fetched
        from the catalog would be this many magnitudes lower
        than the maximum magnitude.
        If None (default) there is no lower limit (the brightest
        stars will be included).
      session : sqlalchemy.orm.session.Session, optional
        If not None, use this session for communication with the
        database; otherwise, will create and close a new
        SmartSession.
      onlycached : bool, default False
        If True, only search cached excerpts, don't make a new one
        if a matching one isn't found.

    Returns
    -------
      CatalogExcerpt

    """
    minra = min( image.ra_corner_00, image.ra_corner_01, image.ra_corner_10, image.ra_corner_11 )
    maxra = max( image.ra_corner_00, image.ra_corner_01, image.ra_corner_10, image.ra_corner_11 )
    mindec = min( image.dec_corner_00, image.dec_corner_01, image.dec_corner_10, image.dec_corner_11 )
    maxdec = max( image.dec_corner_00, image.dec_corner_01, image.dec_corner_10, image.dec_corner_11 )
    dra = ( maxra - minra ) * np.cos( ( maxdec + mindec ) / 2. * np.pi / 180. )
    ddec = maxdec - mindec
    # Limits we'll use when searching cached CatalogExcerpts.
    # Put in a 5% padding, assuming that the initial corners
    # on the image are at least that good.
    ralow = minra - 0.05 * dra
    rahigh = maxra + 0.05 * dra
    declow = mindec - 0.05 * ddec
    dechigh = maxdec + 0.05 * ddec

    maxmags = listify( maxmags )

    catexp = None
    with SmartSession(session) as session:
        # Cycle through the given limiting magnitudes to see if we
        #  can get a catalog with enough stars
        for maxmag in maxmags:
            # See if there's a cached catalog we can use.
            q = ( session.query( CatalogExcerpt )
                  .filter( CatalogExcerpt.origin == 'gaia_dr3' )
                  .filter( CatalogExcerpt.ra_corner_00 <= ralow )
                  .filter( CatalogExcerpt.ra_corner_01 <= ralow )
                  .filter( CatalogExcerpt.ra_corner_10 >= rahigh )
                  .filter( CatalogExcerpt.ra_corner_11 >= rahigh )
                  .filter( CatalogExcerpt.dec_corner_00 <= declow )
                  .filter( CatalogExcerpt.dec_corner_10 <= declow )
                  .filter( CatalogExcerpt.dec_corner_01 >= dechigh )
                  .filter( CatalogExcerpt.dec_corner_11 >= dechigh )
                  .filter( CatalogExcerpt.maxmag >= maxmag-0.1 )
                  .filter( CatalogExcerpt.maxmag <= maxmag+0.1 )
                  .filter( CatalogExcerpt.num_items >= minstars )
                 )
            if magrange is not None:
                minmag = maxmag - magrange
                q = ( q.filter( CatalogExcerpt.minmag >= minmag-0.1 )
                      .filter( CatalogExcerpt.minmag <= minmag+0.1 ) )
            if q.count() > 0:
                catexp = q.first()

                if not os.path.isfile( catexp.get_fullpath() ):
                    SCLogger.info( f"CatalogExcerpt {catexp.id} has no file at {catexp.filepath}")
                    session.delete( catexp )
                    session.commit()
                    catexp = None
                else:
                    break

            if catexp is None and not onlycached:
                # No cached catalog excerpt, so query the NOIRLab server
                catexp, localfile, dbfile = download_gaia_dr3(
                    minra,
                    maxra,
                    mindec,
                    maxdec,
                    minmag=minmag,
                    maxmag=maxmag,
                )
                if catexp.num_items >= minstars:
                    catexp.filepath = dbfile
                    catexp.save( localfile )
                    existing_catexp = session.scalars(
                        sa.select(CatalogExcerpt).where(CatalogExcerpt.filepath == dbfile)
                    ).first()
                    if existing_catexp is None:
                        session.add( catexp )  # add if it doesn't exist
                    else:
                        raise RuntimeError('CatalogExcerpt already exists in the database!')
                    session.commit()
                    break
                else:
                    catexp = None
                    pathlib.Path( localfile ).unlink( missing_ok=True )

        if catexp is None:
            s = f"Failed to fetch Gaia DR3 stars at ( {(minra+maxra)/2.:.04f},{(mindec+maxdec)/2.:.04f} )"
            SCLogger.error( s )
            raise CatalogNotFoundError( s )

    return catexp

# ----------------------------------------------------------------------<|MERGE_RESOLUTION|>--- conflicted
+++ resolved
@@ -19,10 +19,7 @@
 from util.exceptions import CatalogNotFoundError, SubprocessFailure, BadMatchException
 from util.util import listify
 from util.logger import SCLogger
-<<<<<<< HEAD
-=======
 from util.config import Config
->>>>>>> efab173f
 
 
 # Here's a dysfunctionality in queryClient.  It wants ~/.datalab to
@@ -200,40 +197,6 @@
     declow = mindec - padding * ddec
     dechigh = maxdec + padding * ddec
 
-<<<<<<< HEAD
-    SCLogger.info( f'Querying NOIRLab Astro Data Archive for Gaia DR3 stars' )
-
-    gaia_query = (
-        f"SELECT ra, dec, ra_error, dec_error, pm, pmra, pmdec, "
-        f"       phot_g_mean_mag, phot_g_mean_flux_over_error, "
-        f"       phot_bp_mean_mag, phot_bp_mean_flux_over_error, "
-        f"       phot_rp_mean_mag, phot_rp_mean_flux_over_error, "
-        f"       classprob_dsc_combmod_star "
-        f"FROM gaia_dr3.gaia_source "
-        f"WHERE ra>={ralow} AND ra<={rahigh} AND dec>={declow} AND dec<={dechigh} "
-    )
-    if minmag is not None:
-        gaia_query += f"AND phot_g_mean_mag>={minmag} "
-    if maxmag is not None:
-        gaia_query += f"AND phot_g_mean_mag<={maxmag} "
-    SCLogger.debug( f'gaia_query is "{gaia_query}"' )
-
-    for i in range(5):
-        try:
-            qresult = queryClient.query( sql=gaia_query )
-            break
-        except Exception as e:
-            SCLogger.info( f"Failed Gaia download: {str(e)}" )
-            if i < 4:
-                SCLogger.info( "Sleeping 5s and retrying gaia query after failed attempt." )
-                time.sleep(5)
-    else:
-        errstr = f"Gaia query failed after {i} repeated failures."
-        SCLogger.error( errstr )
-        raise RuntimeError( errstr )
-
-    df = dl.helpers.utils.convert( qresult, "pandas" )
-=======
     cfg = Config.get()
 
     df = None
@@ -290,7 +253,6 @@
 
     if df is None:
         raise RuntimeError( "Failed to download Gaia DR3 sources" )
->>>>>>> efab173f
 
     # Convert this into a FITS file format that scamp would recognize.
     # In particular, FITS header keywords have to be all upper case
