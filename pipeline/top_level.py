import datetime
import time
import warnings

import numpy as np
import sqlalchemy as sa

from pipeline.parameters import Parameters
from pipeline.data_store import DataStore, UPSTREAM_STEPS
from pipeline.preprocessing import Preprocessor
from pipeline.backgrounding import Backgrounder
from pipeline.astro_cal import AstroCalibrator
from pipeline.photo_cal import PhotCalibrator
from pipeline.subtraction import Subtractor
from pipeline.detection import Detector
from pipeline.cutting import Cutter
from pipeline.measuring import Measurer
from pipeline.coaddition import CoaddPipeline

from models.base import SmartSession
from models.provenance import Provenance
from models.reference import Reference
from models.exposure import Exposure
from models.image import Image
from models.report import Report
from models.instrument import get_instrument_instance

from util.config import Config
from util.logger import SCLogger
from util.util import parse_env, parse_session
from util.radec import parse_sexigesimal_degrees

# describes the pipeline objects that are used to produce each step of the pipeline
# if multiple objects are used in one step, replace the string with a sub-dictionary,
# where the sub-dictionary keys are the keywords inside the expected critical parameters
# that come from all the different objects.
PROCESS_OBJECTS = {
    'preprocessing': 'preprocessor',
    'extraction': {
        'sources': 'extractor',
        'psf': 'extractor',
        'bg': 'backgrounder',
        'wcs': 'astrometor',
        'zp': 'photometor',
    },
    'subtraction': 'subtractor',
    'detection': 'detector',
    'cutting': 'cutter',
    'measuring': 'measurer',
    # TODO: add one more for R/B deep learning scores
}


# put all the top-level pipeline parameters in the init of this class:
class ParsPipeline(Parameters):

    def __init__(self, **kwargs):
        super().__init__()

        self.example_pipeline_parameter = self.add_par(
            'example_pipeline_parameter', 1, int, 'an example pipeline parameter', critical=False
        )

        self.save_before_subtraction = self.add_par(
            'save_before_subtraction',
            True,
            bool,
            'Save intermediate images to the database, '
            'after doing extraction, background, and astro/photo calibration, '
            'if there is no reference, will not continue to doing subtraction'
            'but will still save the products up to that point. ',
            critical=False,
<<<<<<< HEAD
        )

        self.save_at_finish = self.add_par(
            'save_at_finish',
            True,
            bool,
            'Save the final products to the database and disk',
            critical=False,
=======
>>>>>>> 8b4a87c8
        )

        self._enforce_no_new_attrs = True  # lock against new parameters

        self.override(kwargs)


class Pipeline:
    def __init__(self, **kwargs):
        config = Config.get()

        # top level parameters
        self.pars = ParsPipeline(**(config.value('pipeline', {})))
        self.pars.augment(kwargs.get('pipeline', {}))

        # dark/flat and sky subtraction tools
        preprocessing_config = config.value('preprocessing', {})
        preprocessing_config.update(kwargs.get('preprocessing', {}))
        self.pars.add_defaults_to_dict(preprocessing_config)
        self.preprocessor = Preprocessor(**preprocessing_config)

        # source detection ("extraction" for the regular image!)
        extraction_config = config.value('extraction.sources', {})
        extraction_config.update(kwargs.get('extraction', {}).get('sources', {}))
        extraction_config.update({'measure_psf': True})
        self.pars.add_defaults_to_dict(extraction_config)
        self.extractor = Detector(**extraction_config)

        # background estimation using either sep or other methods
<<<<<<< HEAD
        background_config = config.value('extraction.bg', {})
=======
        background_config = self.config.value('extraction.bg', {})
>>>>>>> 8b4a87c8
        background_config.update(kwargs.get('extraction', {}).get('bg', {}))
        self.pars.add_defaults_to_dict(background_config)
        self.backgrounder = Backgrounder(**background_config)

        # astrometric fit using a first pass of sextractor and then astrometric fit to Gaia
        astrometor_config = config.value('extraction.wcs', {})
        astrometor_config.update(kwargs.get('extraction', {}).get('wcs', {}))
        self.pars.add_defaults_to_dict(astrometor_config)
        self.astrometor = AstroCalibrator(**astrometor_config)

        # photometric calibration:
        photometor_config = config.value('extraction.zp', {})
        photometor_config.update(kwargs.get('extraction', {}).get('zp', {}))
        self.pars.add_defaults_to_dict(photometor_config)
        self.photometor = PhotCalibrator(**photometor_config)

        # make sure when calling get_critical_pars() these objects will produce the full, nested dictionary
        siblings = {
            'sources': self.extractor.pars,
            'bg': self.backgrounder.pars,
            'wcs': self.astrometor.pars,
            'zp': self.photometor.pars,
        }
        self.extractor.pars.add_siblings(siblings)
        self.backgrounder.pars.add_siblings(siblings)
        self.astrometor.pars.add_siblings(siblings)
        self.photometor.pars.add_siblings(siblings)

        # reference fetching and image subtraction
        subtraction_config = config.value('subtraction', {})
        subtraction_config.update(kwargs.get('subtraction', {}))
        self.pars.add_defaults_to_dict(subtraction_config)
        self.subtractor = Subtractor(**subtraction_config)

        # source detection ("detection" for the subtracted image!)
        detection_config = config.value('detection', {})
        detection_config.update(kwargs.get('detection', {}))
        self.pars.add_defaults_to_dict(detection_config)
        self.detector = Detector(**detection_config)
        self.detector.pars.subtraction = True

        # produce cutouts for detected sources:
        cutting_config = config.value('cutting', {})
        cutting_config.update(kwargs.get('cutting', {}))
        self.pars.add_defaults_to_dict(cutting_config)
        self.cutter = Cutter(**cutting_config)

        # measure photometry, analytical cuts, and deep learning models on the Cutouts:
        measuring_config = config.value('measuring', {})
        measuring_config.update(kwargs.get('measuring', {}))
        self.pars.add_defaults_to_dict(measuring_config)
        self.measurer = Measurer(**measuring_config)

    def override_parameters(self, **kwargs):
        """Override some of the parameters for this object and its sub-objects, using Parameters.override(). """
        for key, value in kwargs.items():
            if key in PROCESS_OBJECTS:
                if isinstance(PROCESS_OBJECTS[key], dict):
                    for sub_key, sub_value in PROCESS_OBJECTS[key].items():
                        if sub_key in value:
                            getattr(self, PROCESS_OBJECTS[key][sub_value]).pars.override(value[sub_key])
                elif isinstance(PROCESS_OBJECTS[key], str):
                    getattr(self, PROCESS_OBJECTS[key]).pars.override(value)
            else:
                self.pars.override({key: value})

    def augment_parameters(self, **kwargs):
        """Add some parameters to this object and its sub-objects, using Parameters.augment(). """
        for key, value in kwargs.items():
            if key in PROCESS_OBJECTS:
                getattr(self, PROCESS_OBJECTS[key]).pars.augment(value)
            else:
                self.pars.augment({key: value})

    def setup_datastore(self, *args, **kwargs):
        """Initialize a datastore, including an exposure and a report, to use in the pipeline run.

        Will raise an exception if there is no valid Exposure,
        if there's no reference available, or if the report cannot
        be posted to the database.

        After these objects are instantiated, the pipeline will proceed
        and record any exceptions into the report object before raising them.

        Parameters
        ----------
        Inputs should include the exposure and section_id, or a datastore
        with these things already loaded. If a session is passed in as
        one of the arguments, it will be used as a single session for
        running the entire pipeline (instead of opening and closing
        sessions where needed).

        Returns
        -------
        ds : DataStore
            The DataStore object that was created or loaded.
        session: sqlalchemy.orm.session.Session
            An optional session. If not given, this will be None
        """
        ds, session = DataStore.from_args(*args, **kwargs)

        if ds.exposure is None:
            raise RuntimeError('Cannot run this pipeline method without an exposure!')

        try:  # must make sure the exposure is on the DB
            ds.exposure = ds.exposure.merge_concurrent(session=session)
        except Exception as e:
            raise RuntimeError('Failed to merge the exposure into the session!') from e

        try:  # create (and commit, if not existing) all provenances for the products
            with SmartSession(session) as dbsession:
                provs = self.make_provenance_tree(ds.exposure, session=dbsession, commit=True)
        except Exception as e:
            raise RuntimeError('Failed to create the provenance tree!') from e

        try:  # must make sure the report is on the DB
            report = Report(exposure=ds.exposure, section_id=ds.section_id)
            report.start_time = datetime.datetime.utcnow()
            prov = Provenance(
                process='report',
                code_version=ds.exposure.provenance.code_version,
                parameters={},
                upstreams=[provs['measuring']],
                is_testing=ds.exposure.provenance.is_testing,
            )
            report.provenance = prov
            with SmartSession(session) as dbsession:
                # check how many times this report was generated before
                prev_rep = dbsession.scalars(
                    sa.select(Report).where(
                        Report.exposure_id == ds.exposure.id,
                        Report.section_id == ds.section_id,
                        Report.provenance_id == prov.id,
                    )
                ).all()
                report.num_prev_reports = len(prev_rep)
                report = dbsession.merge(report)
                dbsession.commit()

            if report.exposure_id is None:
                raise RuntimeError('Report did not get a valid exposure_id!')
        except Exception as e:
            raise RuntimeError('Failed to create or merge a report for the exposure!') from e

        ds.report = report

        return ds, session

    def run(self, *args, **kwargs):
        """
        Run the entire pipeline on a specific CCD in a specific exposure.
        Will open a database session and grab any existing data,
        and calculate and commit any new data that did not exist.

        Parameters
        ----------
        Inputs should include the exposure and section_id, or a datastore
        with these things already loaded. If a session is passed in as
        one of the arguments, it will be used as a single session for
        running the entire pipeline (instead of opening and closing
        sessions where needed).

        Returns
        -------
        ds : DataStore
            The DataStore object that includes all the data products.
        """
<<<<<<< HEAD
=======
        ds, session = self.setup_datastore(*args, **kwargs)
        if ds.image is not None:
            SCLogger.info(f"Pipeline starting for image {ds.image.id} ({ds.image.filepath})")
        elif ds.exposure is not None:
            SCLogger.info(f"Pipeline starting for exposure {ds.exposure.id} ({ds.exposure}) section {ds.section_id}")
        else:
            SCLogger.info(f"Pipeline starting with args {args}, kwargs {kwargs}")

        if parse_bool(os.getenv('SEECHANGE_TRACEMALLOC')):
            # ref: https://docs.python.org/3/library/tracemalloc.html#record-the-current-and-peak-size-of-all-traced-memory-blocks
            import tracemalloc
            tracemalloc.start()  # trace the size of memory that is being used

        with warnings.catch_warnings(record=True) as w:
            ds.warnings_list = w  # appends warning to this list as it goes along
            # run dark/flat preprocessing, cut out a specific section of the sensor

            SCLogger.info(f"preprocessor")
            ds = self.preprocessor.run(ds, session)
            ds.update_report('preprocessing', session)
            SCLogger.info(f"preprocessing complete: image id = {ds.image.id}, filepath={ds.image.filepath}")

            # extract sources and make a SourceList and PSF from the image
            SCLogger.info(f"extractor for image id {ds.image.id}")
            ds = self.extractor.run(ds, session)
            ds.update_report('extraction', session)

            # find the background for this image
            SCLogger.info(f"backgrounder for image id {ds.image.id}")
            ds = self.backgrounder.run(ds, session)
            ds.update_report('extraction', session)

            # find astrometric solution, save WCS into Image object and FITS headers
            SCLogger.info(f"astrometor for image id {ds.image.id}")
            ds = self.astrometor.run(ds, session)
            ds.update_report('extraction', session)

            # cross-match against photometric catalogs and get zero point, save into Image object and FITS headers
            SCLogger.info(f"photometor for image id {ds.image.id}")
            ds = self.photometor.run(ds, session)
            ds.update_report('extraction', session)

            if self.pars.save_before_subtraction:
                t_start = time.perf_counter()
                try:
                    SCLogger.info(f"Saving intermediate image for image id {ds.image.id}")
                    ds.save_and_commit(session=session)
                except Exception as e:
                    ds.update_report('save intermediate', session)
                    SCLogger.error(f"Failed to save intermediate image for image id {ds.image.id}")
                    SCLogger.error(e)
                    raise e

                ds.runtimes['save_intermediate'] = time.perf_counter() - t_start

            # fetch reference images and subtract them, save subtracted Image objects to DB and disk
            SCLogger.info(f"subtractor for image id {ds.image.id}")
            ds = self.subtractor.run(ds, session)
            ds.update_report('subtraction', session)

            # find sources, generate a source list for detections
            SCLogger.info(f"detector for image id {ds.image.id}")
            ds = self.detector.run(ds, session)
            ds.update_report('detection', session)

            # make cutouts of all the sources in the "detections" source list
            SCLogger.info(f"cutter for image id {ds.image.id}")
            ds = self.cutter.run(ds, session)
            ds.update_report('cutting', session)

            # extract photometry and analytical cuts
            SCLogger.info(f"measurer for image id {ds.image.id}")
            ds = self.measurer.run(ds, session)
            ds.update_report('measuring', session)

            # measure deep learning models on the cutouts/measurements
            # TODO: add this...

            # TODO: add a saving step at the end too?

            ds.finalize_report(session)
>>>>>>> 8b4a87c8

        try:  # first make sure we get back a datastore, even an empty one
            ds, session = self.setup_datastore(*args, **kwargs)
        except Exception as e:
            return DataStore.catch_failure_to_parse(e, *args)

        try:
            if ds.image is not None:
                SCLogger.info(f"Pipeline starting for image {ds.image.id} ({ds.image.filepath})")
            elif ds.exposure is not None:
                SCLogger.info(f"Pipeline starting for exposure {ds.exposure.id} ({ds.exposure}) section {ds.section_id}")
            else:
                SCLogger.info(f"Pipeline starting with args {args}, kwargs {kwargs}")

            if parse_env('SEECHANGE_TRACEMALLOC'):
                # ref: https://docs.python.org/3/library/tracemalloc.html#record-the-current-and-peak-size-of-all-traced-memory-blocks
                import tracemalloc
                tracemalloc.start()  # trace the size of memory that is being used

            with warnings.catch_warnings(record=True) as w:
                ds.warnings_list = w  # appends warning to this list as it goes along
                # run dark/flat preprocessing, cut out a specific section of the sensor

                SCLogger.info(f"preprocessor")
                ds = self.preprocessor.run(ds, session)
                ds.update_report('preprocessing', session=None)
                SCLogger.info(f"preprocessing complete: image id = {ds.image.id}, filepath={ds.image.filepath}")

                # extract sources and make a SourceList and PSF from the image
                SCLogger.info(f"extractor for image id {ds.image.id}")
                ds = self.extractor.run(ds, session)
                ds.update_report('extraction', session=None)

                # find the background for this image
                SCLogger.info(f"backgrounder for image id {ds.image.id}")
                ds = self.backgrounder.run(ds, session)
                ds.update_report('extraction', session=None)

                # find astrometric solution, save WCS into Image object and FITS headers
                SCLogger.info(f"astrometor for image id {ds.image.id}")
                ds = self.astrometor.run(ds, session)
                ds.update_report('extraction', session=None)

                # cross-match against photometric catalogs and get zero point, save into Image object and FITS headers
                SCLogger.info(f"photometor for image id {ds.image.id}")
                ds = self.photometor.run(ds, session)
                ds.update_report('extraction', session=None)

                if self.pars.save_before_subtraction:
                    t_start = time.perf_counter()
                    try:
                        SCLogger.info(f"Saving intermediate image for image id {ds.image.id}")
                        ds.save_and_commit(session=session)
                    except Exception as e:
                        ds.update_report('save intermediate', session=None)
                        SCLogger.error(f"Failed to save intermediate image for image id {ds.image.id}")
                        SCLogger.error(e)
                        raise e

                    ds.runtimes['save_intermediate'] = time.perf_counter() - t_start

                # fetch reference images and subtract them, save subtracted Image objects to DB and disk
                SCLogger.info(f"subtractor for image id {ds.image.id}")
                ds = self.subtractor.run(ds, session)
                ds.update_report('subtraction', session=None)

                # find sources, generate a source list for detections
                SCLogger.info(f"detector for image id {ds.image.id}")
                ds = self.detector.run(ds, session)
                ds.update_report('detection', session=None)

                # make cutouts of all the sources in the "detections" source list
                SCLogger.info(f"cutter for image id {ds.image.id}")
                ds = self.cutter.run(ds, session)
                ds.update_report('cutting', session=None)

                # extract photometry and analytical cuts
                SCLogger.info(f"measurer for image id {ds.image.id}")
                ds = self.measurer.run(ds, session)
                ds.update_report('measuring', session=None)

                # measure deep learning models on the cutouts/measurements
                # TODO: add this...

                if self.pars.save_at_finish:
                    t_start = time.perf_counter()
                    try:
                        SCLogger.info(f"Saving final products for image id {ds.image.id}")
                        ds.save_and_commit(session=session)
                    except Exception as e:
                        ds.update_report('save final', session)
                        SCLogger.error(f"Failed to save final products for image id {ds.image.id}")
                        SCLogger.error(e)
                        raise e

                    ds.runtimes['save_final'] = time.perf_counter() - t_start

                ds.finalize_report(session)

                return ds

        except Exception as e:
            ds.catch_exception(e)
        finally:
            # make sure the DataStore is returned in case the calling scope want to debug the pipeline run
            return ds

    def run_with_session(self):
        """
        Run the entire pipeline using one session that is opened
        at the beginning and closed at the end of the session,
        just to see if that causes any problems with too many open sessions.
        """
        with SmartSession() as session:
            self.run(session=session)

    def make_provenance_tree(self, exposure, reference=None, overrides=None, session=None, commit=True):
        """Use the current configuration of the pipeline and all the objects it has
        to generate the provenances for all the processing steps.
        This will conclude with the reporting step, which simply has an upstreams
        list of provenances to the measuring provenance and to the machine learning score
        provenances. From those, a user can recreate the entire tree of provenances.

        Parameters
        ----------
        exposure : Exposure
            The exposure to use to get the initial provenance.
            This provenance should be automatically created by the exposure.
        reference: str or Reference object or Provenance object or None
            Can be a string matching a valid reference set. This tells the pipeline which
            provenance to load for the reference.
            Instead, can provide either a Reference object with a Provenance
            or the Provenance object of a reference directly.
            If not given, will simply load the most recently created reference provenance.
            # TODO: when we implement reference sets, we will probably not allow this input directly to
            #  this function anymore. Instead, you will need to define the reference set in the config,
            #  under the subtraction parameters.
        overrides: dict, optional
            A dictionary of provenances to override any of the steps in the pipeline.
            For example, set overrides={'preprocessing': prov} to use a specific provenance
            for the basic Image provenance.
        session : SmartSession, optional
            The function needs to work with the database to merge existing provenances.
            If a session is given, it will use that, otherwise it will open a new session,
            which will also close automatically at the end of the function.
        commit: bool, optional, default True
            By default, the provenances are merged and committed inside this function.
            To disable this, set commit=False. This may leave the provenances in a
            transient state, and is most likely not what you want.

        Returns
        -------
        dict
            A dictionary of all the provenances that were created in this function,
            keyed according to the different steps in the pipeline.
            The provenances are all merged to the session.
        """
        if overrides is None:
            overrides = {}

        with SmartSession(session) as session:
            # start by getting the exposure and reference
            # TODO: need a better way to find the relevant reference PROVENANCE for this exposure
            #  i.e., we do not look for a valid reference and get its provenance, instead,
            #  we look for a provenance based on our policy (that can be defined in the subtraction parameters)
            #  and find a specific provenance id that matches our policy.
            #  If we later find that no reference with that provenance exists that overlaps our images,
            #  that will be recorded as an error in the report.
            #  One way to do this would be to add a RefSet table that has a name (e.g., "standard") and
            #  a validity time range (which will be removed from Reference), maybe also the instrument.
            #  That would allow us to use a combination of name+obs_time to find a specific RefSet,
            #  which has a single reference provenance ID. If you want a custom reference,
            #  add a new RefSet with a new name.
            #  This also means that the reference making pipeline MUST use a single set of policies
            #  to create all the references for a given RefSet... we need to make sure we can actually
            #  make that happen consistently (e.g., if you change parameters or start mixing instruments
            #  when you make the references it will create multiple provenances for the same RefSet).
            if isinstance(reference, str):
                raise NotImplementedError('See issue #287')
            elif isinstance(reference, Reference):
                ref_prov = reference.provenance
            elif isinstance(reference, Provenance):
                ref_prov = reference
            elif reference is None:  # use the latest provenance that has to do with references
                ref_prov = session.scalars(
                    sa.select(Provenance).where(
                        Provenance.process == 'reference'
                    ).order_by(Provenance.created_at.desc())
                ).first()

            exp_prov = session.merge(exposure.provenance)  # also merges the code_version
            provs = {'exposure': exp_prov}
            code_version = exp_prov.code_version
            is_testing = exp_prov.is_testing

            for step in PROCESS_OBJECTS:
                if step in overrides:
                    provs[step] = overrides[step]
                else:
                    obj_name = PROCESS_OBJECTS[step]
                    if isinstance(obj_name, dict):
                        # get the first item of the dictionary and hope its pars object has siblings defined correctly:
                        obj_name = obj_name.get(list(obj_name.keys())[0])
                    parameters = getattr(self, obj_name).pars.get_critical_pars()

                    # figure out which provenances go into the upstreams for this step
                    up_steps = UPSTREAM_STEPS[step]
                    if isinstance(up_steps, str):
                        up_steps = [up_steps]
                    upstreams = []
                    for upstream in up_steps:
                        if upstream == 'reference':
                            if ref_prov is not None:
                                upstreams += ref_prov.upstreams
                        else:
                            upstreams.append(provs[upstream])

                    provs[step] = Provenance(
                        code_version=code_version,
                        process=step,
                        parameters=parameters,
                        upstreams=upstreams,
                        is_testing=is_testing,
                    )

                provs[step] = provs[step].merge_concurrent(session=session, commit=commit)

            if commit:
                session.commit()

            return provs


class ParsRefMaker(Parameters):
    def __init__(self, **kwargs):
        super().__init__()

        self.start_time = self.add_par(
            'start_time',
            None,
            (None, str, float, datetime.datetime),
            'Only use images taken after this time (inclusive). '
            'Time format can be MJD float, ISOT string, or datetime object. '
            'If None, will not limit the start time. ',
            critical=True,
        )

        self.end_time = self.add_par(
            'end_time',
            None,
            (None, str, float, datetime.datetime),
            'Only use images taken before this time (inclusive). '
            'Time format can be MJD float, ISOT string, or datetime object. '
            'If None, will not limit the end time. ',
            critical=True,
        )

        self.instrument = self.add_par(
            'instrument',
            None,
            (None, str, list),
            'Only use images from this instrument. If None, will not limit the instrument. '
            'If given as a list, will use any of the instruments in the list. '
            'Note that if "filter" is also given, it must match the number and order '
            'of the instruments given here. ',
            critical=True,
        )

        self.filter = self.add_par(
            'filter',
            None,
            (None, str, list),
            'Only use images with this filter. If None, will not limit the filter. '
            'If given as a list, will use any of the filters in the list. '
            'Note that if "instrument" is also given, it must match the number and order '
            'of the filters given here. ',  # TODO: allow a option to have multiple filters per instrument (use dict?)
            critical=True,
        )

        self.project = self.add_par(
            'project',
            None,
            (None, str, list),
            'Only use images from this project. If None, will not limit the project. '
            'If given as a list, will use any of the projects in the list. ',
            critical=True,
        )

        self.__image_query_pars__ = ['airmass', 'background', 'seeing', 'limmag', 'exp_time']

        for name in self.__image_query_pars__:
            for min_max in ['min', 'max']:
                self.add_limit_parameter(name, min_max)

        self.__docstrings__['min_limmag'] = ('Only use images with limmag larger (fainter) than this. '
                                             'If None, will not limit the minimal limmag. ')
        self.__docstrings__['max_limmag'] = ('Only use images with limmag smaller (brighter) than this. '
                                                'If None, will not limit the maximal limmag. ')

        self.min_number = self.add_par(
            'min_number',
            1,
            int,
            'Construct a reference only if there are at least this many images that pass all other criteria. ',
            critical=True,
        )

        self.max_number = self.add_par(
            'max_number',
            None,
            (None, int),
            'Construct a reference only if there are at most this many images that pass all other criteria. '
            'If None, will not limit the maximal number of images. ',
            critical=True,
        )

        self.seeing_quality_factor = self.add_par(
            'seeing_quality_factor',
            3.0,
            float,
            'linear combination coefficient for adding limiting magnitude and seeing FWHM '
            'when calculating the "image quality" used to rank images. ',
            critical=True,
        )

        self._enforce_no_new_attrs = True  # lock against new parameters

        self.override(kwargs)

    def add_limit_parameter(self, name, min_max='min'):
        """Add a parameter in a systematic way. """
        if min_max not in ['min', 'max']:
            raise ValueError('min_max must be either "min" or "max"')
        compare = 'larger' if min_max == 'min' else 'smaller'
        setattr(
            self,
            name,
            self.add_par(
                name,
                None,
                (None, float),
                f'Only use images with {name} {compare} than this value. '
                f'If None, will not limit the {min_max}imal {name}.',
                critical=True,
            )
        )

    def get_process_name(self):
        return 'referencing'


class RefMaker:
    def __init__(self, **kwargs):
        # first read the config file
        config = Config.get()
        cfg_dict = config.value('reference')
        cfg_dict.update(kwargs)  # user can provide override arguments

        # remove any parameters that deal with the pipeline first.
        pipe_dict = config.value('pipeline')  # this is the normal pipeline config
        pipe_dict.update(cfg_dict.pop('pipeline', {}))  # have an opportunity to override parameters
        self.pipeline = Pipeline(pipeline=pipe_dict)

        self.pars = ParsRefMaker(**cfg_dict)  # initialize without the pipeline parameters

        # first, make sure we can assemble the provenances up to extraction:
        self.im_provs = None  # the provenances used to make images going into the reference
        self.ex_provs = None  # the provenances used to make other products like SourceLists, that go into the reference
        self.ref_prov = None  # the provenance of the reference itself

        # these attributes tell us the place in the sky where we want to look for objects:
        self.ra = None  # in degrees
        self.dec = None  # in degrees
        self.target = None  # the name of the target / field ID / Object ID
        self.section_id = None  # a string with the section ID

    def setup_provenances(self):
        """Make the provenances for the images and all their products.

        These are used both to establish the provenance of the reference itself,
        and to look for images and associated products (like SourceLists) when
        building the reference.
        """
        instruments = self.pars.instrument
        if isinstance(instruments, str):
            instruments = [instruments]

        self.im_provs = []
        self.ex_provs = []

        for inst in instruments:
            # TODO: this assumes references are built up from regular images,
            #  each Image using a single Exposure. If in some weird future we'd
            #  like to build a reference from coadded images, this will fail.
            load_exposure = Exposure.make_provenance(inst)
            preprocessing = Provenance(
                process='preprocessing',
                code_version=load_exposure.code_version,  # TODO: allow loading versions for each process
                parameters=self.pipeline.preprocessor.pars.get_critical_pars(),
                upstreams=[load_exposure],
            )
            extraction = Provenance(
                process='extraction',
                code_version=preprocessing.code_version,  # TODO: allow loading versions for each process
                parameters=self.pipeline.extractor.pars.get_critical_pars(),  # includes parameters of siblings
                upstreams=[preprocessing],
            )

            # the exposure provenance is not included in the reference provenance's upstreams
            self.im_provs.append(preprocessing)
            self.ex_provs.append(extraction)

        upstreams = self.im_provs + self.ex_provs  # all the provenances that go into the reference
        self.ref_prov = Provenance(
            process='reference',
            code_version=load_exposure.code_version,
            parameters=self.pars.get_critical_pars(),
            upstreams=upstreams,
        )

    def parse_arguments(self, *args, **kwargs):
        """Figure out if the input parameters are given as coordinates or as target + section ID pairs.

        Possible combinations:
        - float + float: interpreted as RA/Dec in degrees
        - str + str: try to interpret as sexagesimal (RA as hours, Dec as degrees)
                     if it fails, will interpret as target + section ID
        # TODO: can we identify a reference with only a target/field ID without a section ID?
        Alternatively, can provide named arguments with the same combinations for either
        ra, dec or target, section_id.

        Returns
        -------
        session: sqlalchemy.orm.session.Session object or None
        """
        self.ra = None
        self.dec = None
        self.target = None
        self.section_id = None

        args, kwargs, session = parse_session(*args, **kwargs)  # first pick out any sessions

        if len(args) == 2:
            if isinstance(args[0], (float, int, np.number)) and isinstance(args[1], (float, int, np.number)):
                self.ra = float(args[0])
                self.dec = float(args[1])
            if isinstance(args[0], str) and isinstance(args[1], str):
                try:
                    self.ra = parse_sexigesimal_degrees(args[0], hours=True)
                    self.dec = parse_sexigesimal_degrees(args[1], hours=False)
                except ValueError:
                    self.target, self.section_id = args[0], args[1]
        else:
            raise ValueError('Invalid number of arguments given to RefMaker.parse_arguments()')

        return session

    def run(self, *args, **kwargs):
        """Check if a reference exists for the given coordiantes/field ID, and make it if it is missing.

        Arguments specifying where in the sky to look for / create the reference are parsed by parse_arguments().
        The remaining policy regarding which images to pick, and what provenance to use to find references,
        is defined by the parameters object of self and of self.pipeline.

        If one of the inputs is a session, will use that in the entire process.
        Otherwise, will open internal sessions and close them whenever they are not needed.

        Will return a Reference, or None in case it doesn't exist and cannot be created
        (e.g., because there are not enough images that pass the criteria).
        """
        session = self.parse_arguments(*args, **kwargs)

        self.setup_provenances()

        with SmartSession(session) as dbsession:
            # first merge the reference provenance
            self.ref_prov = self.ref_prov.merge_concurrent(session=dbsession, commit=True)

            # now look for the reference
            ref = Reference.get_reference(
                ra=self.ra,
                dec=self.dec,
                target=self.target,
                section_id=self.section_id,
                provenance_id=self.ref_prov,
                session=dbsession,
            )

            if ref is not None:
                return ref

            # no reference found, need to build one
            # first get all the images that could be used to build the reference
            instruments = self.pars.instrument
            if isinstance(instruments, str) or instruments is None:
                instruments = [instruments]
            filters = self.pars.filter
            if isinstance(filters, str) or filters is None:
                filters = [filters]
            projects = self.pars.project
            if isinstance(projects, str) or projects is None:
                projects = [projects]

            images = []  # can get images from different instrument+filter combinations
            # TODO: what about multiple filters per instrument?
            for inst, filt in zip(instruments, filters):
                prov = [p for p in self.im_provs if p.upstreams[0].parameters['instrument'] == inst]
                if len(prov) == 0:
                    raise RuntimeError(f'Cannot find a provenance for instrument "{inst}" in im_prov!')
                if len(prov) > 1:
                    raise RuntimeError(f'Found multiple provenances for instrument "{inst}" in im_prov!')
                prov = prov[0]

                query_pars = dict(
                    ra=self.ra,  # can be None!
                    dec=self.dec,  # can be None!
                    target=self.target,  # can be None!
                    section_id=self.section_id,  # can be None!
                    instrument=inst,  # can be None!
                    filter=filt,  # can be None!
                    provenance_id=prov.id,
                )

                for key in self.pars.__image_query_pars__:
                    for min_max in ['min', 'max']:
                        query_pars[f'{min_max}_{key}'] = getattr(self.pars, f'{min_max}_{key}')  # can be None!

                for project in projects:
                    query_pars['project'] = project  # can be None!
                    loaded_images = dbsession.scalars(Image.query_images(**query_pars)).all()
                    images += loaded_images

            if len(images) < self.pars.min_number:
                SCLogger.info(f'Found {len(images)} images, need at least {self.pars.min_number} to make a reference!')
                return None

            if len(images) > self.pars.max_number:
                coeff = abs(self.pars.seeing_quality_factor)  # abs is used to make sure the coefficient is negative
                for im in images:
                    im.quality = im.lim_mag_estimate - coeff * im.fwhm_estimate

                # sort the images by the quality
                images = sorted(images, key=lambda x: x.quality, reverse=True)
                images = images[:self.pars.max_number]

        # make the reference (note that we are out of the session block, to release it while we coadd)
        images = sorted(images, key=lambda x: x.mjd)  # sort the images in chronological order for coaddition
        coadd_pipeline = CoaddPipeline()
        coadd_image = coadd_pipeline.run(images)

        ref = Reference(image=coadd_image, provenance=self.ref_prov)

        with SmartSession(session) as dbsession:
            dbsession.add(ref)
            dbsession.commit()

        return ref<|MERGE_RESOLUTION|>--- conflicted
+++ resolved
@@ -70,7 +70,6 @@
             'if there is no reference, will not continue to doing subtraction'
             'but will still save the products up to that point. ',
             critical=False,
-<<<<<<< HEAD
         )
 
         self.save_at_finish = self.add_par(
@@ -79,8 +78,6 @@
             bool,
             'Save the final products to the database and disk',
             critical=False,
-=======
->>>>>>> 8b4a87c8
         )
 
         self._enforce_no_new_attrs = True  # lock against new parameters
@@ -110,11 +107,7 @@
         self.extractor = Detector(**extraction_config)
 
         # background estimation using either sep or other methods
-<<<<<<< HEAD
         background_config = config.value('extraction.bg', {})
-=======
-        background_config = self.config.value('extraction.bg', {})
->>>>>>> 8b4a87c8
         background_config.update(kwargs.get('extraction', {}).get('bg', {}))
         self.pars.add_defaults_to_dict(background_config)
         self.backgrounder = Backgrounder(**background_config)
@@ -282,91 +275,6 @@
         ds : DataStore
             The DataStore object that includes all the data products.
         """
-<<<<<<< HEAD
-=======
-        ds, session = self.setup_datastore(*args, **kwargs)
-        if ds.image is not None:
-            SCLogger.info(f"Pipeline starting for image {ds.image.id} ({ds.image.filepath})")
-        elif ds.exposure is not None:
-            SCLogger.info(f"Pipeline starting for exposure {ds.exposure.id} ({ds.exposure}) section {ds.section_id}")
-        else:
-            SCLogger.info(f"Pipeline starting with args {args}, kwargs {kwargs}")
-
-        if parse_bool(os.getenv('SEECHANGE_TRACEMALLOC')):
-            # ref: https://docs.python.org/3/library/tracemalloc.html#record-the-current-and-peak-size-of-all-traced-memory-blocks
-            import tracemalloc
-            tracemalloc.start()  # trace the size of memory that is being used
-
-        with warnings.catch_warnings(record=True) as w:
-            ds.warnings_list = w  # appends warning to this list as it goes along
-            # run dark/flat preprocessing, cut out a specific section of the sensor
-
-            SCLogger.info(f"preprocessor")
-            ds = self.preprocessor.run(ds, session)
-            ds.update_report('preprocessing', session)
-            SCLogger.info(f"preprocessing complete: image id = {ds.image.id}, filepath={ds.image.filepath}")
-
-            # extract sources and make a SourceList and PSF from the image
-            SCLogger.info(f"extractor for image id {ds.image.id}")
-            ds = self.extractor.run(ds, session)
-            ds.update_report('extraction', session)
-
-            # find the background for this image
-            SCLogger.info(f"backgrounder for image id {ds.image.id}")
-            ds = self.backgrounder.run(ds, session)
-            ds.update_report('extraction', session)
-
-            # find astrometric solution, save WCS into Image object and FITS headers
-            SCLogger.info(f"astrometor for image id {ds.image.id}")
-            ds = self.astrometor.run(ds, session)
-            ds.update_report('extraction', session)
-
-            # cross-match against photometric catalogs and get zero point, save into Image object and FITS headers
-            SCLogger.info(f"photometor for image id {ds.image.id}")
-            ds = self.photometor.run(ds, session)
-            ds.update_report('extraction', session)
-
-            if self.pars.save_before_subtraction:
-                t_start = time.perf_counter()
-                try:
-                    SCLogger.info(f"Saving intermediate image for image id {ds.image.id}")
-                    ds.save_and_commit(session=session)
-                except Exception as e:
-                    ds.update_report('save intermediate', session)
-                    SCLogger.error(f"Failed to save intermediate image for image id {ds.image.id}")
-                    SCLogger.error(e)
-                    raise e
-
-                ds.runtimes['save_intermediate'] = time.perf_counter() - t_start
-
-            # fetch reference images and subtract them, save subtracted Image objects to DB and disk
-            SCLogger.info(f"subtractor for image id {ds.image.id}")
-            ds = self.subtractor.run(ds, session)
-            ds.update_report('subtraction', session)
-
-            # find sources, generate a source list for detections
-            SCLogger.info(f"detector for image id {ds.image.id}")
-            ds = self.detector.run(ds, session)
-            ds.update_report('detection', session)
-
-            # make cutouts of all the sources in the "detections" source list
-            SCLogger.info(f"cutter for image id {ds.image.id}")
-            ds = self.cutter.run(ds, session)
-            ds.update_report('cutting', session)
-
-            # extract photometry and analytical cuts
-            SCLogger.info(f"measurer for image id {ds.image.id}")
-            ds = self.measurer.run(ds, session)
-            ds.update_report('measuring', session)
-
-            # measure deep learning models on the cutouts/measurements
-            # TODO: add this...
-
-            # TODO: add a saving step at the end too?
-
-            ds.finalize_report(session)
->>>>>>> 8b4a87c8
-
         try:  # first make sure we get back a datastore, even an empty one
             ds, session = self.setup_datastore(*args, **kwargs)
         except Exception as e:
