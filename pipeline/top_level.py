<<<<<<< HEAD
=======
import os
import datetime
import warnings

import sqlalchemy as sa

>>>>>>> efab173f
from pipeline.parameters import Parameters
from pipeline.data_store import DataStore, UPSTREAM_STEPS
from pipeline.preprocessing import Preprocessor
from pipeline.astro_cal import AstroCalibrator
from pipeline.photo_cal import PhotCalibrator
from pipeline.subtraction import Subtractor
from pipeline.detection import Detector
from pipeline.cutting import Cutter
from pipeline.measuring import Measurer

<<<<<<< HEAD
from util.config import Config
from util.logger import SCLogger

# should this come from db.py instead?
=======
>>>>>>> efab173f
from models.base import SmartSession
from models.provenance import Provenance
from models.exposure import Exposure
from models.report import Report

from util.config import Config
from util.logger import SCLogger
from util.util import parse_bool

# describes the pipeline objects that are used to produce each step of the pipeline
# if multiple objects are used in one step, replace the string with a sub-dictionary,
# where the sub-dictionary keys are the keywords inside the expected critical parameters
# that come from all the different objects.
PROCESS_OBJECTS = {
    'preprocessing': 'preprocessor',
    'extraction': 'extractor',  # the same object also makes the PSF (and background?)
    # TODO: when joining the astro/photo cal into extraction, use this format:
    # 'extraction': {
    #     'sources': 'extractor',
    #     'astro_cal': 'astro_cal',
    #     'photo_cal': 'photo_cal',
    # }
    'astro_cal': 'astro_cal',
    'photo_cal': 'photo_cal',
    'subtraction': 'subtractor',
    'detection': 'detector',
    'cutting': 'cutter',
    'measuring': 'measurer',
    # TODO: add one more for R/B deep learning scores
}


# put all the top-level pipeline parameters in the init of this class:
class ParsPipeline(Parameters):

    def __init__(self, **kwargs):
        super().__init__()

        self.example_pipeline_parameter = self.add_par(
            'example_pipeline_parameter', 1, int, 'an example pipeline parameter'
        )

        self._enforce_no_new_attrs = True  # lock against new parameters

        self.override(kwargs)


class Pipeline:
    def __init__(self, **kwargs):
        self.config = Config.get()

        # top level parameters
        self.pars = ParsPipeline(**(self.config.value('pipeline', {})))
        self.pars.augment(kwargs.get('pipeline', {}))

        # dark/flat and sky subtraction tools
        preprocessing_config = self.config.value('preprocessing', {})
        preprocessing_config.update(kwargs.get('preprocessing', {}))
        self.pars.add_defaults_to_dict(preprocessing_config)
        self.preprocessor = Preprocessor(**preprocessing_config)

        # source detection ("extraction" for the regular image!)
        extraction_config = self.config.value('extraction', {})
        extraction_config.update(kwargs.get('extraction', {'measure_psf': True}))
        self.pars.add_defaults_to_dict(extraction_config)
        self.extractor = Detector(**extraction_config)

        # astrometric fit using a first pass of sextractor and then astrometric fit to Gaia
        astro_cal_config = self.config.value('astro_cal', {})
        astro_cal_config.update(kwargs.get('astro_cal', {}))
        self.pars.add_defaults_to_dict(astro_cal_config)
        self.astro_cal = AstroCalibrator(**astro_cal_config)

        # photometric calibration:
        photo_cal_config = self.config.value('photo_cal', {})
        photo_cal_config.update(kwargs.get('photo_cal', {}))
        self.pars.add_defaults_to_dict(photo_cal_config)
        self.photo_cal = PhotCalibrator(**photo_cal_config)

        # reference fetching and image subtraction
        subtraction_config = self.config.value('subtraction', {})
        subtraction_config.update(kwargs.get('subtraction', {}))
        self.pars.add_defaults_to_dict(subtraction_config)
        self.subtractor = Subtractor(**subtraction_config)

        # source detection ("detection" for the subtracted image!)
        detection_config = self.config.value('detection', {})
        detection_config.update(kwargs.get('detection', {}))
        self.pars.add_defaults_to_dict(detection_config)
        self.detector = Detector(**detection_config)
        self.detector.pars.subtraction = True

        # produce cutouts for detected sources:
        cutting_config = self.config.value('cutting', {})
        cutting_config.update(kwargs.get('cutting', {}))
        self.pars.add_defaults_to_dict(cutting_config)
        self.cutter = Cutter(**cutting_config)

        # measure photometry, analytical cuts, and deep learning models on the Cutouts:
        measuring_config = self.config.value('measuring', {})
        measuring_config.update(kwargs.get('measuring', {}))
        self.pars.add_defaults_to_dict(measuring_config)
        self.measurer = Measurer(**measuring_config)

    def override_parameters(self, **kwargs):
        """Override some of the parameters for this object and its sub-objects, using Parameters.override(). """
        for key, value in kwargs.items():
            if key in PROCESS_OBJECTS:
                getattr(self, PROCESS_OBJECTS[key]).pars.override(value)
            else:
                self.pars.override({key: value})

    def augment_parameters(self, **kwargs):
        """Add some parameters to this object and its sub-objects, using Parameters.augment(). """
        for key, value in kwargs.items():
            if key in PROCESS_OBJECTS:
                getattr(self, PROCESS_OBJECTS[key]).pars.augment(value)
            else:
                self.pars.augment({key: value})

    def setup_datastore(self, *args, **kwargs):
        """Initialize a datastore, including an exposure and a report, to use in the pipeline run.

        Will raise an exception if there is no valid Exposure,
        if there's no reference available, or if the report cannot
        be posted to the database.

        After these objects are instantiated, the pipeline will proceed
        and record any exceptions into the report object before raising them.

        Parameters
        ----------
        Inputs should include the exposure and section_id, or a datastore
        with these things already loaded. If a session is passed in as
        one of the arguments, it will be used as a single session for
        running the entire pipeline (instead of opening and closing
        sessions where needed).

        Returns
        -------
        ds : DataStore
            The DataStore object that was created or loaded.
        session: sqlalchemy.orm.session.Session
            An optional session. If not given, this will be None
        """
        ds, session = DataStore.from_args(*args, **kwargs)

        if ds.exposure is None:
            raise RuntimeError('Not sure if there is a way to run this pipeline method without an exposure!')

        try:  # must make sure the exposure is on the DB
            ds.exposure = ds.exposure.merge_concurrent(session=session)
        except Exception as e:
            raise RuntimeError('Failed to merge the exposure into the session!') from e

        try:  # create (and commit, if not existing) all provenances for the products
            with SmartSession(session) as dbsession:
                provs = self.make_provenance_tree(ds.exposure, session=dbsession, commit=True)
        except Exception as e:
            raise RuntimeError('Failed to create the provenance tree!') from e

        try:  # must make sure the report is on the DB
            report = Report(exposure=ds.exposure, section_id=ds.section_id)
            report.start_time = datetime.datetime.utcnow()
            prov = Provenance(
                process='report',
                code_version=ds.exposure.provenance.code_version,
                parameters={},
                upstreams=[provs['measuring']],
                is_testing=ds.exposure.provenance.is_testing,
            )
            report.provenance = prov
            with SmartSession(session) as dbsession:
                # check how many times this report was generated before
                prev_rep = dbsession.scalars(
                    sa.select(Report).where(
                        Report.exposure_id == ds.exposure.id,
                        Report.section_id == ds.section_id,
                        Report.provenance_id == prov.id,
                    )
                ).all()
                report.num_prev_reports = len(prev_rep)
                report = dbsession.merge(report)
                dbsession.commit()

            if report.exposure_id is None:
                raise RuntimeError('Report did not get a valid exposure_id!')
        except Exception as e:
            raise RuntimeError('Failed to create or merge a report for the exposure!') from e

        ds.report = report

        return ds, session

    def run(self, *args, **kwargs):
        """
        Run the entire pipeline on a specific CCD in a specific exposure.
        Will open a database session and grab any existing data,
        and calculate and commit any new data that did not exist.

<<<<<<< HEAD
        if ( ds.image is not None ):
            SCLogger.info( f"Pipeline starting for image {ds.image.id} ({ds.image.filepath})" )
        elif ( ds.exposure is not None ):
            SCLogger.info( f"Pipeline starting for exposure {ds.exposure.id} ({ds.exposure}) section {ds.section_id}" )
        else:
            SCLogger.info( f"Pipeline starting with args {args}, kwargs {kwargs}" )

        # run dark/flat and sky subtraction tools, save the results as Image objects to DB and disk
        SCLogger.info( f"preprocessor" )
        ds = self.preprocessor.run(ds, session)
        SCLogger.info( f"preprocessing complete: image id = {ds.image.id}, filepath={ds.image.filepath}" )

        # extract sources and make a SourceList from the regular image
        SCLogger.info( f"extractor for image id {ds.image.id}" )
        ds = self.extractor.run(ds, session)

        # find astrometric solution, save WCS into Image object and FITS headers
        SCLogger.info( f"astro_cal for image id {ds.image.id}" )
        ds = self.astro_cal.run(ds, session)

        # cross-match against photometric catalogs and get zero point, save into Image object and FITS headers
        SCLogger.info( f"photo_cal for image id {ds.image.id}" )
        ds = self.photo_cal.run(ds, session)

        # fetch reference images and subtract them, save SubtractedImage objects to DB and disk
        SCLogger.info( f"subtractor for image id {ds.image.id}" )
        ds = self.subtractor.run(ds, session)

        # find sources, generate a source list for detections
        SCLogger.info( f"detector for image id {ds.image.id}" )
        ds = self.detector.run(ds, session)

        # make cutouts of all the sources in the "detections" source list
        SCLogger.info( f"cutter for image id {ds.image.id}" )
        ds = self.cutter.run(ds, session)

        # extract photometry, analytical cuts, and deep learning models on the Cutouts:
        SCLogger.info( f"measurer for image id {ds.image.id}" )
        ds = self.measurer.run(ds, session)

        return ds
=======
        Parameters
        ----------
        Inputs should include the exposure and section_id, or a datastore
        with these things already loaded. If a session is passed in as
        one of the arguments, it will be used as a single session for
        running the entire pipeline (instead of opening and closing
        sessions where needed).

        Returns
        -------
        ds : DataStore
            The DataStore object that includes all the data products.
        """
        ds, session = self.setup_datastore(*args, **kwargs)
        if ds.image is not None:
            SCLogger.info(f"Pipeline starting for image {ds.image.id} ({ds.image.filepath})")
        elif ds.exposure is not None:
            SCLogger.info(f"Pipeline starting for exposure {ds.exposure.id} ({ds.exposure}) section {ds.section_id}")
        else:
            SCLogger.info(f"Pipeline starting with args {args}, kwargs {kwargs}")

        if parse_bool(os.getenv('SEECHANGE_TRACEMALLOC')):
            # ref: https://docs.python.org/3/library/tracemalloc.html#record-the-current-and-peak-size-of-all-traced-memory-blocks
            import tracemalloc
            tracemalloc.start()  # trace the size of memory that is being used

        with warnings.catch_warnings(record=True) as w:
            ds.warnings_list = w  # appends warning to this list as it goes along
            # run dark/flat preprocessing, cut out a specific section of the sensor
            # TODO: save the results as Image objects to DB and disk? Or save at the end?
            SCLogger.info(f"preprocessor")
            ds = self.preprocessor.run(ds, session)
            ds.update_report('preprocessing', session)
            SCLogger.info(f"preprocessing complete: image id = {ds.image.id}, filepath={ds.image.filepath}")

            # extract sources and make a SourceList and PSF from the image
            SCLogger.info(f"extractor for image id {ds.image.id}")
            ds = self.extractor.run(ds, session)
            ds.update_report('extraction', session)

            # find astrometric solution, save WCS into Image object and FITS headers
            SCLogger.info(f"astro_cal for image id {ds.image.id}")
            ds = self.astro_cal.run(ds, session)
            ds.update_report('astro_cal', session)

            # cross-match against photometric catalogs and get zero point, save into Image object and FITS headers
            SCLogger.info(f"photo_cal for image id {ds.image.id}")
            ds = self.photo_cal.run(ds, session)
            ds.update_report('photo_cal', session)

            # fetch reference images and subtract them, save SubtractedImage objects to DB and disk
            SCLogger.info(f"subtractor for image id {ds.image.id}")
            ds = self.subtractor.run(ds, session)
            ds.update_report('subtraction', session)

            # find sources, generate a source list for detections
            SCLogger.info(f"detector for image id {ds.image.id}")
            ds = self.detector.run(ds, session)
            ds.update_report('detection', session)

            # make cutouts of all the sources in the "detections" source list
            SCLogger.info(f"cutter for image id {ds.image.id}")
            ds = self.cutter.run(ds, session)
            ds.update_report('cutting', session)

            # extract photometry, analytical cuts, and deep learning models on the Cutouts:
            SCLogger.info(f"measurer for image id {ds.image.id}")
            ds = self.measurer.run(ds, session)
            ds.update_report('measuring', session)

            ds.finalize_report(session)

            return ds
>>>>>>> efab173f

    def run_with_session(self):
        """
        Run the entire pipeline using one session that is opened
        at the beginning and closed at the end of the session,
        just to see if that causes any problems with too many open sessions.
        """
        with SmartSession() as session:
            self.run(session=session)

    def make_provenance_tree(self, exposure, session=None, commit=True):
        """Use the current configuration of the pipeline and all the objects it has
        to generate the provenances for all the processing steps.
        This will conclude with the reporting step, which simply has an upstreams
        list of provenances to the measuring provenance and to the machine learning score
        provenances. From those, a user can recreate the entire tree of provenances.

        Parameters
        ----------
        exposure : Exposure
            The exposure to use to get the initial provenance.
            This provenance should be automatically created by the exposure.
        session : SmartSession, optional
            The function needs to work with the database to merge existing provenances.
            If a session is given, it will use that, otherwise it will open a new session,
            which will also close automatically at the end of the function.
        commit: bool, optional, default True
            By default, the provenances are merged and committed inside this function.
            To disable this, set commit=False. This may leave the provenances in a
            transient state, and is most likely not what you want.

        Returns
        -------
        dict
            A dictionary of all the provenances that were created in this function,
            keyed according to the different steps in the pipeline.
            The provenances are all merged to the session.
        """
        with SmartSession(session) as session:
            # start by getting the exposure and reference
            exposure = session.merge(exposure)  # also merges the provenance and code_version
            # TODO: need a better way to find the relevant reference PROVENANCE for this exposure
            #  i.e., we do not look for a valid reference and get its provenance, instead,
            #  we look for a provenance based on our policy (that can be defined in the subtraction parameters)
            #  and find a specific provenance id that matches our policy.
            #  If we later find that no reference with that provenance exists that overlaps our images,
            #  that will be recorded as an error in the report.
            #  One way to do this would be to add a RefSet table that has a name (e.g., "standard") and
            #  a validity time range (which will be removed from Reference), maybe also the instrument.
            #  That would allow us to use a combination of name+obs_time to find a specific RefSet,
            #  which has a single reference provenance ID. If you want a custom reference,
            #  add a new RefSet with a new name.
            #  This also means that the reference making pipeline MUST use a single set of policies
            #  to create all the references for a given RefSet... we need to make sure we can actually
            #  make that happen consistently (e.g., if you change parameters or start mixing instruments
            #  when you make the references it will create multiple provenances for the same RefSet).

            # for now, use the latest provenance that has to do with references
            ref_prov = session.scalars(
                sa.select(Provenance).where(Provenance.process == 'reference').order_by(Provenance.created_at.desc())
            ).first()
            provs = {'exposure': exposure.provenance}  # TODO: does this always work on any exposure?
            code_version = exposure.provenance.code_version
            is_testing = exposure.provenance.is_testing

            for step in PROCESS_OBJECTS:
                if isinstance(PROCESS_OBJECTS[step], dict):
                    parameters = {}
                    for key, value in PROCESS_OBJECTS[step].items():
                        parameters[key] = getattr(self, value).pars.get_critical_pars()
                else:
                    parameters = getattr(self, PROCESS_OBJECTS[step]).pars.get_critical_pars()

                # some preprocessing parameters (the "preprocessing_steps") doesn't come from the
                # config file, but instead comes from the preprocessing itself.
                # TODO: fix this as part of issue #147
                if step == 'preprocessing':
                    if 'preprocessing_steps' not in parameters:
                        parameters['preprocessing_steps'] = ['overscan', 'linearity', 'flat', 'fringe']

                # figure out which provenances go into the upstreams for this step
                up_steps = UPSTREAM_STEPS[step]
                if isinstance(up_steps, str):
                    up_steps = [up_steps]
                upstreams = []
                for upstream in up_steps:
                    if upstream == 'reference':
                        upstreams += ref_prov.upstreams
                    else:
                        upstreams.append(provs[upstream])

                provs[step] = Provenance(
                    code_version=code_version,
                    process=step,
                    parameters=parameters,
                    upstreams=upstreams,
                    is_testing=is_testing,
                )

                provs[step] = provs[step].merge_concurrent(session=session, commit=commit)

            # if commit:
            #     session.commit()

            return provs<|MERGE_RESOLUTION|>--- conflicted
+++ resolved
@@ -1,12 +1,9 @@
-<<<<<<< HEAD
-=======
 import os
 import datetime
 import warnings
 
 import sqlalchemy as sa
 
->>>>>>> efab173f
 from pipeline.parameters import Parameters
 from pipeline.data_store import DataStore, UPSTREAM_STEPS
 from pipeline.preprocessing import Preprocessor
@@ -17,13 +14,6 @@
 from pipeline.cutting import Cutter
 from pipeline.measuring import Measurer
 
-<<<<<<< HEAD
-from util.config import Config
-from util.logger import SCLogger
-
-# should this come from db.py instead?
-=======
->>>>>>> efab173f
 from models.base import SmartSession
 from models.provenance import Provenance
 from models.exposure import Exposure
@@ -224,49 +214,6 @@
         Will open a database session and grab any existing data,
         and calculate and commit any new data that did not exist.
 
-<<<<<<< HEAD
-        if ( ds.image is not None ):
-            SCLogger.info( f"Pipeline starting for image {ds.image.id} ({ds.image.filepath})" )
-        elif ( ds.exposure is not None ):
-            SCLogger.info( f"Pipeline starting for exposure {ds.exposure.id} ({ds.exposure}) section {ds.section_id}" )
-        else:
-            SCLogger.info( f"Pipeline starting with args {args}, kwargs {kwargs}" )
-
-        # run dark/flat and sky subtraction tools, save the results as Image objects to DB and disk
-        SCLogger.info( f"preprocessor" )
-        ds = self.preprocessor.run(ds, session)
-        SCLogger.info( f"preprocessing complete: image id = {ds.image.id}, filepath={ds.image.filepath}" )
-
-        # extract sources and make a SourceList from the regular image
-        SCLogger.info( f"extractor for image id {ds.image.id}" )
-        ds = self.extractor.run(ds, session)
-
-        # find astrometric solution, save WCS into Image object and FITS headers
-        SCLogger.info( f"astro_cal for image id {ds.image.id}" )
-        ds = self.astro_cal.run(ds, session)
-
-        # cross-match against photometric catalogs and get zero point, save into Image object and FITS headers
-        SCLogger.info( f"photo_cal for image id {ds.image.id}" )
-        ds = self.photo_cal.run(ds, session)
-
-        # fetch reference images and subtract them, save SubtractedImage objects to DB and disk
-        SCLogger.info( f"subtractor for image id {ds.image.id}" )
-        ds = self.subtractor.run(ds, session)
-
-        # find sources, generate a source list for detections
-        SCLogger.info( f"detector for image id {ds.image.id}" )
-        ds = self.detector.run(ds, session)
-
-        # make cutouts of all the sources in the "detections" source list
-        SCLogger.info( f"cutter for image id {ds.image.id}" )
-        ds = self.cutter.run(ds, session)
-
-        # extract photometry, analytical cuts, and deep learning models on the Cutouts:
-        SCLogger.info( f"measurer for image id {ds.image.id}" )
-        ds = self.measurer.run(ds, session)
-
-        return ds
-=======
         Parameters
         ----------
         Inputs should include the exposure and section_id, or a datastore
@@ -340,7 +287,6 @@
             ds.finalize_report(session)
 
             return ds
->>>>>>> efab173f
 
     def run_with_session(self):
         """
