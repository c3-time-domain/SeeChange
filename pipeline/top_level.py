--- conflicted
+++ resolved
@@ -542,14 +542,11 @@
                         is_testing=is_testing,
                     )
 
-<<<<<<< HEAD
                 if isinstance(provs[step], list):
                     for i, p in enumerate(provs[step]):
-                        provs[step][i] = provs[step][i].merge_concurrent(session=session, commit=commit)
+                        provs[step][i] = provs[step][i].merge_concurrent(session=sess, commit=commit)
                 else:
-                    provs[step] = provs[step].merge_concurrent(session=session, commit=commit)
-=======
-                provs[step] = provs[step].merge_concurrent(session=sess, commit=commit)
+                    provs[step] = provs[step].merge_concurrent(session=sess, commit=commit)
 
             # Make the report provenance
             prov = Provenance(
@@ -560,7 +557,6 @@
                 is_testing=exposure.provenance.is_testing,
             )
             provs['report'] = prov.merge_concurrent( session=sess, commit=commit )
->>>>>>> 480c2911
 
             if commit:
                 sess.commit()
