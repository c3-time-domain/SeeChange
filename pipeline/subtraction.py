import time
import numpy as np

import sqlalchemy as sa

from pipeline.parameters import Parameters
from pipeline.data_store import DataStore

from models.base import SmartSession
from models.image import Image
from models.refset import RefSet

from improc.zogy import zogy_subtract, zogy_add_weights_flags
from improc.inpainting import Inpainter
from improc.alignment import ImageAligner
from improc.tools import sigma_clipping

<<<<<<< HEAD
from util.util import parse_bool
from util.logger import SCLogger
=======
from util.util import env_as_bool

>>>>>>> 02db2996

class ParsSubtractor(Parameters):
    def __init__(self, **kwargs):
        super().__init__()
        self.method = self.add_par(
            'method',
            'hotpants',
            str,
            'Which subtraction method to use. Possible values are: "hotpants", "zogy". '
        )

        self.refset = self.add_par(
            'refset',
            None,
            (None, str),
            'The name of the reference set to use for getting a reference image. '
        )

        self.alignment = self.add_par(
            'alignment',
            {'method': 'swarp', 'to_index': 'new'},
            dict,
            'How to align the reference image to the new image. This will be ingested by ImageAligner. '
        )

        self.reference = self.add_par(
            'reference',
            {'minovfrac': 0.85,
             'must_match_instrument': True,
             'must_match_filter': True,
             'must_match_section': False,
             'must_match_target': False },
            dict,
            'Parameters passed to DataStore.get_reference for identifying references'
        )

        self.inpainting = self.add_par(
            'inpainting',
            {},
            dict,
            'Inpainting parameters. ',
            critical=True
        )

        self._enforce_no_new_attrs = True

        self.override(kwargs)

    def get_process_name(self):
        return 'subtraction'


class Subtractor:
    def __init__(self, **kwargs):
        self.pars = ParsSubtractor(**kwargs)
        self.inpainter = Inpainter(**self.pars.inpainting)
        self.pars.inpainting = self.inpainter.pars.get_critical_pars()  # add Inpainter defaults into this dictionary
        self.aligner = ImageAligner(**self.pars.alignment)
        self.pars.alignment = self.aligner.pars.get_critical_pars()  # add ImageAligner defaults into this dictionary

        # this is useful for tests, where we can know if
        # the object did any work or just loaded from DB or datastore
        self.has_recalculated = False

        # TODO: add a reference cache here.

    @staticmethod
    def _subtract_naive(new_image, ref_image):
        """Subtract the reference from the image directly, assuming they are aligned and same shape.

        Doesn't do any fancy PSF matching or anything, just takes the difference of the data arrays.

        Parameters
        ----------
        new_image : Image
            The Image containing the new data, including the data array, weight, and flags
        ref_image : Image
            The Image containing the reference data, including the data array, weight, and flags

        Returns
        -------
        dictionary with the following keys:
            outim : np.ndarray
                The difference between the new and reference images
            outwt: np.ndarray
                The weight image for the difference
            outfl: np.ndarray
                The flag image for the difference
        """
        outim = new_image.data - ref_image.data

        # must add the variance to make a new weight image
        new_mask = new_image.weight <= 0
        new_weight = new_image.weight.copy()
        new_weight[new_mask] = np.nan
        new_var = 1 / new_weight ** 2

        ref_mask = ref_image.weight <= 0
        ref_weight = ref_image.weight.copy()
        ref_weight[ref_mask] = np.nan
        ref_var = 1 / ref_weight ** 2

        outwt = 1 / np.sqrt(new_var + ref_var)
        outwt[new_mask] = 0  # make sure to make zero weight the pixels that started out at zero weight

        outfl = new_image.flags.copy()
        outfl |= ref_image.flags

        return dict(outim=outim, outwt=outwt, outfl=outfl)

    def _subtract_zogy(self, new_image, ref_image):
        """Use ZOGY to subtract the two images.

        This applies PSF matching and uses the ZOGY algorithm to subtract the two images.
        reference: https://ui.adsabs.harvard.edu/abs/2016ApJ...830...27Z/abstract

        Parameters
        ----------
        new_image : Image
            The Image containing the new data, including the data array, weight, and flags.
            Image must also have the PSF and ZeroPoint objects loaded.
        ref_image : Image
            The Image containing the reference data, including the data array, weight, and flags
            Image must also have the PSF and ZeroPoint objects loaded.
            The reference image must already be aligned to the new image!

        Returns
        -------
        dictionary with the following keys:
            outim : np.ndarray
                The difference between the new and reference images
            outwt: np.ndarray
                The weight image for the difference
            outfl: np.ndarray
                The flag image for the difference
            zogy_score: np.ndarray
                The ZOGY score image (the matched-filter result)
            zogy_psf: np.ndarray
                The ZOGY PSF image (the matched-filter PSF)
            zogy_alpha: np.ndarray
                The ZOGY alpha image (the PSF flux image)
            zogy_alpha_err: np.ndarray
                The ZOGY alpha error image (the PSF flux error image)
            translient: numpy.ndarray
                The "translational transient" score for moving
                objects or slightly misaligned images.
                See the paper: ... TODO: add reference once paper is out!
            translient_sigma: numpy.ndarray
                The translient score, converted to S/N units assuming a chi2 distribution.
            translient_corr: numpy.ndarray
                The source-noise-corrected translient score.
            translient_corr_sigma: numpy.ndarray
                The corrected translient score, converted to S/N units assuming a chi2 distribution.
        """
        new_image_data = new_image.data
        ref_image_data = ref_image.data
        new_image_psf = new_image.psf.get_clip()
        ref_image_psf = ref_image.psf.get_clip()
        new_image_noise = new_image.bkg_rms_estimate
        ref_image_noise = ref_image.bkg_rms_estimate
        new_image_flux_zp = 10 ** (0.4 * new_image.zp.zp)
        ref_image_flux_zp = 10 ** (0.4 * ref_image.zp.zp)
        # TODO: consider adding an estimate for the astrometric uncertainty dx, dy

        new_image_data = self.inpainter.run(new_image_data, new_image.flags, new_image.weight)

        output = zogy_subtract(
            ref_image_data,
            new_image_data,
            ref_image_psf,
            new_image_psf,
            ref_image_noise,
            new_image_noise,
            ref_image_flux_zp,
            new_image_flux_zp,
        )
        # rename for compatibility
        output['outim'] = output.pop('sub_image')
        output['zogy_score_uncorrected'] = output.pop('score')
        output['score'] = output.pop('score_corr')
        output['alpha_err'] = output.pop('alpha_std')

        outwt, outfl = zogy_add_weights_flags(
            ref_image.weight,
            new_image.weight,
            ref_image.flags,
            new_image.flags,
            ref_image.psf.fwhm_pixels,
            new_image.psf.fwhm_pixels
        )
        output['outwt'] = outwt
        output['outfl'] = outfl

        # convert flux based into magnitude based zero point
        output['zero_point'] = 2.5 * np.log10(output['zero_point'])

        return output

    def _subtract_hotpants(self, new_image, ref_image):
        """Use Hotpants to subtract the two images.

        This applies PSF matching and uses the Hotpants algorithm to subtract the two images.
        reference: ...

        Parameters
        ----------
        new_image : Image
            The Image containing the new data, including the data array, weight, and flags.
            Image must also have the PSF and ZeroPoint objects loaded.
        ref_image : Image
            The Image containing the reference data, including the data array, weight, and flags
            Image must also have the PSF and ZeroPoint objects loaded.

        Returns
        -------
        dictionary with the following keys:
            outim : np.ndarray
                The difference between the new and reference images
            outwt: np.ndarray
                The weight image for the difference
            outfl: np.ndarray
                The flag image for the difference
        """
        raise NotImplementedError('Not implemented Hotpants subtraction yet')

    def run(self, *args, **kwargs):
        """
        Get a reference image and subtract it from the new image.
        Arguments are parsed by the DataStore.parse_args() method.

        Returns a DataStore object with the products of the processing.
        """
        self.has_recalculated = False
        try:  # first make sure we get back a datastore, even an empty one
            ds, session = DataStore.from_args(*args, **kwargs)
        except Exception as e:
            return DataStore.catch_failure_to_parse(e, *args)

        try:
            t_start = time.perf_counter()
            if env_as_bool('SEECHANGE_TRACEMALLOC'):
                import tracemalloc
                tracemalloc.reset_peak()  # start accounting for the peak memory usage from here

            self.pars.do_warning_exception_hangup_injection_here()

            # get the provenance for this step:
            with SmartSession(session) as session:
<<<<<<< HEAD
                # look for a reference that has to do with the current image
                ref = ds.get_reference(session=session, **self.pars.reference)
=======
                # look for a reference that has to do with the current image and refset
                if self.pars.refset is None:
                    raise ValueError('No reference set given for subtraction')
                refset = session.scalars(sa.select(RefSet).where(RefSet.name == self.pars.refset)).first()
                if refset is None:
                    raise ValueError(f'Cannot find a reference set with name {self.pars.refset}')

                # TODO: we can add additional parameters of get_reference() that come from
                #  the subtraction config, such as skip_bad, match_filter, ignore_target_and_section, min_overlap
                ref = ds.get_reference(refset.provenances, session=session)
>>>>>>> 02db2996
                if ref is None:
                    raise ValueError(
                        f'Cannot find a reference image corresponding to the datastore inputs: {ds.get_inputs()}'
                    )

                prov = ds.get_provenance('subtraction', self.pars.get_critical_pars(), session=session)
                sub_image = ds.get_subtraction(prov, session=session)

                if sub_image is None:
                    self.has_recalculated = True
                    # use the latest image in the data store,
                    # or load using the provenance given in the
                    # data store's upstream_provs, or just use
                    # the most recent provenance for "preprocessing"
                    image = ds.get_image(session=session)
                    if image is None:
                        raise ValueError(f'Cannot find an image corresponding to the datastore inputs: '
                                         f'{ds.get_inputs()}')

                    SCLogger.debug( f"Making new subtraction from image {image.id} path {image.filepath} , "
                                    f"reference {ref.image.id} path {ref.image.filepath}" )
                    sub_image = Image.from_ref_and_new(ref.image, image)
                    sub_image.is_sub = True
                    sub_image.provenance = prov
                    sub_image.provenance_id = prov.id
                    sub_image.coordinates_to_alignment_target()  # make sure the WCS is aligned to the correct image

                    # Need to make sure the upstream images are loaded into this session before
                    # we disconnect it from the database.  (We don't want to hold the database
                    # connection open through all the slow processes below.)
                    upstream_images = sub_image.upstream_images

            if self.has_recalculated:
                # make sure to grab the correct aligned images
                new_image = [im for im in sub_image.aligned_images if im.mjd == sub_image.new_image.mjd]
                if len(new_image) != 1:
                    raise ValueError('Cannot find the new image in the aligned images')
                new_image = new_image[0]

                ref_image = [im for im in sub_image.aligned_images if im.mjd == sub_image.ref_image.mjd]
                if len(ref_image) != 1:
                    raise ValueError('Cannot find the reference image in the aligned images')
                ref_image = ref_image[0]

                if self.pars.method == 'naive':
                    SCLogger.debug( "Subtracting with naive" )
                    outdict = self._subtract_naive(new_image, ref_image)
                elif self.pars.method == 'hotpants':
                    SCLogger.debug( "Subtracting with hotpants" )
                    outdict = self._subtract_hotpants(new_image, ref_image)
                elif self.pars.method == 'zogy':
                    SCLogger.debug( "Subtracting with zogy" )
                    outdict = self._subtract_zogy(new_image, ref_image)
                else:
                    raise ValueError(f'Unknown subtraction method {self.pars.method}')
                SCLogger.debug( "Subtraction complete" )

                sub_image.data = outdict['outim']
                sub_image.weight = outdict['outwt']
                sub_image.flags = outdict['outfl']
                if 'score' in outdict:
                    sub_image.score = outdict['score']
                if 'alpha' in outdict:
                    sub_image.psfflux = outdict['alpha']
                if 'alpha_err' in outdict:
                    sub_image.psffluxerr = outdict['alpha_err']
                if 'psf' in outdict:
                    # TODO: clip the array to be a cutout around the PSF, right now it is same shape as image!
                    sub_image.zogy_psf = outdict['psf']  # not saved, can be useful for testing / source detection
                    if 'alpha' in outdict and 'alpha_err' in outdict:
                        sub_image.psfflux = outdict['alpha']
                        sub_image.psffluxerr = outdict['alpha_err']

                sub_image.subtraction_output = outdict  # save the full output for debugging

                # TODO: can we get better estimates from our subtraction outdict? Issue #312
                sub_image.fwhm_estimate = new_image.fwhm_estimate
                # if the subtraction does not provide an estimate of the ZP, use the one from the new image
                sub_image.zero_point_estimate = outdict.get('zero_point', new_image.zp.zp)
                sub_image.lim_mag_estimate = new_image.lim_mag_estimate

                # if the subtraction does not provide an estimate of the background, use sigma clipping
                if 'bkg_mean' not in outdict or 'bkg_rms' not in outdict:
                    mu, sig = sigma_clipping(sub_image.data)
                    sub_image.bkg_mean_estimate = outdict.get('bkg_mean', mu)
                    sub_image.bkg_rms_estimate = outdict.get('bkg_rms', sig)

            sub_image._upstream_bitflag = 0
            sub_image._upstream_bitflag |= ds.image.bitflag
            sub_image._upstream_bitflag |= ds.sources.bitflag
            sub_image._upstream_bitflag |= ds.psf.bitflag
            sub_image._upstream_bitflag |= ds.bg.bitflag
            sub_image._upstream_bitflag |= ds.wcs.bitflag
            sub_image._upstream_bitflag |= ds.zp.bitflag

            if 'ref_image' in locals():
                sub_image._upstream_bitflag |= ref_image.bitflag

            ds.sub_image = sub_image

            ds.runtimes['subtraction'] = time.perf_counter() - t_start
            if env_as_bool('SEECHANGE_TRACEMALLOC'):
                import tracemalloc
                ds.memory_usages['subtraction'] = tracemalloc.get_traced_memory()[1] / 1024 ** 2  # in MB

        except Exception as e:
            ds.catch_exception(e)
        finally:  # make sure datastore is returned to be used in the next step
            return ds<|MERGE_RESOLUTION|>--- conflicted
+++ resolved
@@ -15,13 +15,8 @@
 from improc.alignment import ImageAligner
 from improc.tools import sigma_clipping
 
-<<<<<<< HEAD
-from util.util import parse_bool
+from util.util import env_as_bool
 from util.logger import SCLogger
-=======
-from util.util import env_as_bool
-
->>>>>>> 02db2996
 
 class ParsSubtractor(Parameters):
     def __init__(self, **kwargs):
@@ -270,10 +265,6 @@
 
             # get the provenance for this step:
             with SmartSession(session) as session:
-<<<<<<< HEAD
-                # look for a reference that has to do with the current image
-                ref = ds.get_reference(session=session, **self.pars.reference)
-=======
                 # look for a reference that has to do with the current image and refset
                 if self.pars.refset is None:
                     raise ValueError('No reference set given for subtraction')
@@ -284,7 +275,6 @@
                 # TODO: we can add additional parameters of get_reference() that come from
                 #  the subtraction config, such as skip_bad, match_filter, ignore_target_and_section, min_overlap
                 ref = ds.get_reference(refset.provenances, session=session)
->>>>>>> 02db2996
                 if ref is None:
                     raise ValueError(
                         f'Cannot find a reference image corresponding to the datastore inputs: {ds.get_inputs()}'
