--- conflicted
+++ resolved
@@ -311,9 +311,6 @@
         else:
             raise ValueError(f'Unknown extraction method "{self.pars.method}"')
 
-<<<<<<< HEAD
-        return sources, psf, bkg, bkgsig
-=======
         if psf is not None:
             if psf._upstream_bitflag is None:
                 psf._upstream_bitflag = 0
@@ -323,8 +320,7 @@
                 sources._upstream_bitflag = 0
             sources._upstream_bitflag |= image.bitflag
 
-        return sources, psf
->>>>>>> 1a547227
+        return sources, psf, bkg, bkgsig
 
     def extract_sources_sextractor( self, image, psffile=None ):
         tempnamebase = ''.join( random.choices( 'abcdefghijklmnopqrstuvwxyz', k=10 ) )
