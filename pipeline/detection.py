--- conflicted
+++ resolved
@@ -64,11 +64,7 @@
               'default is to use the last one.  Ignored if self.apers is None.' ),
             critical=True
         )
-<<<<<<< HEAD
-        
-=======
-
->>>>>>> bf0ae4e1
+
         self.aperunit = self.add_par(
             'aperunit',
             'fwhm',
@@ -270,11 +266,7 @@
             # longer includes all (or even most) of the pixels in the
             # aperture, so edge effects, bad pixels, etc. aren't getting
             # flagged by sextractor.  Note that for a 2d Gaussian,
-<<<<<<< HEAD
-            # r=5*FWHM has 1-3.7×10⁻⁶ of the flux.  Keep the bigger ones,
-=======
             # r=5*FWHM has 1-10^-30 of the flux.  Keep the bigger ones,
->>>>>>> bf0ae4e1
             # though, for diagnostic purposes.
             #
             # It might be worth thinking about replacing the sextractor
@@ -283,12 +275,8 @@
         else:
             apers = self.pars.apers
             inf_aper_num = self.pars.inf_aper_num
-<<<<<<< HEAD
-            inf_aper_num = len( apers ) - 1 if inf_aper_num is None
-=======
             if inf_aper_num is None:
                 inf_aper_num = len( apers ) - 1
->>>>>>> bf0ae4e1
 
         if self.pars.measure_psf:
             # Run sextractor once without a psf to get objects from
@@ -336,11 +324,7 @@
         w = np.where( snr >= self.pars.threshold )
         sources.data = sources.data[w]
         sources.num_sources = len( sources.data )
-<<<<<<< HEAD
-        sources.inf_aper_num = inf_aper_num
-=======
         sources._inf_aper_num = inf_aper_num
->>>>>>> bf0ae4e1
 
         # Clean up the temporary files created (that weren't already cleaned up by _run_sextractor_once)
         sourcepath.unlink( missing_ok=True )
